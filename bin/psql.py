--- conflicted
+++ resolved
@@ -26,24 +26,11 @@
 
 phoenix_utils.setPath()
 
-<<<<<<< HEAD
-phoenix_client_jar = phoenix_utils.phoenix_client_jar
-# Backward support old env PHOENIX_LIB_DIR
-phoenix_home_path = os.getenv('PHOENIX_LIB_DIR','')
-if phoenix_home_path == "":
-    phoenix_home_path = os.getenv('PHOENIX_HOME','')
-
-if phoenix_client_jar == "":
-    phoenix_client_jar = phoenix_utils.find("phoenix-*-client.jar", phoenix_home_path)
-
-hbase_conf_path = os.getenv('HBASE_CONF_DIR','.')
-=======
 if os.name == 'nt':
     args = subprocess.list2cmdline(sys.argv[1:])
 else:
     import pipes    # pipes module isn't available on Windows
     args = " ".join([pipes.quote(v) for v in sys.argv[1:]])
->>>>>>> 5614dbd5
 
 # HBase configuration folder path (where hbase-site.xml reside) for
 # HBase/Phoenix client side property override

--- conflicted
+++ resolved
@@ -39,11 +39,7 @@
 
 # HBase configuration folder path (where hbase-site.xml reside) for
 # HBase/Phoenix client side property override
-<<<<<<< HEAD
-java_cmd = 'java -cp "' + hbase_conf_path + os.pathsep + phoenix_client_jar + \
-=======
 java_cmd = 'java -cp "' + phoenix_utils.hbase_conf_path + os.pathsep + phoenix_utils.phoenix_client_jar + \
->>>>>>> 59647fc3
     '" -Dlog4j.configuration=file:' + \
     os.path.join(phoenix_utils.current_dir, "log4j.properties") + \
     " org.apache.phoenix.util.PhoenixRuntime " + ' '.join(sys.argv[1:])

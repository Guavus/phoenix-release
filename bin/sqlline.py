#!/usr/bin/env python
############################################################################
#
# Licensed to the Apache Software Foundation (ASF) under one
# or more contributor license agreements.  See the NOTICE file
# distributed with this work for additional information
# regarding copyright ownership.  The ASF licenses this file
# to you under the Apache License, Version 2.0 (the
# "License"); you may not use this file except in compliance
# with the License.  You may obtain a copy of the License at
#
# http://www.apache.org/licenses/LICENSE-2.0
#
# Unless required by applicable law or agreed to in writing, software
# distributed under the License is distributed on an "AS IS" BASIS,
# WITHOUT WARRANTIES OR CONDITIONS OF ANY KIND, either express or implied.
# See the License for the specific language governing permissions and
# limitations under the License.
#
############################################################################

import os
import subprocess
import sys
import phoenix_utils
import atexit

global childProc
childProc = None
def kill_child():
    if childProc is not None:
        childProc.terminate()
        childProc.kill()
atexit.register(kill_child)

phoenix_utils.setPath()

if len(sys.argv) < 2:
    print "Zookeeper not specified. \nUsage: sqlline.py <zookeeper> \
<optional_sql_file> \nExample: \n 1. sqlline.py localhost:2181:/hbase \n 2. sqlline.py \
localhost:2181:/hbase ../examples/stock_symbol.sql"
    sys.exit()

sqlfile = ""

if len(sys.argv) > 2:
    sqlfile = "--run=" + sys.argv[2]

colorSetting = "true"
# disable color setting for windows OS
if os.name == 'nt':
    colorSetting = "false"

<<<<<<< HEAD
phoenix_client_jar = phoenix_utils.phoenix_client_jar
# Backward support old env PHOENIX_LIB_DIR
phoenix_home_path = os.getenv('PHOENIX_LIB_DIR','')
if phoenix_home_path == "":
    phoenix_home_path = os.getenv('PHOENIX_HOME','')

if phoenix_client_jar == "":
    phoenix_client_jar = phoenix_utils.find("phoenix-*-client.jar", phoenix_home_path)

hbase_conf_path = os.getenv('HBASE_CONF_DIR','.')

java_cmd = 'java -cp "' + hbase_conf_path + os.pathsep + phoenix_client_jar + \
=======
java_cmd = 'java -cp "' + phoenix_utils.hbase_conf_path + os.pathsep + phoenix_utils.phoenix_client_jar + \
>>>>>>> 59647fc3
    '" -Dlog4j.configuration=file:' + \
    os.path.join(phoenix_utils.current_dir, "log4j.properties") + \
    " sqlline.SqlLine -d org.apache.phoenix.jdbc.PhoenixDriver \
-u jdbc:phoenix:" + sys.argv[1] + \
    " -n none -p none --color=" + colorSetting + " --fastConnect=false --verbose=true \
--isolation=TRANSACTION_READ_COMMITTED " + sqlfile

childProc = subprocess.Popen(java_cmd, shell=True)
#Wait for child process exit
(output, error) = childProc.communicate()
childProc = None<|MERGE_RESOLUTION|>--- conflicted
+++ resolved
@@ -51,22 +51,7 @@
 if os.name == 'nt':
     colorSetting = "false"
 
-<<<<<<< HEAD
-phoenix_client_jar = phoenix_utils.phoenix_client_jar
-# Backward support old env PHOENIX_LIB_DIR
-phoenix_home_path = os.getenv('PHOENIX_LIB_DIR','')
-if phoenix_home_path == "":
-    phoenix_home_path = os.getenv('PHOENIX_HOME','')
-
-if phoenix_client_jar == "":
-    phoenix_client_jar = phoenix_utils.find("phoenix-*-client.jar", phoenix_home_path)
-
-hbase_conf_path = os.getenv('HBASE_CONF_DIR','.')
-
-java_cmd = 'java -cp "' + hbase_conf_path + os.pathsep + phoenix_client_jar + \
-=======
 java_cmd = 'java -cp "' + phoenix_utils.hbase_conf_path + os.pathsep + phoenix_utils.phoenix_client_jar + \
->>>>>>> 59647fc3
     '" -Dlog4j.configuration=file:' + \
     os.path.join(phoenix_utils.current_dir, "log4j.properties") + \
     " sqlline.SqlLine -d org.apache.phoenix.jdbc.PhoenixDriver \

--- conflicted
+++ resolved
@@ -109,11 +109,8 @@
                 <descriptor>src/build/client-without-hbase.xml</descriptor>
                <!-- build the phoenix client jar, but without HBase (or its depenencies). -->
                 <descriptor>src/build/client-minimal.xml</descriptor>
-<<<<<<< HEAD
-=======
                <!-- build the phoenix server side jar, that includes phoenix-hadoopX-compat, phoenix-hadoop-compat and antlr -->
                 <descriptor>src/build/server.xml</descriptor>
->>>>>>> c0c4bdf1
                <!-- build the phoenix server side jar, that includes phoenix-hadoopX-compat and phoenix-hadoop-compat. -->
                 <descriptor>src/build/server-without-antlr.xml</descriptor>
               </descriptors>

--- conflicted
+++ resolved
@@ -26,11 +26,7 @@
   <parent>
     <groupId>org.apache.phoenix</groupId>
     <artifactId>phoenix</artifactId>
-<<<<<<< HEAD
-    <version>4.0.0-incubating-SNAPSHOT</version>
-=======
     <version>4.0.0-incubating</version>
->>>>>>> b22d3450
   </parent>
   <artifactId>phoenix-assembly</artifactId>
   <name>Phoenix Assembly</name>

--- conflicted
+++ resolved
@@ -30,11 +30,7 @@
     <format>zip</format>
   </formats>
   <includeBaseDirectory>true</includeBaseDirectory>
-<<<<<<< HEAD
-
-=======
   
->>>>>>> 3c3aa929
   <fileSets>
     <!-- Top level directories -->
     <fileSet>

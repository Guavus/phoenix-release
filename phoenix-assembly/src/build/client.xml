--- conflicted
+++ resolved
@@ -49,11 +49,8 @@
         <include>org.cloudera.htrace:htrace-core</include>
         <include>io.netty:netty</include>
         <include>commons-codec:commons-codec</include>
-<<<<<<< HEAD
         <include>com.github.stephenc.high-scale-lib:high-scale-lib</include>
-=======
         <include>org.iq80.snappy:snappy</include>
->>>>>>> 907f9c25
       </includes>
       <unpackOptions>
         <excludes>

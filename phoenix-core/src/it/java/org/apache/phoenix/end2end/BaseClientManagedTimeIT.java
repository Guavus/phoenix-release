/*
 * Licensed to the Apache Software Foundation (ASF) under one
 * or more contributor license agreements.  See the NOTICE file
 * distributed with this work for additional information
 * regarding copyright ownership.  The ASF licenses this file
 * to you under the Apache License, Version 2.0 (the
 * "License"); you may not use this file except in compliance
 * with the License.  You may obtain a copy of the License at
 *
 * http://www.apache.org/licenses/LICENSE-2.0
 *
 * Unless required by applicable law or agreed to in writing, software
 * distributed under the License is distributed on an "AS IS" BASIS,
 * WITHOUT WARRANTIES OR CONDITIONS OF ANY KIND, either express or implied.
 * See the License for the specific language governing permissions and
 * limitations under the License.
 */
package org.apache.phoenix.end2end;

import org.apache.hadoop.hbase.HConstants;
import static org.junit.Assert.assertTrue;

import java.sql.Date;

import javax.annotation.concurrent.NotThreadSafe;
import org.apache.hadoop.conf.Configuration;
<<<<<<< HEAD
import org.apache.hadoop.hbase.HBaseConfiguration;
import org.apache.hadoop.hbase.client.HBaseAdmin;
import org.apache.phoenix.jdbc.PhoenixEmbeddedDriver;
import org.apache.phoenix.jdbc.PhoenixTestDriver;
=======
>>>>>>> c0c4bdf1
import org.apache.phoenix.query.BaseTest;
import org.apache.phoenix.util.ReadOnlyProps;
import org.junit.After;
import org.junit.AfterClass;
import org.junit.BeforeClass;
import org.junit.experimental.categories.Category;

/**
 * Base class for tests that manage their own time stamps
 * We need to separate these from tests that rely on hbase to set
 * timestamps, because we create/destroy the Phoenix tables
 * between tests and only allow a table time stamp to increase.
 * Without this separation table deletion/creation would fail.
 * 
 * All tests extending this class use the mini cluster that is
 * different from the mini cluster used by test classes extending 
 * {@link BaseHBaseManagedTimeIT}.
 * 
 * @since 0.1
 */
@NotThreadSafe
@Category(ClientManagedTimeTest.class)
public abstract class BaseClientManagedTimeIT extends BaseTest {
<<<<<<< HEAD
    private static String url;
    protected static PhoenixTestDriver driver;
    protected static final Configuration config = HBaseConfiguration.create(); 
    private static boolean clusterInitialized = false;
    
    protected final static String getUrl() {
        return checkClusterInitialized();
    }
    
=======
>>>>>>> c0c4bdf1
    protected static Configuration getTestClusterConfig() {
        // don't want callers to modify config.
        return new Configuration(config);
    }
    
    protected static boolean isDistributedClusterModeEnabled() {
      return isDistributedClusterModeEnabled(config);
    }
    
    @After
    public void cleanUpAfterTest() throws Exception {
        long ts = nextTimestamp();
        deletePriorTables(ts - 1, getUrl());    
    }
    
    @BeforeClass
    public static void doSetup() throws Exception {
        setUpTestDriver(ReadOnlyProps.EMPTY_PROPS);
    }
    
    @AfterClass
    public static void dropTables() throws Exception {
      HBaseAdmin admin = driver.getConnectionQueryServices(url, null).getAdmin();
      try {
          assertTrue(destroyDriver(driver));
      } finally {
          driver = null;
          disableAndDropTables(admin);
      }
    }
    
    protected static void initATableValues(String tenantId, byte[][] splits, Date date, Long ts) throws Exception {
        BaseTest.initATableValues(tenantId, splits, date, ts, getUrl());
    }
    
    protected static void initEntityHistoryTableValues(String tenantId, byte[][] splits, Date date, Long ts) throws Exception {
        BaseTest.initEntityHistoryTableValues(tenantId, splits, date, ts, getUrl());
    }
    
    protected static void initSaltedEntityHistoryTableValues(String tenantId, byte[][] splits, Date date, Long ts) throws Exception {
        BaseTest.initSaltedEntityHistoryTableValues(tenantId, splits, date, ts, getUrl());
    }
        
}<|MERGE_RESOLUTION|>--- conflicted
+++ resolved
@@ -18,19 +18,14 @@
 package org.apache.phoenix.end2end;
 
 import org.apache.hadoop.hbase.HConstants;
+import org.apache.hadoop.hbase.client.HBaseAdmin;
+
 import static org.junit.Assert.assertTrue;
 
 import java.sql.Date;
 
 import javax.annotation.concurrent.NotThreadSafe;
 import org.apache.hadoop.conf.Configuration;
-<<<<<<< HEAD
-import org.apache.hadoop.hbase.HBaseConfiguration;
-import org.apache.hadoop.hbase.client.HBaseAdmin;
-import org.apache.phoenix.jdbc.PhoenixEmbeddedDriver;
-import org.apache.phoenix.jdbc.PhoenixTestDriver;
-=======
->>>>>>> c0c4bdf1
 import org.apache.phoenix.query.BaseTest;
 import org.apache.phoenix.util.ReadOnlyProps;
 import org.junit.After;
@@ -54,18 +49,6 @@
 @NotThreadSafe
 @Category(ClientManagedTimeTest.class)
 public abstract class BaseClientManagedTimeIT extends BaseTest {
-<<<<<<< HEAD
-    private static String url;
-    protected static PhoenixTestDriver driver;
-    protected static final Configuration config = HBaseConfiguration.create(); 
-    private static boolean clusterInitialized = false;
-    
-    protected final static String getUrl() {
-        return checkClusterInitialized();
-    }
-    
-=======
->>>>>>> c0c4bdf1
     protected static Configuration getTestClusterConfig() {
         // don't want callers to modify config.
         return new Configuration(config);

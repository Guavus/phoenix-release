--- conflicted
+++ resolved
@@ -17,16 +17,12 @@
  */
 package org.apache.phoenix.end2end;
 
-<<<<<<< HEAD
 import org.apache.hadoop.hbase.HConstants;
 import org.apache.hadoop.hbase.client.HBaseAdmin;
 
 import static org.junit.Assert.assertTrue;
 
 import java.sql.Date;
-
-=======
->>>>>>> 59647fc3
 import javax.annotation.concurrent.NotThreadSafe;
 import org.apache.hadoop.conf.Configuration;
 import org.apache.phoenix.query.BaseTest;
@@ -73,30 +69,7 @@
     }
     
     @AfterClass
-<<<<<<< HEAD
-    public static void dropTables() throws Exception {
-      HBaseAdmin admin = driver.getConnectionQueryServices(url, null).getAdmin();
-      try {
-          assertTrue(destroyDriver(driver));
-      } finally {
-          driver = null;
-          disableAndDropTables(admin);
-      }
-    }
-    
-    protected static void initATableValues(String tenantId, byte[][] splits, Date date, Long ts) throws Exception {
-        BaseTest.initATableValues(tenantId, splits, date, ts, getUrl());
-    }
-    
-    protected static void initEntityHistoryTableValues(String tenantId, byte[][] splits, Date date, Long ts) throws Exception {
-        BaseTest.initEntityHistoryTableValues(tenantId, splits, date, ts, getUrl());
-    }
-    
-    protected static void initSaltedEntityHistoryTableValues(String tenantId, byte[][] splits, Date date, Long ts) throws Exception {
-        BaseTest.initSaltedEntityHistoryTableValues(tenantId, splits, date, ts, getUrl());
-=======
     public static void doTeardown() throws Exception {
         dropNonSystemTables();
->>>>>>> 59647fc3
     }
 }
/*
 * Licensed to the Apache Software Foundation (ASF) under one
 * or more contributor license agreements.  See the NOTICE file
 * distributed with this work for additional information
 * regarding copyright ownership.  The ASF licenses this file
 * to you under the Apache License, Version 2.0 (the
 * "License"); you may not use this file except in compliance
 * with the License.  You may obtain a copy of the License at
 *
 * http://www.apache.org/licenses/LICENSE-2.0
 *
 * Unless required by applicable law or agreed to in writing, software
 * distributed under the License is distributed on an "AS IS" BASIS,
 * WITHOUT WARRANTIES OR CONDITIONS OF ANY KIND, either express or implied.
 * See the License for the specific language governing permissions and
 * limitations under the License.
 */
package org.apache.phoenix.end2end;

import static org.junit.Assert.assertTrue;

import javax.annotation.concurrent.NotThreadSafe;

import org.apache.hadoop.conf.Configuration;
import org.apache.hadoop.hbase.HConstants;
<<<<<<< HEAD
import org.apache.hadoop.hbase.client.HBaseAdmin;
import org.apache.phoenix.jdbc.PhoenixEmbeddedDriver;
import org.apache.phoenix.jdbc.PhoenixTestDriver;
=======
>>>>>>> c0c4bdf1
import org.apache.phoenix.query.BaseTest;
import org.apache.phoenix.util.ReadOnlyProps;
import org.junit.After;
import org.junit.AfterClass;
import org.junit.BeforeClass;
import org.junit.experimental.categories.Category;

/**
 * Base class for tests that let HBase set timestamps.
 * We need to separate these from tests that rely on clients 
 * to set timestamps, because we create/destroy the Phoenix tables
 * between tests and only allow a table time stamp to increase.
 * Without this separation table deletion/creation would fail.
 * 
 * All tests extending this class use the mini cluster that is
 * different from the mini cluster used by test classes extending 
 * {@link BaseClientManagedTimeIT}.
 * 
 * @since 0.1
 */
@NotThreadSafe
@Category(HBaseManagedTimeTest.class)
public abstract class BaseHBaseManagedTimeIT extends BaseTest {
    protected static Configuration getTestClusterConfig() {
        // don't want callers to modify config.
        return new Configuration(config);
    }
    
    protected static boolean isDistributedClusterModeEnabled() {
        return isDistributedClusterModeEnabled(config);
    }
    
    @After
    public void cleanUpAfterTest() throws Exception {
        deletePriorTables(HConstants.LATEST_TIMESTAMP, getUrl());    
    }
    
    @BeforeClass
    public static void doSetup() throws Exception {
<<<<<<< HEAD
        // clear table from HBase
        setUpTestDriver(getUrl(), ReadOnlyProps.EMPTY_PROPS);
    }
    
    protected static void setUpTestDriver(String url, ReadOnlyProps props) throws Exception {
        if (PhoenixEmbeddedDriver.isTestUrl(url)) {
            checkClusterInitialized();
            if (driver == null) {
                driver = initAndRegisterDriver(url, props);
            }
        }
    }

    private static String checkClusterInitialized() {
        if (!clusterInitialized) {
            url = setUpTestCluster(config);
            clusterInitialized = true;
        }
        return url;
=======
        setUpTestDriver(ReadOnlyProps.EMPTY_PROPS);
>>>>>>> c0c4bdf1
    }
    
    @AfterClass
    public static void dropTables() throws Exception {
      HBaseAdmin admin = driver.getConnectionQueryServices(null, null).getAdmin();
      try {
        assertTrue(destroyDriver(driver));
      } finally {
          driver = null;
          disableAndDropTables(admin);
      }
    }
        
}<|MERGE_RESOLUTION|>--- conflicted
+++ resolved
@@ -23,12 +23,7 @@
 
 import org.apache.hadoop.conf.Configuration;
 import org.apache.hadoop.hbase.HConstants;
-<<<<<<< HEAD
 import org.apache.hadoop.hbase.client.HBaseAdmin;
-import org.apache.phoenix.jdbc.PhoenixEmbeddedDriver;
-import org.apache.phoenix.jdbc.PhoenixTestDriver;
-=======
->>>>>>> c0c4bdf1
 import org.apache.phoenix.query.BaseTest;
 import org.apache.phoenix.util.ReadOnlyProps;
 import org.junit.After;
@@ -68,29 +63,7 @@
     
     @BeforeClass
     public static void doSetup() throws Exception {
-<<<<<<< HEAD
-        // clear table from HBase
-        setUpTestDriver(getUrl(), ReadOnlyProps.EMPTY_PROPS);
-    }
-    
-    protected static void setUpTestDriver(String url, ReadOnlyProps props) throws Exception {
-        if (PhoenixEmbeddedDriver.isTestUrl(url)) {
-            checkClusterInitialized();
-            if (driver == null) {
-                driver = initAndRegisterDriver(url, props);
-            }
-        }
-    }
-
-    private static String checkClusterInitialized() {
-        if (!clusterInitialized) {
-            url = setUpTestCluster(config);
-            clusterInitialized = true;
-        }
-        return url;
-=======
         setUpTestDriver(ReadOnlyProps.EMPTY_PROPS);
->>>>>>> c0c4bdf1
     }
     
     @AfterClass

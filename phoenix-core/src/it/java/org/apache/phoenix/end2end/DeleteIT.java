/*
 * Licensed to the Apache Software Foundation (ASF) under one
 * or more contributor license agreements.  See the NOTICE file
 * distributed with this work for additional information
 * regarding copyright ownership.  The ASF licenses this file
 * to you under the Apache License, Version 2.0 (the
 * "License"); you may not use this file except in compliance
 * with the License.  You may obtain a copy of the License at
 *
 * http://www.apache.org/licenses/LICENSE-2.0
 *
 * Unless required by applicable law or agreed to in writing, software
 * distributed under the License is distributed on an "AS IS" BASIS,
 * WITHOUT WARRANTIES OR CONDITIONS OF ANY KIND, either express or implied.
 * See the License for the specific language governing permissions and
 * limitations under the License.
 */
package org.apache.phoenix.end2end;

import static org.junit.Assert.assertEquals;
import static org.junit.Assert.assertNotEquals;
import static org.junit.Assert.assertTrue;
import static org.junit.Assert.fail;

import java.sql.Connection;
import java.sql.Date;
import java.sql.DriverManager;
import java.sql.PreparedStatement;
import java.sql.ResultSet;
import java.sql.SQLException;
import java.sql.Statement;
import java.sql.Types;
import java.util.Arrays;
import java.util.Collections;
import java.util.List;

import org.apache.phoenix.util.QueryUtil;
import org.junit.Test;


public class DeleteIT extends ParallelStatsDisabledIT {
    private static final int NUMBER_OF_ROWS = 20;
    private static final int NTH_ROW_NULL = 5;
    
    private static String initTableValues(Connection conn) throws SQLException {
        String tableName = generateUniqueName();
        ensureTableCreated(getUrl(), tableName, "IntIntKeyTest");
        String upsertStmt = "UPSERT INTO " + tableName + " VALUES(?,?)";
        PreparedStatement stmt = conn.prepareStatement(upsertStmt);
        for (int i = 0; i < NUMBER_OF_ROWS; i++) {
            stmt.setInt(1, i);
            if (i % NTH_ROW_NULL != 0) {
                stmt.setInt(2, i * 10);
            } else {
                stmt.setNull(2, Types.INTEGER);
            }
            stmt.execute();
        }
        conn.commit();
        return tableName;
    }

    @Test
    public void testDeleteFilterNoAutoCommit() throws Exception {
        testDeleteFilter(false);
    }
    
    @Test
    public void testDeleteFilterAutoCommit() throws Exception {
        testDeleteFilter(true);
    }
    
    private void testDeleteFilter(boolean autoCommit) throws Exception {
        Connection conn = DriverManager.getConnection(getUrl());
        String tableName = initTableValues(conn);

        assertTableCount(conn, tableName, NUMBER_OF_ROWS);
        
        conn.setAutoCommit(autoCommit);
        String deleteStmt = "DELETE FROM " + tableName + " WHERE 20 = j";
        assertEquals(1,conn.createStatement().executeUpdate(deleteStmt));
        if (!autoCommit) {
            conn.commit();
        }

        assertTableCount(conn, tableName, NUMBER_OF_ROWS - 1);
    }

    @Test
    public void testDeleteByRowAndFilterAutoCommit() throws SQLException {
        testDeleteByFilterAndRow(true);
    }


    @Test
    public void testDeleteByRowAndFilterNoAutoCommit() throws SQLException {
        testDeleteByFilterAndRow(false);
    }

    private void testDeleteByFilterAndRow(boolean autoCommit) throws SQLException {
        Connection conn = DriverManager.getConnection(getUrl());
        String tableName = initTableValues(conn);

        assertTableCount(conn, tableName, NUMBER_OF_ROWS);

        conn.setAutoCommit(autoCommit);

        Statement stmt = conn.createStatement();

        // This shouldn't delete anything, because the key matches but the filter doesn't
        assertEquals(0, stmt.executeUpdate("DELETE FROM " + tableName + " WHERE i = 1 AND j = 1"));
        if (!autoCommit) {
            conn.commit();
        }
        assertTableCount(conn, tableName, NUMBER_OF_ROWS);

        // This shouldn't delete anything, because the filter matches but the key doesn't
        assertEquals(0, stmt.executeUpdate("DELETE FROM " + tableName + " WHERE i = -1 AND j = 20"));
        if (!autoCommit) {
            conn.commit();
        }
        assertTableCount(conn, tableName, NUMBER_OF_ROWS);

        // This should do a delete, because both the filter and key match
        assertEquals(1, stmt.executeUpdate("DELETE FROM " + tableName + " WHERE i = 1 AND j = 10"));
        if (!autoCommit) {
            conn.commit();
        }
        assertTableCount(conn, tableName, NUMBER_OF_ROWS - 1);

    }

    private void assertTableCount(Connection conn, String tableName, int expectedNumberOfRows) throws SQLException {
        ResultSet rs = conn.createStatement().executeQuery("SELECT count(*) FROM " + tableName);
        assertTrue(rs.next());
        assertEquals(expectedNumberOfRows, rs.getInt(1));
        rs.close();
    }
    
    private static void assertIndexUsed (Connection conn, String query, String indexName, boolean expectedToBeUsed, boolean local) throws SQLException {
        assertIndexUsed(conn, query, Collections.emptyList(), indexName, expectedToBeUsed, local);
    }

    private static void assertIndexUsed (Connection conn, String query, List<Object> binds, String indexName, boolean expectedToBeUsed, boolean local) throws SQLException {
            PreparedStatement stmt = conn.prepareStatement("EXPLAIN " + query);
            for (int i = 0; i < binds.size(); i++) {
                stmt.setObject(i+1, binds.get(i));
            }
            ResultSet rs = stmt.executeQuery();
            String explainPlan = QueryUtil.getExplainPlan(rs);
            // It's very difficult currently to check if a local index is being used
            // This check is brittle as it checks that the index ID appears in the range scan
            // TODO: surface QueryPlan from MutationPlan
            if (local) {
                assertEquals(expectedToBeUsed, explainPlan.contains(indexName + " [1]") || explainPlan.contains(indexName + " [1,"));
            } else {
                assertEquals(expectedToBeUsed, explainPlan.contains(" SCAN OVER " + indexName));
            }
   }

    private void testDeleteRange(boolean autoCommit, boolean createIndex) throws Exception {
        testDeleteRange(autoCommit, createIndex, false);
    }

    private void testDeleteRange(boolean autoCommit, boolean createIndex, boolean local) throws Exception {
        Connection conn = DriverManager.getConnection(getUrl());
        String tableName = initTableValues(conn);
        String indexName = generateUniqueName();
        String localIndexName = generateUniqueName();

        String indexInUse = indexName;
        if (createIndex) {
            if (local) {
                conn.createStatement().execute("CREATE LOCAL INDEX IF NOT EXISTS " + localIndexName + " ON " + tableName + "(j)");
                indexInUse = tableName;
            } else {
                conn.createStatement().execute("CREATE INDEX IF NOT EXISTS " + indexName + " ON " + tableName + "(j)");
            }
        }
        
        ResultSet rs;
        rs = conn.createStatement().executeQuery("SELECT count(*) FROM " + tableName);
        assertTrue(rs.next());
        assertEquals(NUMBER_OF_ROWS, rs.getInt(1));

        rs = conn.createStatement().executeQuery("SELECT i FROM " + tableName + " WHERE j IS NULL");
        int i = 0, isNullCount = 0;
        while (rs.next()) {
            assertEquals(i,rs.getInt(1));
            i += NTH_ROW_NULL;
            isNullCount++;
        }
        rs = conn.createStatement().executeQuery("SELECT count(*) FROM " + tableName + " WHERE j IS NOT NULL");
        assertTrue(rs.next());
        assertEquals(NUMBER_OF_ROWS-isNullCount, rs.getInt(1));

        String deleteStmt ;
        PreparedStatement stmt;
        conn.setAutoCommit(autoCommit);
        deleteStmt = "DELETE FROM " + tableName + " WHERE i >= ? and i < ?";
        assertIndexUsed(conn, deleteStmt, Arrays.<Object>asList(5,10), indexInUse, false, local);
        stmt = conn.prepareStatement(deleteStmt);
        stmt.setInt(1, 5);
        stmt.setInt(2, 10);
        stmt.execute();
        if (!autoCommit) {
            conn.commit();
        }
        
        String query = "SELECT count(*) FROM " + tableName;
        assertIndexUsed(conn, query, indexInUse, createIndex, local);
        query = "SELECT count(*) FROM " + tableName;
        rs = conn.createStatement().executeQuery(query);
        assertTrue(rs.next());
        assertEquals(NUMBER_OF_ROWS - (10-5), rs.getInt(1));
        
        deleteStmt = "DELETE FROM " + tableName + " WHERE j IS NULL";
        stmt = conn.prepareStatement(deleteStmt);
        assertIndexUsed(conn, deleteStmt, indexInUse, createIndex, local);
        int deleteCount = stmt.executeUpdate();
        assertEquals(3, deleteCount);
        if (!autoCommit) {
            conn.commit();
        }
        rs = conn.createStatement().executeQuery("SELECT count(*) FROM " + tableName);
        assertTrue(rs.next());
        assertEquals(NUMBER_OF_ROWS - (10-5)-isNullCount+1, rs.getInt(1));
    }
    
    @Test
    public void testDeleteRangeNoAutoCommitNoIndex() throws Exception {
        testDeleteRange(false, false);
    }
    
    @Test
    public void testDeleteRangeAutoCommitNoIndex() throws Exception {
        testDeleteRange(true, false);
    }
    
    @Test
    public void testDeleteRangeNoAutoCommitWithIndex() throws Exception {
        testDeleteRange(false, true, false);
    }

    @Test
    public void testDeleteRangeNoAutoCommitWithLocalIndexIndex() throws Exception {
        testDeleteRange(false, true, true);
    }
    
    @Test
    public void testDeleteRangeAutoCommitWithIndex() throws Exception {
        testDeleteRange(true, true, false);
    }
    
    @Test
    public void testDeleteRangeAutoCommitWithLocalIndex() throws Exception {
        testDeleteRange(true, true, true);
    }

    @Test
    public void testDeleteAllFromTableWithIndexAutoCommitSalting() throws Exception {
        testDeleteAllFromTableWithIndex(true, true, false);
    }

    @Test
    public void testDeleteAllFromTableWithLocalIndexAutoCommitSalting() throws Exception {
        testDeleteAllFromTableWithIndex(true, true, true);
    }
    
    @Test
    public void testDeleteAllFromTableWithIndexAutoCommitNoSalting() throws Exception {
        testDeleteAllFromTableWithIndex(true, false);
    }
    
    @Test
    public void testDeleteAllFromTableWithIndexNoAutoCommitNoSalting() throws Exception {
        testDeleteAllFromTableWithIndex(false,false);
    }
    
    @Test
    public void testDeleteAllFromTableWithIndexNoAutoCommitSalted() throws Exception {
        testDeleteAllFromTableWithIndex(false, true, false);
    }
    
    @Test
    public void testDeleteAllFromTableWithLocalIndexNoAutoCommitSalted() throws Exception {
        testDeleteAllFromTableWithIndex(false, true, true);
    }

    private void testDeleteAllFromTableWithIndex(boolean autoCommit, boolean isSalted) throws Exception {
        testDeleteAllFromTableWithIndex(autoCommit, isSalted, false);
    }

    private void testDeleteAllFromTableWithIndex(boolean autoCommit, boolean isSalted, boolean localIndex) throws Exception {
        Connection con = null;
        try {
            con = DriverManager.getConnection(getUrl());
            con.setAutoCommit(autoCommit);

            Statement stm = con.createStatement();
            String tableName = generateUniqueName();
            String s = "CREATE TABLE IF NOT EXISTS " + tableName + "(" +
                    "HOST CHAR(2) NOT NULL," +
                    "DOMAIN VARCHAR NOT NULL, " +
                    "FEATURE VARCHAR NOT NULL, " +
                    "\"DATE\" DATE NOT NULL, \n" + 
                    "USAGE.CORE BIGINT," +
                    "USAGE.DB BIGINT," +
                    "STATS.ACTIVE_VISITOR INTEGER " +
                    "CONSTRAINT PK PRIMARY KEY (HOST, DOMAIN, FEATURE, \"DATE\"))" + (isSalted ? " SALT_BUCKETS=3" : "");
            stm.execute(s);
            String localIndexName = generateUniqueName();
            String indexName = generateUniqueName();
            if (localIndex) {
                stm.execute("CREATE LOCAL INDEX " + localIndexName + " ON " + tableName + " (CORE,DB,ACTIVE_VISITOR)");
            } else {
                stm.execute("CREATE INDEX " + indexName + " ON " + tableName + " (CORE,DB,ACTIVE_VISITOR)");
            }
            stm.close();

            PreparedStatement psInsert = con
                    .prepareStatement("UPSERT INTO " + tableName + "(HOST, DOMAIN, FEATURE, \"DATE\", CORE, DB, ACTIVE_VISITOR) VALUES(?,?, ? , ?, ?, ?, ?)");
            psInsert.setString(1, "AA");
            psInsert.setString(2, "BB");
            psInsert.setString(3, "CC");
            psInsert.setDate(4, new Date(0));
            psInsert.setLong(5, 1L);
            psInsert.setLong(6, 2L);
            psInsert.setLong(7, 3);
            psInsert.execute();
            psInsert.close();
            if (!autoCommit) {
                con.commit();
            }
            
            con.createStatement().execute("DELETE FROM " + tableName );
            if (!autoCommit) {
                con.commit();
            }
            
            ResultSet rs = con.createStatement().executeQuery("SELECT /*+ NO_INDEX */ count(*) FROM " + tableName);
            assertTrue(rs.next());
            assertEquals(0, rs.getLong(1));
            if(localIndex){
                rs = con.createStatement().executeQuery("SELECT count(*) FROM " + localIndexName);
            } else {
                rs = con.createStatement().executeQuery("SELECT count(*) FROM " + indexName);
            }
            assertTrue(rs.next());
            assertEquals(0, rs.getLong(1));

        } finally {
            try {
                con.close();
            } catch (Exception ex) {
            }
        }
    }
    
    @Test
    public void testDeleteRowFromTableWithImmutableIndex() throws Exception {
        testDeleteRowFromTableWithImmutableIndex(false, true);
    }
    
    @Test
    public void testDeleteRowFromTableWithImmutableLocalIndex() throws Exception {
        testDeleteRowFromTableWithImmutableIndex(true, false);
    }
    
    @Test
    public void testPointDeleteRowFromTableWithImmutableIndex() throws Exception {
        testPointDeleteRowFromTableWithImmutableIndex(false, false);
    }
    
    @Test
    public void testPointDeleteRowFromTableWithLocalImmutableIndex() throws Exception {
        testPointDeleteRowFromTableWithImmutableIndex(true, false);
    }
    
    @Test
    public void testPointDeleteRowFromTableWithImmutableIndex2() throws Exception {
        testPointDeleteRowFromTableWithImmutableIndex(false, true);
    }
    
    public void testPointDeleteRowFromTableWithImmutableIndex(boolean localIndex, boolean addNonPKIndex) throws Exception {
        Connection con = null;
        try {
            boolean autoCommit = false;
            con = DriverManager.getConnection(getUrl());
            con.setAutoCommit(autoCommit);

            Statement stm = con.createStatement();

            String tableName = generateUniqueName();
            String indexName1 = generateUniqueName();
            String indexName2 = generateUniqueName();
            String indexName3 = addNonPKIndex? generateUniqueName() : null;

            stm.execute("CREATE TABLE IF NOT EXISTS " + tableName + " (" +
                    "HOST CHAR(2) NOT NULL," +
                    "DOMAIN VARCHAR NOT NULL, " +
                    "FEATURE VARCHAR NOT NULL, " +
                    "\"DATE\" DATE NOT NULL, \n" + 
                    "USAGE.CORE BIGINT," +
                    "USAGE.DB BIGINT," +
                    "STATS.ACTIVE_VISITOR INTEGER " +
                    "CONSTRAINT PK PRIMARY KEY (HOST, DOMAIN, FEATURE, \"DATE\")) IMMUTABLE_ROWS=true");
            stm.execute("CREATE " + (localIndex ? "LOCAL" : "") + " INDEX " + indexName1 + " ON " + tableName + " (\"DATE\", FEATURE)");
            stm.execute("CREATE " + (localIndex ? "LOCAL" : "") + " INDEX " + indexName2 + " ON " + tableName + " (FEATURE, DOMAIN)");
            if (addNonPKIndex) {
                stm.execute("CREATE " + (localIndex ? "LOCAL" : "") + " INDEX " + indexName3 + " ON " + tableName + " (\"DATE\", FEATURE, USAGE.DB)");
            }
            
            Date date = new Date(0);
            PreparedStatement psInsert = con
                    .prepareStatement("UPSERT INTO " + tableName + "(HOST, DOMAIN, FEATURE, \"DATE\", CORE, DB, ACTIVE_VISITOR) VALUES(?,?, ? , ?, ?, ?, ?)");
            psInsert.setString(1, "AA");
            psInsert.setString(2, "BB");
            psInsert.setString(3, "CC");
            psInsert.setDate(4, date);
            psInsert.setLong(5, 1L);
            psInsert.setLong(6, 2L);
            psInsert.setLong(7, 3);
            psInsert.execute();
            if (!autoCommit) {
                con.commit();
            }
            
            String dml = "DELETE FROM " + tableName + " WHERE (HOST, DOMAIN, FEATURE, \"DATE\") = (?,?,?,?)";
            PreparedStatement psDelete = con.prepareStatement(dml);
            psDelete.setString(1, "AA");
            psDelete.setString(2, "BB");
            psDelete.setString(3, "CC");
            psDelete.setDate(4, date);
            psDelete.execute();
            if (!autoCommit) {
                con.commit();
            }
            psDelete = con.prepareStatement("EXPLAIN " + dml);
            psDelete.setString(1, "AA");
            psDelete.setString(2, "BB");
            psDelete.setString(3, "CC");
            psDelete.setDate(4, date);
            String explainPlan = QueryUtil.getExplainPlan(psDelete.executeQuery());
            if (addNonPKIndex) {
                assertNotEquals("DELETE SINGLE ROW", explainPlan);
            } else {
                assertEquals("DELETE SINGLE ROW", explainPlan);
            }
            
            assertDeleted(con, tableName, indexName1, indexName2, indexName3);
        } finally {
            try {
                con.close();
            } catch (Exception ex) {
            }
        }
    }
        
    public void testDeleteRowFromTableWithImmutableIndex(boolean localIndex, boolean useCoveredIndex) throws Exception {
        Connection con = null;
        try {
            boolean autoCommit = false;
            con = DriverManager.getConnection(getUrl());
            con.setAutoCommit(autoCommit);

            Statement stm = con.createStatement();

            String tableName = generateUniqueName();
            String indexName1 = generateUniqueName();
            String indexName2 = generateUniqueName();
            String indexName3 = useCoveredIndex? generateUniqueName() : null;

            stm.execute("CREATE TABLE IF NOT EXISTS " + tableName + " (" +
                    "HOST CHAR(2) NOT NULL," +
                    "DOMAIN VARCHAR NOT NULL, " +
                    "FEATURE VARCHAR NOT NULL, " +
                    "\"DATE\" DATE NOT NULL, \n" + 
                    "USAGE.CORE BIGINT," +
                    "USAGE.DB BIGINT," +
                    "STATS.ACTIVE_VISITOR INTEGER " +
                    "CONSTRAINT PK PRIMARY KEY (HOST, DOMAIN, FEATURE, \"DATE\")) IMMUTABLE_ROWS=true");
            stm.execute("CREATE " + (localIndex ? "LOCAL" : "") + " INDEX " + indexName1 + " ON " + tableName + " (\"DATE\", FEATURE)");
            stm.execute("CREATE " + (localIndex ? "LOCAL" : "") + " INDEX " + indexName2 + " ON " + tableName + " (\"DATE\", FEATURE, USAGE.DB)");
            if (useCoveredIndex) {
                stm.execute("CREATE " + (localIndex ? "LOCAL" : "") + " INDEX " + indexName3 + " ON " + tableName + " (STATS.ACTIVE_VISITOR) INCLUDE (USAGE.CORE, USAGE.DB)");
            }
            stm.close();

            Date date = new Date(0);
            PreparedStatement psInsert = con
                    .prepareStatement("UPSERT INTO " + tableName + "(HOST, DOMAIN, FEATURE, \"DATE\", CORE, DB, ACTIVE_VISITOR) VALUES(?,?, ? , ?, ?, ?, ?)");
            psInsert.setString(1, "AA");
            psInsert.setString(2, "BB");
            psInsert.setString(3, "CC");
            psInsert.setDate(4, date);
            psInsert.setLong(5, 1L);
            psInsert.setLong(6, 2L);
            psInsert.setLong(7, 3);
            psInsert.execute();
            if (!autoCommit) {
                con.commit();
            }
            
            PreparedStatement psDelete = con.prepareStatement("DELETE FROM " + tableName + " WHERE (HOST, DOMAIN, FEATURE, \"DATE\") = (?,?,?,?)");
            psDelete.setString(1, "AA");
            psDelete.setString(2, "BB");
            psDelete.setString(3, "CC");
            psDelete.setDate(4, date);
            psDelete.execute();
            if (!autoCommit) {
                con.commit();
            }
            
            assertDeleted(con, tableName, indexName1, indexName2, indexName3);

            psInsert.execute();
            if (!autoCommit) {
                con.commit();
            }

            psDelete = con.prepareStatement("DELETE FROM " + tableName + " WHERE  USAGE.DB=2");
            psDelete.execute();
            if (!autoCommit) {
                con.commit();
            }

            assertDeleted(con, tableName, indexName1, indexName2, indexName3);

            psInsert.execute();
            if (!autoCommit) {
                con.commit();
            }

            psDelete = con.prepareStatement("DELETE FROM " + tableName + " WHERE  ACTIVE_VISITOR=3");
            psDelete.execute();
            if (!autoCommit) {
                con.commit();
            }

            assertDeleted(con, tableName, indexName1, indexName2, indexName3);

        } finally {
            try {
                con.close();
            } catch (Exception ex) {
            }
        }
    }

    private static void assertDeleted(Connection con, String tableName, String indexName1, String indexName2, String indexName3)
            throws SQLException {
        ResultSet rs;
        rs = con.createStatement().executeQuery("SELECT /*+ NO_INDEX */ count(*) FROM " + tableName);
        assertTrue(rs.next());
        assertEquals(0, rs.getLong(1));

        rs = con.createStatement().executeQuery("SELECT count(*) FROM " + indexName1);
        assertTrue(rs.next());
        assertEquals(0, rs.getLong(1));

        rs = con.createStatement().executeQuery("SELECT count(*) FROM " + indexName2);
        assertTrue(rs.next());
        assertEquals(0, rs.getLong(1));

        if (indexName3 != null) {
            rs = con.createStatement().executeQuery("SELECT count(*) FROM " + indexName3);
            assertTrue(rs.next());
            assertEquals(0, rs.getLong(1));
        }
    }
    
    
    @Test
    public void testDeleteAllFromTableNoAutoCommit() throws SQLException {
        testDeleteAllFromTable(false);
    }

    @Test
    public void testDeleteAllFromTableAutoCommit() throws SQLException {
        testDeleteAllFromTable(true);
    }
    
    private void testDeleteAllFromTable(boolean autoCommit) throws SQLException {
        Connection con = null;
        try {
            con = DriverManager.getConnection(getUrl());
            con.setAutoCommit(autoCommit);

            String tableName = generateUniqueName();

            Statement stm = con.createStatement();
            stm.execute("CREATE TABLE IF NOT EXISTS " + tableName + "(" +
                    " HOST CHAR(2) NOT NULL," +
                    "DOMAIN VARCHAR NOT NULL, " +
                    "FEATURE VARCHAR NOT NULL, " +
                    "\"DATE\" DATE NOT NULL, \n" + 
                    "USAGE.CORE BIGINT," +
                    "USAGE.DB BIGINT," +
                    "STATS.ACTIVE_VISITOR INTEGER " +
                    "CONSTRAINT PK PRIMARY KEY (HOST, DOMAIN, FEATURE, \"DATE\"))");
            stm.close();

            PreparedStatement psInsert = con
                    .prepareStatement("UPSERT INTO " + tableName + "(HOST, DOMAIN, FEATURE, \"DATE\", CORE, DB, ACTIVE_VISITOR) VALUES(?,?, ? , ?, ?, ?, ?)");
            psInsert.setString(1, "AA");
            psInsert.setString(2, "BB");
            psInsert.setString(3, "CC");
            psInsert.setDate(4, new Date(0));
            psInsert.setLong(5, 1L);
            psInsert.setLong(6, 2L);
            psInsert.setLong(7, 3);
            psInsert.execute();
            psInsert.close();
            if (!autoCommit) {
                con.commit();
            }
            
            con.createStatement().execute("DELETE FROM " + tableName);
            if (!autoCommit) {
                con.commit();
            }
            
            ResultSet rs = con.createStatement().executeQuery("SELECT /*+ NO_INDEX */ count(*) FROM " + tableName);
            assertTrue(rs.next());
            assertEquals(0, rs.getLong(1));
        } finally {
            try {
                con.close();
            } catch (Exception ex) {
            }
        }
    }
    
    @Test
    public void testDeleteForTableWithRowTimestampColServer() throws Exception {
        String tableName = generateUniqueName();
        testDeleteForTableWithRowTimestampCol(true, tableName);
    }
    
    @Test
    public void testDeleteForTableWithRowTimestampColClient() throws Exception {
        String tableName = generateUniqueName();
        testDeleteForTableWithRowTimestampCol(false, tableName);
    }
    
    private void testDeleteForTableWithRowTimestampCol(boolean autoCommit, String tableName) throws Exception {
        try (Connection conn = DriverManager.getConnection(getUrl())) {
            conn.setAutoCommit(autoCommit);
            Statement stm = conn.createStatement();
            stm.execute("CREATE TABLE IF NOT EXISTS " + tableName +
                    " (HOST CHAR(2) NOT NULL," +
                    "STAT_DATE DATE NOT NULL, \n" + 
                    "USAGE.CORE BIGINT," +
                    "USAGE.DB BIGINT," +
                    "CONSTRAINT PK PRIMARY KEY (HOST, STAT_DATE ROW_TIMESTAMP))");
            stm.close();

            PreparedStatement psInsert = conn
                    .prepareStatement("UPSERT INTO " + tableName + " (HOST, STAT_DATE, CORE, DB) VALUES(?,?,?,?)");
            psInsert.setString(1, "AA");
            psInsert.setDate(2, new Date(100));
            psInsert.setLong(3, 1L);
            psInsert.setLong(4, 2L);
            psInsert.execute();
            psInsert.close();
            if (!autoCommit) {
                conn.commit();
            }
            conn.createStatement().execute("DELETE FROM " + tableName);
            if (!autoCommit) {
                conn.commit();
            }
            ResultSet rs = conn.createStatement().executeQuery("SELECT count(*) FROM " + tableName);
            assertTrue(rs.next());
            assertEquals(0, rs.getLong(1));
            
            // try with value for row_timestamp column generated by phoenix 
            psInsert = conn
                    .prepareStatement("UPSERT INTO " + tableName + " (HOST, CORE, DB) VALUES(?,?,?)");
            psInsert.setString(1, "BB");
            psInsert.setLong(2, 1L);
            psInsert.setLong(3, 2L);
            psInsert.execute();
            psInsert.close();
            if (!autoCommit) {
                conn.commit();
            }
            conn.createStatement().execute("DELETE FROM " + tableName);
            if (!autoCommit) {
                conn.commit();
            }
            rs = conn.createStatement().executeQuery("SELECT count(*) FROM " + tableName);
            assertTrue(rs.next());
            assertEquals(0, rs.getLong(1));
        }
    }
    
    @Test
    public void testServerSideDeleteAutoCommitOn() throws Exception {
        testDeleteCount(true, null);
    }
    
    @Test
    public void testClientSideDeleteCountAutoCommitOff() throws Exception {
        testDeleteCount(false, null);
    }
    
    @Test
    public void testClientSideDeleteAutoCommitOn() throws Exception {
        testDeleteCount(true, 1000);
    }

    @Test
    public void testPointDeleteWithMultipleImmutableIndexes() throws Exception {
        testPointDeleteWithMultipleImmutableIndexes(false);
    }

    @Test
    public void testPointDeleteWithMultipleImmutableIndexesAfterAlter() throws Exception {
        testPointDeleteWithMultipleImmutableIndexes(true);
    }

    private void testPointDeleteWithMultipleImmutableIndexes(boolean alterTable) throws Exception {
        String tableName = generateUniqueName();
        String commands = "CREATE TABLE IF NOT EXISTS " + tableName
                + " (ID INTEGER PRIMARY KEY,double_id DOUBLE,varchar_id VARCHAR (30)) "
                + (alterTable ? ";ALTER TABLE " + tableName + " set " : "") + "IMMUTABLE_ROWS=true;"
                + "CREATE INDEX IF NOT EXISTS index_column_varchar_id ON " + tableName + "(varchar_id);"
                + "CREATE INDEX IF NOT EXISTS index_column_double_id ON " + tableName + "(double_id);" + "UPSERT INTO "
                + tableName + " VALUES (9000000,0.5,'Sample text extra');" ;
        try (Connection conn = DriverManager.getConnection(getUrl())) {
            conn.setAutoCommit(true);
            Statement stm = conn.createStatement();
            for (String sql : commands.split(";")) {
                stm.execute(sql);
            }
            ResultSet rs = stm.executeQuery("select id,varchar_id,double_id from " + tableName + " WHERE ID=9000000");
            assertTrue(rs.next());
            assertEquals(9000000, rs.getInt(1));
            assertEquals("Sample text extra", rs.getString(2));
            assertEquals(0.5, rs.getDouble(3),0.01);
            stm.execute("DELETE FROM " + tableName + " WHERE ID=9000000");
            assertDeleted(conn, tableName, "index_column_varchar_id", "index_column_double_id", null);
            stm.close();
        }
    }
    
    private void testDeleteCount(boolean autoCommit, Integer limit) throws Exception {
        String tableName = generateUniqueName();

        String ddl = "CREATE TABLE IF NOT EXISTS " + tableName + " (pk1 DECIMAL NOT NULL, v1 VARCHAR CONSTRAINT PK PRIMARY KEY (pk1))";
        int numRecords = 1010;
        try (Connection conn = DriverManager.getConnection(getUrl())) {
            conn.createStatement().execute(ddl);
            Statement stmt = conn.createStatement();
            for (int i = 0; i < numRecords ; i++) {
                stmt.executeUpdate("UPSERT INTO " + tableName + " (pk1, v1) VALUES (" + i + ",'value')");
            }
            conn.commit();
            conn.setAutoCommit(autoCommit);
            String delete = "DELETE FROM " + tableName + " WHERE (pk1) <= (" + numRecords + ")" + (limit == null ? "" : (" limit " + limit));
            try (PreparedStatement pstmt = conn.prepareStatement(delete)) {
                int numberOfDeletes = pstmt.executeUpdate();
                assertEquals(limit == null ? numRecords : limit, numberOfDeletes);
                if (!autoCommit) {
                    conn.commit();
                }
            }
        }

    }
<<<<<<< HEAD
=======
    
>>>>>>> d1ad1f58

    @Test
    public void testClientSideDeleteShouldNotFailWhenSameColumnPresentInMultipleIndexes()
            throws Exception {
        String tableName = generateUniqueName();
        String indexName1 = generateUniqueName();
        String indexName2 = generateUniqueName();
        String ddl =
                "CREATE TABLE IF NOT EXISTS "
                        + tableName
                        + " (pk1 DECIMAL NOT NULL, v1 VARCHAR, v2 VARCHAR CONSTRAINT PK PRIMARY KEY (pk1))";
        String idx1 = "CREATE INDEX " + indexName1 + " ON " + tableName + "(v1)";
        String idx2 = "CREATE INDEX " + indexName2 + " ON " + tableName + "(v1, v2)";
        try (Connection conn = DriverManager.getConnection(getUrl())) {
            conn.createStatement().execute(ddl);
            conn.createStatement().execute(idx1);
            conn.createStatement().execute(idx2);
            Statement stmt = conn.createStatement();
            stmt.executeUpdate("UPSERT INTO " + tableName + " VALUES (1,'value', 'value2')");
            conn.commit();
            conn.setAutoCommit(false);
            try {
                conn.createStatement().execute("DELETE FROM " + tableName + " WHERE pk1 > 0");
            } catch (Exception e) {
                fail("Should not throw any exception");
            }
        }
    }
}

<|MERGE_RESOLUTION|>--- conflicted
+++ resolved
@@ -770,10 +770,6 @@
         }
 
     }
-<<<<<<< HEAD
-=======
-    
->>>>>>> d1ad1f58
 
     @Test
     public void testClientSideDeleteShouldNotFailWhenSameColumnPresentInMultipleIndexes()

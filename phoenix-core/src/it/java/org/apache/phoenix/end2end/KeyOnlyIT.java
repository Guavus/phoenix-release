/*
 * Licensed to the Apache Software Foundation (ASF) under one
 * or more contributor license agreements.  See the NOTICE file
 * distributed with this work for additional information
 * regarding copyright ownership.  The ASF licenses this file
 * to you under the Apache License, Version 2.0 (the
 * "License"); you may not use this file except in compliance
 * with the License.  You may obtain a copy of the License at
 *
 * http://www.apache.org/licenses/LICENSE-2.0
 *
 * Unless required by applicable law or agreed to in writing, software
 * distributed under the License is distributed on an "AS IS" BASIS,
 * WITHOUT WARRANTIES OR CONDITIONS OF ANY KIND, either express or implied.
 * See the License for the specific language governing permissions and
 * limitations under the License.
 */
package org.apache.phoenix.end2end;

import static org.apache.phoenix.util.TestUtil.KEYONLY_NAME;
import static org.apache.phoenix.util.TestUtil.TEST_PROPERTIES;
import static org.apache.phoenix.util.TestUtil.analyzeTable;
import static org.apache.phoenix.util.TestUtil.getAllSplits;
import static org.junit.Assert.assertEquals;
import static org.junit.Assert.assertFalse;
import static org.junit.Assert.assertTrue;

import java.sql.Connection;
import java.sql.DriverManager;
import java.sql.PreparedStatement;
import java.sql.ResultSet;
import java.util.List;
import java.util.Map;
import java.util.Properties;

import org.apache.phoenix.query.KeyRange;
import org.apache.phoenix.query.QueryServices;
import org.apache.phoenix.util.PhoenixRuntime;
import org.apache.phoenix.util.PropertiesUtil;
import org.apache.phoenix.util.QueryUtil;
import org.apache.phoenix.util.ReadOnlyProps;
import org.apache.phoenix.util.TestUtil;
import org.junit.BeforeClass;
import org.junit.Test;

import com.google.common.collect.Maps;

<<<<<<< HEAD
@Category({NeedsOwnMiniClusterTest.class})
public class KeyOnlyIT extends BaseClientManagedTimeIT {
=======

public class KeyOnlyIT extends BaseOwnClusterClientManagedTimeIT {
>>>>>>> 907f9c25
    
    @BeforeClass
    public static void doSetup() throws Exception {
        Map<String,String> props = Maps.newHashMapWithExpectedSize(3);
        // Must update config before starting server
<<<<<<< HEAD
        props.put(QueryServices.STATS_GUIDEPOST_PER_REGION_ATTRIB, "0");
        props.put(QueryServices.STATS_GUIDEPOST_WIDTH_BYTES_ATTRIB, Long.toString(20));
=======
        props.put(QueryServices.STATS_GUIDEPOST_WIDTH_BYTES_ATTRIB, Long.toString(50));
        props.put(QueryServices.QUEUE_SIZE_ATTRIB, Integer.toString(100));
>>>>>>> 907f9c25
        setUpTestDriver(new ReadOnlyProps(props.entrySet().iterator()));
    }
    
    @Test
    public void testKeyOnly() throws Exception {
        long ts = nextTimestamp();
        ensureTableCreated(getUrl(),KEYONLY_NAME,null, ts);
        initTableValues(ts+1);
        Properties props = PropertiesUtil.deepCopy(TEST_PROPERTIES);
        props.setProperty(PhoenixRuntime.CURRENT_SCN_ATTRIB, Long.toString(ts+30));
        Connection conn3 = DriverManager.getConnection(getUrl(), props);
        analyzeTable(conn3, KEYONLY_NAME);
        conn3.close();
        
        props.setProperty(PhoenixRuntime.CURRENT_SCN_ATTRIB, Long.toString(ts+50));
        Connection conn5 = DriverManager.getConnection(getUrl(), props);
        String query = "SELECT i1, i2 FROM KEYONLY";
        PreparedStatement statement = conn5.prepareStatement(query);
        ResultSet rs = statement.executeQuery();
        assertTrue(rs.next());
        assertEquals(1, rs.getInt(1));
        assertEquals(2, rs.getInt(2));
        assertTrue(rs.next());
        assertEquals(3, rs.getInt(1));
        assertEquals(4, rs.getInt(2));
        assertFalse(rs.next());
        List<KeyRange> splits = getAllSplits(conn5, "KEYONLY");
        assertEquals(2, splits.size());
        conn5.close();
        
        props.setProperty(PhoenixRuntime.CURRENT_SCN_ATTRIB, Long.toString(ts+60));
        Connection conn6 = DriverManager.getConnection(getUrl(), props);
        conn6.createStatement().execute("ALTER TABLE KEYONLY ADD s1 varchar");
        conn6.close();
        
        props.setProperty(PhoenixRuntime.CURRENT_SCN_ATTRIB, Long.toString(ts+70));
        Connection conn7 = DriverManager.getConnection(getUrl(), props);
        PreparedStatement stmt = conn7.prepareStatement(
                "upsert into " +
                "KEYONLY VALUES (?, ?, ?)");
        stmt.setInt(1, 5);
        stmt.setInt(2, 6);
        stmt.setString(3, "foo");
        stmt.execute();
        conn7.commit();
        conn7.close();
        
        props.setProperty(PhoenixRuntime.CURRENT_SCN_ATTRIB, Long.toString(ts+80));
        Connection conn8 = DriverManager.getConnection(getUrl(), props);
        analyzeTable(conn8, KEYONLY_NAME);
        conn8.close();

        props.setProperty(PhoenixRuntime.CURRENT_SCN_ATTRIB, Long.toString(ts+90));
        Connection conn9 = DriverManager.getConnection(getUrl(), props);
        query = "SELECT i1 FROM KEYONLY";
        statement = conn9.prepareStatement(query);
        rs = statement.executeQuery();
        assertTrue(rs.next());
        assertEquals(1, rs.getInt(1));
        assertTrue(rs.next());
        assertEquals(3, rs.getInt(1));
        assertTrue(rs.next());
        assertEquals(5, rs.getInt(1));
        assertFalse(rs.next());
        
        query = "SELECT i1,s1 FROM KEYONLY";
        statement = conn9.prepareStatement(query);
        rs = statement.executeQuery();
        assertTrue(rs.next());
        assertEquals(1, rs.getInt(1));
        assertEquals(null, rs.getString(2));
        assertTrue(rs.next());
        assertEquals(3, rs.getInt(1));
        assertEquals(null, rs.getString(2));
        assertTrue(rs.next());
        assertEquals(5, rs.getInt(1));
        assertEquals("foo", rs.getString(2));
        assertFalse(rs.next());

        conn9.close();
    }
    
    @Test
    public void testOr() throws Exception {
        long ts = nextTimestamp();
        ensureTableCreated(getUrl(),KEYONLY_NAME,null, ts);
        initTableValues(ts+1);
        Properties props = new Properties();
        
        props.setProperty(PhoenixRuntime.CURRENT_SCN_ATTRIB, Long.toString(ts+3));
        Connection conn3 = DriverManager.getConnection(getUrl(), props);
        analyzeTable(conn3, KEYONLY_NAME);
        conn3.close();
        
        props.setProperty(PhoenixRuntime.CURRENT_SCN_ATTRIB, Long.toString(ts+5));
        Connection conn5 = DriverManager.getConnection(getUrl(), props);
        String query = "SELECT i1 FROM KEYONLY WHERE i1 < 2 or i1 = 3";
        PreparedStatement statement = conn5.prepareStatement(query);
        ResultSet rs = statement.executeQuery();
        assertTrue(rs.next());
        assertEquals(1, rs.getInt(1));
        assertTrue(rs.next());
        assertEquals(3, rs.getInt(1));
        assertFalse(rs.next());
        conn5.close();
    }
        
    @Test
    public void testQueryWithLimitAndStats() throws Exception {
        long ts = nextTimestamp();
        ensureTableCreated(getUrl(),KEYONLY_NAME,null, ts);
        initTableValues(ts+1, 100);
        
        TestUtil.analyzeTable(getUrl(), ts+10, KEYONLY_NAME);
        Properties props = PropertiesUtil.deepCopy(TestUtil.TEST_PROPERTIES);
        
        props.setProperty(PhoenixRuntime.CURRENT_SCN_ATTRIB, Long.toString(ts+50));
        Connection conn = DriverManager.getConnection(getUrl(), props);
        String query = "SELECT i1 FROM KEYONLY LIMIT 1";
        ResultSet rs = conn.createStatement().executeQuery(query);
        assertTrue(rs.next());
        assertEquals(0, rs.getInt(1));
        assertFalse(rs.next());
        
        rs = conn.createStatement().executeQuery("EXPLAIN " + query);
        assertEquals("CLIENT SERIAL 1-WAY FULL SCAN OVER KEYONLY\n" + 
                "    SERVER FILTER BY PageFilter 1\n" + 
                "    SERVER 1 ROW LIMIT\n" + 
                "CLIENT 1 ROW LIMIT", QueryUtil.getExplainPlan(rs));
        conn.close();
    }
    
    protected static void initTableValues(long ts) throws Exception {
        String url = getUrl() + ";" + PhoenixRuntime.CURRENT_SCN_ATTRIB + "=" + ts;
        Properties props = PropertiesUtil.deepCopy(TEST_PROPERTIES);
        Connection conn = DriverManager.getConnection(url, props);
        PreparedStatement stmt = conn.prepareStatement(
            "upsert into " +
            "KEYONLY VALUES (?, ?)");
        stmt.setInt(1, 1);
        stmt.setInt(2, 2);
        stmt.execute();
        
        stmt.setInt(1, 3);
        stmt.setInt(2, 4);
        stmt.execute();
        
        conn.commit();
        conn.close();
    }

    protected static void initTableValues(long ts, int nRows) throws Exception {
        String url = getUrl() + ";" + PhoenixRuntime.CURRENT_SCN_ATTRIB + "=" + ts;
        Properties props = PropertiesUtil.deepCopy(TEST_PROPERTIES);
        Connection conn = DriverManager.getConnection(url, props);
        PreparedStatement stmt = conn.prepareStatement(
            "upsert into " +
            "KEYONLY VALUES (?, ?)");
        for (int i = 0; i < nRows; i++) {
	        stmt.setInt(1, i);
	        stmt.setInt(2, i+1);
	        stmt.execute();
        }
        
        conn.commit();
        conn.close();
    }
}<|MERGE_RESOLUTION|>--- conflicted
+++ resolved
@@ -45,25 +45,15 @@
 
 import com.google.common.collect.Maps;
 
-<<<<<<< HEAD
-@Category({NeedsOwnMiniClusterTest.class})
-public class KeyOnlyIT extends BaseClientManagedTimeIT {
-=======
-
 public class KeyOnlyIT extends BaseOwnClusterClientManagedTimeIT {
->>>>>>> 907f9c25
     
     @BeforeClass
     public static void doSetup() throws Exception {
         Map<String,String> props = Maps.newHashMapWithExpectedSize(3);
         // Must update config before starting server
-<<<<<<< HEAD
+        props.put(QueryServices.QUEUE_SIZE_ATTRIB, Integer.toString(1024));
         props.put(QueryServices.STATS_GUIDEPOST_PER_REGION_ATTRIB, "0");
-        props.put(QueryServices.STATS_GUIDEPOST_WIDTH_BYTES_ATTRIB, Long.toString(20));
-=======
         props.put(QueryServices.STATS_GUIDEPOST_WIDTH_BYTES_ATTRIB, Long.toString(50));
-        props.put(QueryServices.QUEUE_SIZE_ATTRIB, Integer.toString(100));
->>>>>>> 907f9c25
         setUpTestDriver(new ReadOnlyProps(props.entrySet().iterator()));
     }
     

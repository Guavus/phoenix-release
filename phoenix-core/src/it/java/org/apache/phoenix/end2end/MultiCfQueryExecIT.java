--- conflicted
+++ resolved
@@ -43,13 +43,7 @@
 
 import com.google.common.collect.Maps;
 
-<<<<<<< HEAD
-@Category({NeedsOwnMiniClusterTest.class})
-public class MultiCfQueryExecIT extends BaseClientManagedTimeIT {
-=======
-
 public class MultiCfQueryExecIT extends BaseOwnClusterClientManagedTimeIT {
->>>>>>> 907f9c25
     private static final String MULTI_CF = "MULTI_CF";
     
     @BeforeClass

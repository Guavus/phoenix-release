--- conflicted
+++ resolved
@@ -288,12 +288,6 @@
                 services.clearTableRegionCache(STATS_TEST_TABLE_BYTES);
                 nRegions = services.getAllTableRegions(STATS_TEST_TABLE_BYTES).size();
                 nTries++;
-<<<<<<< HEAD
-            } while (nRegions == nRegionsNow && nTries < 20);
-            // FIXME: I see the commit of the stats finishing before this with a lower timestamp that the scan timestamp,
-            // yet without this sleep, the query finds the old data. Seems like an HBase bug and a potentially serious one.
-            Thread.sleep(4000);
-=======
             } while (nRegions == nRegionsNow && nTries < 10);
             if (nRegions == nRegionsNow) {
                 fail();
@@ -301,7 +295,6 @@
             // FIXME: I see the commit of the stats finishing before this with a lower timestamp that the scan timestamp,
             // yet without this sleep, the query finds the old data. Seems like an HBase bug and a potentially serious one.
             Thread.sleep(8000);
->>>>>>> 907f9c25
         } finally {
             admin.close();
         }
@@ -323,12 +316,6 @@
         }
         conn.commit();
         
-<<<<<<< HEAD
-        TestUtil.analyzeTable(conn, STATS_TEST_TABLE_NAME);
-        List<KeyRange>keyRanges = getAllSplits(conn, STATS_TEST_TABLE_NAME);
-        assertEquals(nRows+1, keyRanges.size());
-        
-=======
         ResultSet rs;
         TestUtil.analyzeTable(conn, STATS_TEST_TABLE_NAME);
         List<KeyRange>keyRanges = getAllSplits(conn, STATS_TEST_TABLE_NAME);
@@ -336,16 +323,11 @@
         rs = conn.createStatement().executeQuery("EXPLAIN SELECT * FROM " + STATS_TEST_TABLE_NAME);
         assertEquals("CLIENT " + (nRows+1) + "-CHUNK " + "PARALLEL 1-WAY FULL SCAN OVER " + STATS_TEST_TABLE_NAME, QueryUtil.getExplainPlan(rs));
 
->>>>>>> 907f9c25
         ConnectionQueryServices services = conn.unwrap(PhoenixConnection.class).getQueryServices();
         List<HRegionLocation> regions = services.getAllTableRegions(STATS_TEST_TABLE_BYTES);
         assertEquals(1, regions.size());
  
-<<<<<<< HEAD
-        ResultSet rs = conn.createStatement().executeQuery("SELECT GUIDE_POSTS_COUNT, REGION_NAME FROM SYSTEM.STATS WHERE PHYSICAL_NAME='"+STATS_TEST_TABLE_NAME+"' AND REGION_NAME IS NOT NULL");
-=======
         rs = conn.createStatement().executeQuery("SELECT GUIDE_POSTS_COUNT, REGION_NAME FROM SYSTEM.STATS WHERE PHYSICAL_NAME='"+STATS_TEST_TABLE_NAME+"' AND REGION_NAME IS NOT NULL");
->>>>>>> 907f9c25
         assertTrue(rs.next());
         assertEquals(nRows, rs.getLong(1));
         assertEquals(regions.get(0).getRegionInfo().getRegionNameAsString(), rs.getString(2));

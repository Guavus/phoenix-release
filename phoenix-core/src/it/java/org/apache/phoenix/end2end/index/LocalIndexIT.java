/*
 * Licensed to the Apache Software Foundation (ASF) under one
 * or more contributor license agreements.  See the NOTICE file
 * distributed with this work for additional information
 * regarding copyright ownership.  The ASF licenses this file
 * to you under the Apache License, Version 2.0 (the
 * "License"); you may not use this file except in compliance
 * with the License.  You may obtain a copy of the License at
 *
 * http://www.apache.org/licenses/LICENSE-2.0
 *
 * Unless required by applicable law or agreed to in writing, software
 * distributed under the License is distributed on an "AS IS" BASIS,
 * WITHOUT WARRANTIES OR CONDITIONS OF ANY KIND, either express or implied.
 * See the License for the specific language governing permissions and
 * limitations under the License.
 */
package org.apache.phoenix.end2end.index;

import static org.junit.Assert.assertArrayEquals;
import static org.junit.Assert.assertEquals;
import static org.junit.Assert.assertFalse;
import static org.junit.Assert.assertNotNull;
import static org.junit.Assert.assertTrue;
import static org.junit.Assert.fail;

import java.sql.Connection;
import java.sql.DriverManager;
import java.sql.ResultSet;
import java.sql.SQLException;
import java.util.List;
import java.util.Map;

import org.apache.hadoop.hbase.HBaseCluster;
import org.apache.hadoop.hbase.HRegionInfo;
import org.apache.hadoop.hbase.HTableDescriptor;
import org.apache.hadoop.hbase.TableName;
import org.apache.hadoop.hbase.client.HBaseAdmin;
import org.apache.hadoop.hbase.client.HTable;
import org.apache.hadoop.hbase.client.Result;
import org.apache.hadoop.hbase.client.ResultScanner;
import org.apache.hadoop.hbase.client.Scan;
import org.apache.hadoop.hbase.master.HMaster;
import org.apache.hadoop.hbase.util.Bytes;
import org.apache.hadoop.hbase.util.Pair;
import org.apache.phoenix.compile.QueryPlan;
import org.apache.phoenix.coprocessor.BaseScannerRegionObserver;
import org.apache.phoenix.hbase.index.IndexRegionSplitPolicy;
import org.apache.phoenix.jdbc.PhoenixConnection;
import org.apache.phoenix.jdbc.PhoenixDatabaseMetaData;
import org.apache.phoenix.jdbc.PhoenixPreparedStatement;
import org.apache.phoenix.query.QueryServices;
import org.apache.phoenix.schema.PTable;
import org.apache.phoenix.schema.PTable.IndexType;
import org.apache.phoenix.schema.PTableKey;
import org.apache.phoenix.schema.TableNotFoundException;
import org.apache.phoenix.util.ByteUtil;
import org.apache.phoenix.util.MetaDataUtil;
import org.apache.phoenix.util.QueryUtil;
import org.apache.phoenix.util.ReadOnlyProps;
import org.apache.phoenix.util.TestUtil;
import org.junit.BeforeClass;
import org.junit.Test;

import com.google.common.collect.Maps;

public class LocalIndexIT extends BaseIndexIT {

    @BeforeClass 
    public static void doSetup() throws Exception {
        Map<String,String> props = Maps.newHashMapWithExpectedSize(3);
        // Drop the HBase table metadata for this test
        props.put(QueryServices.DROP_METADATA_ATTRIB, Boolean.toString(true));
        // Must update config before starting server
        setUpTestDriver(new ReadOnlyProps(props.entrySet().iterator()));
    }

    private void createBaseTable(String tableName, Integer saltBuckets, String splits) throws SQLException {
        Connection conn = DriverManager.getConnection(getUrl());
        String ddl = "CREATE TABLE " + tableName + " (t_id VARCHAR NOT NULL,\n" +
                "k1 INTEGER NOT NULL,\n" +
                "k2 INTEGER NOT NULL,\n" +
                "k3 INTEGER,\n" +
                "v1 VARCHAR,\n" +
                "CONSTRAINT pk PRIMARY KEY (t_id, k1, k2))\n"
                        + (saltBuckets != null && splits == null ? (",salt_buckets=" + saltBuckets) : "" 
                        + (saltBuckets == null && splits != null ? (" split on " + splits) : ""));
        conn.createStatement().execute(ddl);
        conn.close();
    }
    
    @Test
    public void testLocalIndexRoundTrip() throws Exception {
        createBaseTable(DATA_TABLE_NAME, null, null);
        Connection conn1 = DriverManager.getConnection(getUrl());
        conn1.createStatement().execute("CREATE LOCAL INDEX " + INDEX_TABLE_NAME + " ON " + DATA_TABLE_NAME + "(v1)");
        conn1.createStatement().executeQuery("SELECT * FROM " + DATA_TABLE_FULL_NAME).next();
        PTable localIndex = conn1.unwrap(PhoenixConnection.class).getMetaDataCache().getTable(new PTableKey(null,INDEX_TABLE_NAME));
        assertEquals(IndexType.LOCAL, localIndex.getIndexType());
        assertNotNull(localIndex.getViewIndexId());
    }
    
    @Test
    public void testLocalIndexCreationWithSplitsShouldFail() throws Exception {
        createBaseTable(DATA_TABLE_NAME, null, null);
        Connection conn1 = DriverManager.getConnection(getUrl());
        Connection conn2 = DriverManager.getConnection(getUrl());
        try {
            conn1.createStatement().execute("CREATE LOCAL INDEX " + INDEX_TABLE_NAME + " ON " + DATA_TABLE_NAME + "(v1)"+" split on (1,2,3)");
            fail("Local index cannot be pre-split");
        } catch (SQLException e) { }
        try {
            conn2.createStatement().executeQuery("SELECT * FROM " + DATA_TABLE_FULL_NAME).next();
            conn2.unwrap(PhoenixConnection.class).getMetaDataCache().getTable(new PTableKey(null,INDEX_TABLE_NAME));
            fail("Local index should not be created.");
        } catch (TableNotFoundException e) { }
    }

    @Test
    public void testLocalIndexCreationWithSaltingShouldFail() throws Exception {
        createBaseTable(DATA_TABLE_NAME, null, null);
        Connection conn1 = DriverManager.getConnection(getUrl());
        Connection conn2 = DriverManager.getConnection(getUrl());
        try {
            conn1.createStatement().execute("CREATE LOCAL INDEX " + INDEX_TABLE_NAME + " ON " + DATA_TABLE_NAME + "(v1)"+" salt_buckets=16");
            fail("Local index cannot be salted.");
        } catch (SQLException e) { }
        try {
            conn2.createStatement().executeQuery("SELECT * FROM " + DATA_TABLE_FULL_NAME).next();
            conn2.unwrap(PhoenixConnection.class).getMetaDataCache().getTable(new PTableKey(null,INDEX_TABLE_NAME));
            fail("Local index should not be created.");
        } catch (TableNotFoundException e) { }
    }

    @Test
    public void testLocalIndexTableRegionSplitPolicyAndSplitKeys() throws Exception {
        createBaseTable(DATA_TABLE_NAME, null,"('e','i','o')");
        Connection conn1 = DriverManager.getConnection(getUrl());
        Connection conn2 = DriverManager.getConnection(getUrl());
        conn1.createStatement().execute("CREATE LOCAL INDEX " + INDEX_TABLE_NAME + " ON " + DATA_TABLE_NAME + "(v1)");
        conn2.createStatement().executeQuery("SELECT * FROM " + DATA_TABLE_FULL_NAME).next();
        HBaseAdmin admin = driver.getConnectionQueryServices(getUrl(), TestUtil.TEST_PROPERTIES).getAdmin();
        HTableDescriptor htd = admin.getTableDescriptor(TableName.valueOf(MetaDataUtil.getLocalIndexTableName(DATA_TABLE_NAME)));
        assertEquals(IndexRegionSplitPolicy.class.getName(), htd.getValue(HTableDescriptor.SPLIT_POLICY));
        HTable userTable = new HTable(admin.getConfiguration(),TableName.valueOf(DATA_TABLE_NAME));
        HTable indexTable = new HTable(admin.getConfiguration(),TableName.valueOf(MetaDataUtil.getLocalIndexTableName(DATA_TABLE_NAME)));
        assertArrayEquals("Both user table and index table should have same split keys.", userTable.getStartKeys(), indexTable.getStartKeys());
    }

    @Test
    public void testDropLocalIndexTable() throws Exception {
        createBaseTable(DATA_TABLE_NAME, null, null);
        Connection conn1 = DriverManager.getConnection(getUrl());
        Connection conn2 = DriverManager.getConnection(getUrl());
        conn1.createStatement().execute("CREATE LOCAL INDEX " + INDEX_TABLE_NAME + " ON " + DATA_TABLE_NAME + "(v1)");
        conn2.createStatement().executeQuery("SELECT * FROM " + DATA_TABLE_FULL_NAME).next();
        HBaseAdmin admin = driver.getConnectionQueryServices(getUrl(), TestUtil.TEST_PROPERTIES).getAdmin();
        assertTrue("Local index table should be present.", admin.tableExists(TableName.valueOf(MetaDataUtil.getLocalIndexTableName(DATA_TABLE_NAME))));
        conn1.createStatement().execute("DROP TABLE "+ DATA_TABLE_NAME);
        admin = driver.getConnectionQueryServices(getUrl(), TestUtil.TEST_PROPERTIES).getAdmin();
        assertFalse("Local index table should be deleted.", admin.tableExists(TableName.valueOf(MetaDataUtil.getLocalIndexTableName(DATA_TABLE_NAME))));
        ResultSet rs = conn2.createStatement().executeQuery("SELECT "
                + PhoenixDatabaseMetaData.SEQUENCE_SCHEMA + ","
                + PhoenixDatabaseMetaData.SEQUENCE_NAME
                + " FROM " + PhoenixDatabaseMetaData.SEQUENCE_FULLNAME_ESCAPED);
        assertFalse("View index sequences should be deleted.", rs.next());
    }
    
    @Test
    public void testPutsToLocalIndexTable() throws Exception {
        createBaseTable(DATA_TABLE_NAME, null, "('e','i','o')");
        Connection conn1 = DriverManager.getConnection(getUrl());
        conn1.createStatement().execute("CREATE LOCAL INDEX " + INDEX_TABLE_NAME + " ON " + DATA_TABLE_NAME + "(v1)");
        conn1.createStatement().execute("UPSERT INTO "+DATA_TABLE_NAME+" values('b',1,2,4,'z')");
        conn1.createStatement().execute("UPSERT INTO "+DATA_TABLE_NAME+" values('f',1,2,3,'z')");
        conn1.createStatement().execute("UPSERT INTO "+DATA_TABLE_NAME+" values('j',2,4,2,'a')");
        conn1.createStatement().execute("UPSERT INTO "+DATA_TABLE_NAME+" values('q',3,1,1,'c')");
        conn1.commit();
        ResultSet rs = conn1.createStatement().executeQuery("SELECT COUNT(*) FROM " + INDEX_TABLE_NAME);
        assertTrue(rs.next());
        assertEquals(4, rs.getInt(1));
        HBaseAdmin admin = driver.getConnectionQueryServices(getUrl(), TestUtil.TEST_PROPERTIES).getAdmin();
        HTable indexTable = new HTable(admin.getConfiguration() ,TableName.valueOf(MetaDataUtil.getLocalIndexTableName(DATA_TABLE_NAME)));
        Pair<byte[][], byte[][]> startEndKeys = indexTable.getStartEndKeys();
        byte[][] startKeys = startEndKeys.getFirst();
        byte[][] endKeys = startEndKeys.getSecond();
        for (int i = 0; i < startKeys.length; i++) {
            Scan s = new Scan();
            s.setStartRow(startKeys[i]);
            s.setStopRow(endKeys[i]);
            ResultScanner scanner = indexTable.getScanner(s);
            int count = 0;
            for(Result r:scanner){
                count++;
            }
            scanner.close();
            assertEquals(1, count);
        }
        indexTable.close();
    }
    
    @Test
    public void testBuildIndexWhenUserTableAlreadyHasData() throws Exception {
        createBaseTable(DATA_TABLE_NAME, null, "('e','i','o')");
        Connection conn1 = DriverManager.getConnection(getUrl());
        conn1.createStatement().execute("UPSERT INTO "+DATA_TABLE_NAME+" values('b',1,2,4,'z')");
        conn1.createStatement().execute("UPSERT INTO "+DATA_TABLE_NAME+" values('f',1,2,3,'z')");
        conn1.createStatement().execute("UPSERT INTO "+DATA_TABLE_NAME+" values('j',2,4,2,'a')");
        conn1.createStatement().execute("UPSERT INTO "+DATA_TABLE_NAME+" values('q',3,1,1,'c')");
        conn1.commit();
        conn1.createStatement().execute("CREATE LOCAL INDEX " + INDEX_TABLE_NAME + " ON " + DATA_TABLE_NAME + "(v1)");
        ResultSet rs = conn1.createStatement().executeQuery("SELECT COUNT(*) FROM " + INDEX_TABLE_NAME);
        assertTrue(rs.next());
        assertEquals(4, rs.getInt(1));
        HBaseAdmin admin = driver.getConnectionQueryServices(getUrl(), TestUtil.TEST_PROPERTIES).getAdmin();
        HTable indexTable = new HTable(admin.getConfiguration() ,TableName.valueOf(MetaDataUtil.getLocalIndexTableName(DATA_TABLE_NAME)));
        Pair<byte[][], byte[][]> startEndKeys = indexTable.getStartEndKeys();
        byte[][] startKeys = startEndKeys.getFirst();
        byte[][] endKeys = startEndKeys.getSecond();
        for (int i = 0; i < startKeys.length; i++) {
            Scan s = new Scan();
            s.setStartRow(startKeys[i]);
            s.setStopRow(endKeys[i]);
            ResultScanner scanner = indexTable.getScanner(s);
            int count = 0;
            for(Result r:scanner){
                count++;
            }
            scanner.close();
            assertEquals(1, count);
        }
        indexTable.close();
    }

    @Test
    public void testLocalIndexScan() throws Exception {
        createBaseTable(DATA_TABLE_NAME, null, "('e','i','o')");
        Connection conn1 = DriverManager.getConnection(getUrl());
        try{
            conn1.createStatement().execute("UPSERT INTO " + DATA_TABLE_NAME + " values('a',1,2,5,'y')");
            conn1.createStatement().execute("UPSERT INTO " + DATA_TABLE_NAME + " values('b',1,2,4,'z')");
            conn1.createStatement().execute("UPSERT INTO " + DATA_TABLE_NAME + " values('f',1,2,3,'a')");
            conn1.createStatement().execute("UPSERT INTO " + DATA_TABLE_NAME + " values('e',1,2,3,'b')");
            conn1.createStatement().execute("UPSERT INTO " + DATA_TABLE_NAME + " values('j',2,4,2,'a')");
            conn1.createStatement().execute("UPSERT INTO " + DATA_TABLE_NAME + " values('q',3,1,1,'c')");
            conn1.commit();
            conn1.createStatement().execute("CREATE LOCAL INDEX " + INDEX_TABLE_NAME + " ON " + DATA_TABLE_NAME + "(v1)");
            
            ResultSet rs = conn1.createStatement().executeQuery("SELECT COUNT(*) FROM " + INDEX_TABLE_NAME);
            assertTrue(rs.next());
            
            HBaseAdmin admin = driver.getConnectionQueryServices(getUrl(), TestUtil.TEST_PROPERTIES).getAdmin();
            int numRegions = admin.getTableRegions(TableName.valueOf(DATA_TABLE_NAME)).size();
            
            String query = "SELECT t_id, k1, k2,V1 FROM " + DATA_TABLE_NAME +" where v1='a'";
            rs = conn1.createStatement().executeQuery("EXPLAIN "+ query);
            
            assertEquals(
                "CLIENT PARALLEL " + numRegions + "-WAY RANGE SCAN OVER "
                        + MetaDataUtil.getLocalIndexTableName(DATA_TABLE_NAME) + " [-32768,'a']\nCLIENT MERGE SORT",
                        QueryUtil.getExplainPlan(rs));
            
            rs = conn1.createStatement().executeQuery(query);
            assertTrue(rs.next());
            assertEquals("f", rs.getString("t_id"));
            assertEquals(1, rs.getInt("k1"));
            assertEquals(2, rs.getInt("k2"));
            assertTrue(rs.next());
            assertEquals("j", rs.getString("t_id"));
            assertEquals(2, rs.getInt("k1"));
            assertEquals(4, rs.getInt("k2"));
            assertFalse(rs.next());
            query = "SELECT t_id, k1, k2,V1, k3 FROM " + DATA_TABLE_NAME +" where v1<='z' order by k3";
            rs = conn1.createStatement().executeQuery("EXPLAIN "+ query);
            
            assertEquals(
                "CLIENT PARALLEL " + numRegions + "-WAY RANGE SCAN OVER " + MetaDataUtil.getLocalIndexTableName(DATA_TABLE_NAME) + " [-32768,*] - [-32768,'z']\n" + 
                "    SERVER SORTED BY [K3]\n" +
                "CLIENT MERGE SORT", QueryUtil.getExplainPlan(rs));
 
            rs = conn1.createStatement().executeQuery(query);
            assertTrue(rs.next());
            assertEquals(1, rs.getInt("k3"));
            assertTrue(rs.next());
            assertEquals(2, rs.getInt("k3"));
            assertTrue(rs.next());
            assertEquals(3, rs.getInt("k3"));
            assertTrue(rs.next());
            assertEquals(3, rs.getInt("k3"));
            assertTrue(rs.next());
            assertEquals(4, rs.getInt("k3"));
            assertTrue(rs.next());
            assertEquals(5, rs.getInt("k3"));
            assertFalse(rs.next());
            
            query = "SELECT t_id, k1, k2,v1 from " + DATA_TABLE_FULL_NAME + " order by V1,t_id";
            rs = conn1.createStatement().executeQuery("EXPLAIN " + query);
            
            assertEquals(
                "CLIENT PARALLEL " + numRegions + "-WAY RANGE SCAN OVER "
                        + MetaDataUtil.getLocalIndexTableName(DATA_TABLE_NAME)+" [-32768]\nCLIENT MERGE SORT",
                QueryUtil.getExplainPlan(rs));
            
            rs = conn1.createStatement().executeQuery(query);
            assertTrue(rs.next());
            assertEquals("f", rs.getString("t_id"));
            assertEquals(1, rs.getInt("k1"));
            assertEquals(2, rs.getInt("k2"));
            assertEquals("a", rs.getString("V1"));
            assertTrue(rs.next());
            assertEquals("j", rs.getString("t_id"));
            assertEquals(2, rs.getInt("k1"));
            assertEquals(4, rs.getInt("k2"));
            assertEquals("a", rs.getString("V1"));
            assertTrue(rs.next());
            assertEquals("e", rs.getString("t_id"));
            assertEquals(1, rs.getInt("k1"));
            assertEquals(2, rs.getInt("k2"));
            assertEquals("b", rs.getString("V1"));
            assertTrue(rs.next());
            assertEquals("q", rs.getString("t_id"));
            assertEquals(3, rs.getInt("k1"));
            assertEquals(1, rs.getInt("k2"));
            assertEquals("c", rs.getString("V1"));
            assertTrue(rs.next());
            assertEquals("a", rs.getString("t_id"));
            assertEquals(1, rs.getInt("k1"));
            assertEquals(2, rs.getInt("k2"));
            assertEquals("y", rs.getString("V1"));
            assertTrue(rs.next());
            assertEquals("b", rs.getString("t_id"));
            assertEquals(1, rs.getInt("k1"));
            assertEquals(2, rs.getInt("k2"));
            assertEquals("z", rs.getString("V1"));
        } finally {
            conn1.close();
        }
    }

    @Test
    public void testLocalIndexScanJoinColumnsFromDataTable() throws Exception {
        createBaseTable(DATA_TABLE_NAME, null, "('e','i','o')");
        Connection conn1 = DriverManager.getConnection(getUrl());
        try{
            conn1.createStatement().execute("UPSERT INTO " + DATA_TABLE_NAME + " values('b',1,2,4,'z')");
            conn1.createStatement().execute("UPSERT INTO " + DATA_TABLE_NAME + " values('f',1,2,3,'a')");
            conn1.createStatement().execute("UPSERT INTO " + DATA_TABLE_NAME + " values('j',2,4,2,'a')");
            conn1.createStatement().execute("UPSERT INTO " + DATA_TABLE_NAME + " values('q',3,1,1,'c')");
            conn1.commit();
            conn1.createStatement().execute("CREATE LOCAL INDEX " + INDEX_TABLE_NAME + " ON " + DATA_TABLE_NAME + "(v1)");
            
            ResultSet rs = conn1.createStatement().executeQuery("SELECT COUNT(*) FROM " + INDEX_TABLE_NAME);
            assertTrue(rs.next());
            
            HBaseAdmin admin = driver.getConnectionQueryServices(getUrl(), TestUtil.TEST_PROPERTIES).getAdmin();
            int numRegions = admin.getTableRegions(TableName.valueOf(DATA_TABLE_NAME)).size();
            
            String query = "SELECT t_id, k1, k2, k3, V1 FROM " + DATA_TABLE_NAME +" where v1='a'";
            rs = conn1.createStatement().executeQuery("EXPLAIN "+ query);
            
            assertEquals(
                "CLIENT PARALLEL " + numRegions + "-WAY RANGE SCAN OVER "
                        + MetaDataUtil.getLocalIndexTableName(DATA_TABLE_NAME) + " [-32768,'a']\nCLIENT MERGE SORT",
                        QueryUtil.getExplainPlan(rs));
            
            rs = conn1.createStatement().executeQuery(query);
            assertTrue(rs.next());
            assertEquals("f", rs.getString("t_id"));
            assertEquals(1, rs.getInt("k1"));
            assertEquals(2, rs.getInt("k2"));
            assertEquals(3, rs.getInt("k3"));
            assertTrue(rs.next());
            assertEquals("j", rs.getString("t_id"));
            assertEquals(2, rs.getInt("k1"));
            assertEquals(4, rs.getInt("k2"));
            assertEquals(2, rs.getInt("k3"));
            assertFalse(rs.next());
            
            query = "SELECT t_id, k1, k2, k3, V1 from " + DATA_TABLE_FULL_NAME + "  where v1<='z' order by V1,t_id";
            rs = conn1.createStatement().executeQuery("EXPLAIN " + query);
            
            assertEquals(
                "CLIENT PARALLEL " + numRegions + "-WAY RANGE SCAN OVER "
                        + MetaDataUtil.getLocalIndexTableName(DATA_TABLE_NAME)+" [-32768,*] - [-32768,'z']\nCLIENT MERGE SORT",
                QueryUtil.getExplainPlan(rs));
            
            rs = conn1.createStatement().executeQuery(query);
            assertTrue(rs.next());
            assertEquals("f", rs.getString("t_id"));
            assertEquals(1, rs.getInt("k1"));
            assertEquals(2, rs.getInt("k2"));
            assertEquals(3, rs.getInt("k3"));
            assertEquals("a", rs.getString("V1"));
            assertTrue(rs.next());
            assertEquals("j", rs.getString("t_id"));
            assertEquals(2, rs.getInt("k1"));
            assertEquals(4, rs.getInt("k2"));
            assertEquals(2, rs.getInt("k3"));
            assertEquals("a", rs.getString("V1"));
            assertTrue(rs.next());
            assertEquals("q", rs.getString("t_id"));
            assertEquals(3, rs.getInt("k1"));
            assertEquals(1, rs.getInt("k2"));
            assertEquals(1, rs.getInt("k3"));
            assertEquals("c", rs.getString("V1"));
            assertTrue(rs.next());
            assertEquals("b", rs.getString("t_id"));
            assertEquals(1, rs.getInt("k1"));
            assertEquals(2, rs.getInt("k2"));
            assertEquals(4, rs.getInt("k3"));
            assertEquals("z", rs.getString("V1"));
            
            query = "SELECT t_id, V1, k3 from " + DATA_TABLE_FULL_NAME + "  where v1 <='z' group by v1,t_id, k3";
            rs = conn1.createStatement().executeQuery("EXPLAIN " + query);
            
            assertEquals(
                "CLIENT PARALLEL " + numRegions + "-WAY RANGE SCAN OVER "
                        + MetaDataUtil.getLocalIndexTableName(DATA_TABLE_NAME)+" [-32768,*] - [-32768,'z']\n"
                        + "    SERVER AGGREGATE INTO DISTINCT ROWS BY [V1, T_ID, K3]\n" + "CLIENT MERGE SORT",
                QueryUtil.getExplainPlan(rs));
            
            rs = conn1.createStatement().executeQuery(query);
            assertTrue(rs.next());
            assertEquals("f", rs.getString("t_id"));
            assertEquals(3, rs.getInt("k3"));
            assertEquals("a", rs.getString("V1"));
            assertTrue(rs.next());
            assertEquals("j", rs.getString("t_id"));
            assertEquals(2, rs.getInt("k3"));
            assertEquals("a", rs.getString("V1"));
            assertTrue(rs.next());
            assertEquals("q", rs.getString("t_id"));
            assertEquals(1, rs.getInt("k3"));
            assertEquals("c", rs.getString("V1"));
            assertTrue(rs.next());
            assertEquals("b", rs.getString("t_id"));
            assertEquals(4, rs.getInt("k3"));
            assertEquals("z", rs.getString("V1"));
            
            query = "SELECT v1,sum(k3) from " + DATA_TABLE_FULL_NAME + " where v1 <='z'  group by v1 order by v1";
            PhoenixPreparedStatement statement = conn1.prepareStatement(query).unwrap(PhoenixPreparedStatement.class);
            QueryPlan plan = statement.compileQuery("EXPLAIN " + query);
            assertTrue(query, plan.getContext().getScan().getAttribute(BaseScannerRegionObserver.KEY_ORDERED_GROUP_BY_EXPRESSIONS) == null);
            assertTrue(query, plan.getContext().getScan().getAttribute(BaseScannerRegionObserver.UNORDERED_GROUP_BY_EXPRESSIONS) != null);
            
            rs = conn1.createStatement().executeQuery("EXPLAIN " + query);
            assertEquals(
                "CLIENT PARALLEL " + numRegions + "-WAY RANGE SCAN OVER "
                        + MetaDataUtil.getLocalIndexTableName(DATA_TABLE_NAME)+" [-32768,*] - [-32768,'z']\n"
                        + "    SERVER AGGREGATE INTO ORDERED DISTINCT ROWS BY [V1]\nCLIENT MERGE SORT",
                QueryUtil.getExplainPlan(rs));
            
            rs = conn1.createStatement().executeQuery(query);
            assertTrue(rs.next());
            assertEquals("a", rs.getString(1));
            assertEquals(5, rs.getInt(2));
            assertTrue(rs.next());
            assertEquals("c", rs.getString(1));
            assertEquals(1, rs.getInt(2));
            assertTrue(rs.next());
            assertEquals("z", rs.getString(1));
            assertEquals(4, rs.getInt(2));
       } finally {
            conn1.close();
        }
    }

    @Test
    public void testIndexPlanSelectionIfBothGlobalAndLocalIndexesHasSameColumnsAndOrder() throws Exception {
        createBaseTable(DATA_TABLE_NAME, null, "('e','i','o')");
        Connection conn1 = DriverManager.getConnection(getUrl());
        conn1.createStatement().execute("UPSERT INTO "+DATA_TABLE_NAME+" values('b',1,2,4,'z')");
        conn1.createStatement().execute("UPSERT INTO "+DATA_TABLE_NAME+" values('f',1,2,3,'a')");
        conn1.createStatement().execute("UPSERT INTO "+DATA_TABLE_NAME+" values('j',2,4,3,'a')");
        conn1.createStatement().execute("UPSERT INTO "+DATA_TABLE_NAME+" values('q',3,1,1,'c')");
        conn1.commit();
        conn1.createStatement().execute("CREATE LOCAL INDEX " + INDEX_TABLE_NAME + " ON " + DATA_TABLE_NAME + "(v1)");
        conn1.createStatement().execute("CREATE INDEX " + INDEX_TABLE_NAME + "2" + " ON " + DATA_TABLE_NAME + "(v1)");
        String query = "SELECT t_id, k1, k2,V1 FROM " + DATA_TABLE_NAME +" where v1='a'";
        ResultSet rs1 = conn1.createStatement().executeQuery("EXPLAIN "+ query);
        assertEquals("CLIENT PARALLEL 1-WAY RANGE SCAN OVER " + INDEX_TABLE_NAME + "2" + " ['a']",QueryUtil.getExplainPlan(rs1));
        conn1.close();
    }

    @Test
    public void testDropLocalIndexShouldDeleteDataFromLocalIndexTable() throws Exception {
        createBaseTable(DATA_TABLE_NAME, null, "('e','i','o')");
        Connection conn1 = DriverManager.getConnection(getUrl());
        try {
            conn1.createStatement().execute("UPSERT INTO " + DATA_TABLE_NAME + " values('b',1,2,4,'z')");
            conn1.createStatement().execute("UPSERT INTO " + DATA_TABLE_NAME + " values('f',1,2,3,'a')");
            conn1.createStatement().execute("UPSERT INTO " + DATA_TABLE_NAME + " values('j',2,4,2,'a')");
            conn1.createStatement().execute("UPSERT INTO " + DATA_TABLE_NAME + " values('q',3,1,1,'c')");
            conn1.commit();
            conn1.createStatement().execute("CREATE LOCAL INDEX " + INDEX_TABLE_NAME + " ON " + DATA_TABLE_NAME + "(v1)");
            conn1.createStatement().execute("DROP INDEX " + INDEX_TABLE_NAME + " ON " + DATA_TABLE_NAME);
            HBaseAdmin admin = driver.getConnectionQueryServices(getUrl(), TestUtil.TEST_PROPERTIES).getAdmin();
            HTable indexTable = new HTable(admin.getConfiguration() ,TableName.valueOf(MetaDataUtil.getLocalIndexTableName(DATA_TABLE_NAME)));
            Pair<byte[][], byte[][]> startEndKeys = indexTable.getStartEndKeys();
            byte[][] startKeys = startEndKeys.getFirst();
            byte[][] endKeys = startEndKeys.getSecond();
            // No entry should be present in local index table after drop index.
            for (int i = 0; i < startKeys.length; i++) {
                Scan s = new Scan();
                s.setStartRow(startKeys[i]);
                s.setStopRow(endKeys[i]);
                ResultScanner scanner = indexTable.getScanner(s);
                int count = 0;
                for(Result r:scanner){
                    count++;
                }
                scanner.close();
                assertEquals(0, count);
            }
            indexTable.close();
        } finally {
            conn1.close();
        }
    }

    @Test
    public void testLocalIndexRowsShouldBeDeletedWhenUserTableRowsDeleted() throws Exception {
        createBaseTable(DATA_TABLE_NAME, null, "('e','i','o')");
        Connection conn1 = DriverManager.getConnection(getUrl());
        try {
            conn1.createStatement().execute("UPSERT INTO " + DATA_TABLE_NAME + " values('b',1,2,4,'z')");
            conn1.createStatement().execute("UPSERT INTO " + DATA_TABLE_NAME + " values('f',1,2,3,'a')");
            conn1.createStatement().execute("UPSERT INTO " + DATA_TABLE_NAME + " values('j',2,4,2,'a')");
            conn1.createStatement().execute("UPSERT INTO " + DATA_TABLE_NAME + " values('q',3,1,1,'c')");
            conn1.commit();
            conn1.createStatement().execute("CREATE LOCAL INDEX " + INDEX_TABLE_NAME + " ON " + DATA_TABLE_NAME + "(v1)");
            conn1.createStatement().execute("DELETE FROM " + DATA_TABLE_NAME + " where v1='a'");
            conn1.commit();
            conn1 = DriverManager.getConnection(getUrl());
            ResultSet rs = conn1.createStatement().executeQuery("SELECT COUNT(*) FROM " + INDEX_TABLE_NAME);
            assertTrue(rs.next());
            assertEquals(2, rs.getInt(1));
        } finally {
            conn1.close();
        }
    }
    
    @Test
    public void testScanWhenATableHasMultipleLocalIndexes() throws Exception {
        createBaseTable(DATA_TABLE_NAME, null, "('e','i','o')");
        Connection conn1 = DriverManager.getConnection(getUrl());
        try {
            conn1.createStatement().execute("UPSERT INTO " + DATA_TABLE_NAME + " values('b',1,2,4,'z')");
            conn1.createStatement().execute("UPSERT INTO " + DATA_TABLE_NAME + " values('f',1,2,3,'a')");
            conn1.createStatement().execute("UPSERT INTO " + DATA_TABLE_NAME + " values('j',2,4,2,'a')");
            conn1.createStatement().execute("UPSERT INTO " + DATA_TABLE_NAME + " values('q',3,1,1,'c')");
            conn1.commit();
            conn1.createStatement().execute("CREATE LOCAL INDEX " + INDEX_TABLE_NAME + " ON " + DATA_TABLE_NAME + "(v1)");
            conn1.createStatement().execute("CREATE LOCAL INDEX " + INDEX_TABLE_NAME + "2 ON " + DATA_TABLE_NAME + "(k3)");
            conn1.commit();
            conn1 = DriverManager.getConnection(getUrl());
            ResultSet rs = conn1.createStatement().executeQuery("SELECT COUNT(*) FROM " + DATA_TABLE_NAME);
            assertTrue(rs.next());
            assertEquals(4, rs.getInt(1));
        } finally {
            conn1.close();
        }
    }

    @Test
    public void testLocalIndexesOnTableWithImmutableRows() throws Exception {
        createBaseTable(DATA_TABLE_NAME, null, "('e','i','o')");
        Connection conn1 = DriverManager.getConnection(getUrl());
        try {
            conn1.createStatement().execute("ALTER TABLE "+ DATA_TABLE_NAME + " SET IMMUTABLE_ROWS=true");
            conn1.createStatement().execute("CREATE LOCAL INDEX " + INDEX_TABLE_NAME + " ON " + DATA_TABLE_NAME + "(v1)");
            conn1.createStatement().execute("CREATE INDEX " + INDEX_TABLE_NAME + "2 ON " + DATA_TABLE_NAME + "(k3)");
            conn1.commit();
            conn1.createStatement().execute("UPSERT INTO " + DATA_TABLE_NAME + " values('b',1,2,4,'z')");
            conn1.createStatement().execute("UPSERT INTO " + DATA_TABLE_NAME + " values('f',1,2,3,'a')");
            conn1.createStatement().execute("UPSERT INTO " + DATA_TABLE_NAME + " values('j',2,4,2,'a')");
            conn1.createStatement().execute("UPSERT INTO " + DATA_TABLE_NAME + " values('q',3,1,1,'c')");
            conn1.commit();
            conn1 = DriverManager.getConnection(getUrl());
            ResultSet rs = conn1.createStatement().executeQuery("SELECT COUNT(*) FROM " + DATA_TABLE_NAME);
            assertTrue(rs.next());
            assertEquals(4, rs.getInt(1));
            rs = conn1.createStatement().executeQuery("SELECT v1 FROM " + DATA_TABLE_NAME);
            assertTrue(rs.next());
            assertEquals("a", rs.getString("v1"));
            assertTrue(rs.next());
            assertEquals("a", rs.getString("v1"));
            assertTrue(rs.next());
            assertEquals("c", rs.getString("v1"));
            assertTrue(rs.next());
            assertEquals("z", rs.getString("v1"));
            assertFalse(rs.next());
            rs = conn1.createStatement().executeQuery("SELECT k3 FROM " + DATA_TABLE_NAME);
            assertTrue(rs.next());
            assertEquals(1, rs.getInt("k3"));
            assertTrue(rs.next());
            assertEquals(2, rs.getInt("k3"));
            assertTrue(rs.next());
            assertEquals(3, rs.getInt("k3"));
            assertTrue(rs.next());
            assertEquals(4, rs.getInt("k3"));
            assertFalse(rs.next());
        } finally {
            conn1.close();
        }
    }

    @Test
    public void testLocalIndexScanWithInList() throws Exception {
        createBaseTable(DATA_TABLE_NAME, null, "('e','i','o')");
        Connection conn1 = DriverManager.getConnection(getUrl());
        try{
            conn1.createStatement().execute("UPSERT INTO " + DATA_TABLE_NAME + " values('b',1,2,4,'z')");
            conn1.createStatement().execute("UPSERT INTO " + DATA_TABLE_NAME + " values('f',1,2,3,'a')");
            conn1.createStatement().execute("UPSERT INTO " + DATA_TABLE_NAME + " values('j',2,4,2,'a')");
            conn1.createStatement().execute("UPSERT INTO " + DATA_TABLE_NAME + " values('q',3,1,1,'c')");
            conn1.commit();
            conn1.createStatement().execute("CREATE LOCAL INDEX " + INDEX_TABLE_NAME + " ON " + DATA_TABLE_NAME + "(v1) include (k3)");
            
            ResultSet rs = conn1.createStatement().executeQuery("SELECT COUNT(*) FROM " + INDEX_TABLE_NAME);
            assertTrue(rs.next());
            
            String query = "SELECT t_id FROM " + DATA_TABLE_NAME +" where (v1,k3) IN (('z',4),('a',2))";
            rs = conn1.createStatement().executeQuery(query);
            assertTrue(rs.next());
            assertEquals("j", rs.getString("t_id"));
            assertTrue(rs.next());
            assertEquals("b", rs.getString("t_id"));
            assertFalse(rs.next());
       } finally {
            conn1.close();
        }
    }

    @Test
    public void testLocalIndexScanAfterRegionSplit() throws Exception {
        createBaseTable(DATA_TABLE_NAME, null, "('e','j','o')");
        Connection conn1 = DriverManager.getConnection(getUrl());
        try{
            String[] strings = {"a","b","c","d","e","f","g","h","i","j","k","l","m","n","o","p","q","r","s","t","u","v","w","x","y","z"};
            for (int i = 0; i < 26; i++) {
                conn1.createStatement().execute(
                    "UPSERT INTO " + DATA_TABLE_NAME + " values('"+strings[i]+"'," + i + ","
                            + (i + 1) + "," + (i + 2) + ",'" + strings[25 - i] + "')");
            }
            conn1.commit();
            conn1.createStatement().execute("CREATE LOCAL INDEX " + INDEX_TABLE_NAME + " ON " + DATA_TABLE_NAME + "(v1)");
            conn1.createStatement().execute("CREATE LOCAL INDEX " + INDEX_TABLE_NAME + "_2 ON " + DATA_TABLE_NAME + "(k3)");

            ResultSet rs = conn1.createStatement().executeQuery("SELECT * FROM " + DATA_TABLE_NAME);
            assertTrue(rs.next());
            
            HBaseAdmin admin = driver.getConnectionQueryServices(getUrl(), TestUtil.TEST_PROPERTIES).getAdmin();
<<<<<<< HEAD
            
            for (int i = 1; i < 5; i++) {
                
                admin.split(Bytes.toBytes(DATA_TABLE_NAME), ByteUtil.concat(Bytes.toBytes(strings[3*i])));
                List<HRegionInfo> regionsOfUserTable = admin.getTableRegions(TableName.valueOf(DATA_TABLE_NAME));

                while (regionsOfUserTable.size() != (4+i)) {
                    Thread.sleep(100);
                    regionsOfUserTable = admin.getTableRegions(TableName.valueOf(DATA_TABLE_NAME));
                }
                assertEquals(4+i, regionsOfUserTable.size());
                List<HRegionInfo> regionsOfIndexTable = admin.getTableRegions(TableName.valueOf(MetaDataUtil.getLocalIndexTableName(DATA_TABLE_NAME))); 
                while (regionsOfIndexTable.size() != (4+i)) {
                    Thread.sleep(100);
                    regionsOfIndexTable = admin.getTableRegions(TableName.valueOf(MetaDataUtil.getLocalIndexTableName(DATA_TABLE_NAME))); 
                }
=======
            for (int i = 1; i < 5; i++) {

              admin.split(Bytes.toBytes(DATA_TABLE_NAME), ByteUtil.concat(Bytes.toBytes(strings[3*i])));
              List<HRegionInfo> regionsOfUserTable = admin.getTableRegions(TableName.valueOf(DATA_TABLE_NAME));

              while (regionsOfUserTable.size() != (4+i)) {
                Thread.sleep(100);
                regionsOfUserTable = admin.getTableRegions(TableName.valueOf(DATA_TABLE_NAME)); 
              }
              assertEquals(4+i, regionsOfUserTable.size());
              List<HRegionInfo> regionsOfIndexTable =
                  admin.getTableRegions(TableName.valueOf(MetaDataUtil
                    .getLocalIndexTableName(DATA_TABLE_NAME))); 

              while (regionsOfIndexTable.size() != (4+i)) {
                Thread.sleep(100);
                regionsOfIndexTable =
                    admin.getTableRegions(TableName.valueOf(MetaDataUtil
                      .getLocalIndexTableName(DATA_TABLE_NAME)));
              }
>>>>>>> 59647fc3
                assertEquals(4 + i, regionsOfIndexTable.size());
                String query = "SELECT t_id,k1,v1 FROM " + DATA_TABLE_NAME;
                rs = conn1.createStatement().executeQuery(query);
                Thread.sleep(1000);
                for (int j = 0; j < 26; j++) {
                    assertTrue(rs.next());
                    assertEquals(strings[25-j], rs.getString("t_id"));
                    assertEquals(25-j, rs.getInt("k1"));
                    assertEquals(strings[j], rs.getString("V1"));
                }
                rs = conn1.createStatement().executeQuery("EXPLAIN " + query);
                assertEquals(
                        "CLIENT PARALLEL " + (4 + i) + "-WAY RANGE SCAN OVER "
                                + MetaDataUtil.getLocalIndexTableName(DATA_TABLE_NAME) + " [-32768]\n"
                                + "CLIENT MERGE SORT", QueryUtil.getExplainPlan(rs));
                
                query = "SELECT t_id,k1,k3 FROM " + DATA_TABLE_NAME;
                rs = conn1.createStatement().executeQuery("EXPLAIN "+query);
                assertEquals(
                    "CLIENT PARALLEL "
                            + ((strings[3 * i].compareTo("j") < 0) ? (4 + i) : (4 + i - 1))
                            + "-WAY RANGE SCAN OVER "
                            + MetaDataUtil.getLocalIndexTableName(DATA_TABLE_NAME) + " [-32767]\n"
                            + "CLIENT MERGE SORT", QueryUtil.getExplainPlan(rs));
                rs = conn1.createStatement().executeQuery(query);
                Thread.sleep(1000);
                for (int j = 0; j < 26; j++) {
                    assertTrue(rs.next());
                    assertEquals(strings[j], rs.getString("t_id"));
                    assertEquals(j, rs.getInt("k1"));
                    assertEquals(j+2, rs.getInt("k3"));
                }
            }
       } finally {
            conn1.close();
        }
    }
}<|MERGE_RESOLUTION|>--- conflicted
+++ resolved
@@ -651,7 +651,6 @@
             assertTrue(rs.next());
             
             HBaseAdmin admin = driver.getConnectionQueryServices(getUrl(), TestUtil.TEST_PROPERTIES).getAdmin();
-<<<<<<< HEAD
             
             for (int i = 1; i < 5; i++) {
                 
@@ -668,28 +667,6 @@
                     Thread.sleep(100);
                     regionsOfIndexTable = admin.getTableRegions(TableName.valueOf(MetaDataUtil.getLocalIndexTableName(DATA_TABLE_NAME))); 
                 }
-=======
-            for (int i = 1; i < 5; i++) {
-
-              admin.split(Bytes.toBytes(DATA_TABLE_NAME), ByteUtil.concat(Bytes.toBytes(strings[3*i])));
-              List<HRegionInfo> regionsOfUserTable = admin.getTableRegions(TableName.valueOf(DATA_TABLE_NAME));
-
-              while (regionsOfUserTable.size() != (4+i)) {
-                Thread.sleep(100);
-                regionsOfUserTable = admin.getTableRegions(TableName.valueOf(DATA_TABLE_NAME)); 
-              }
-              assertEquals(4+i, regionsOfUserTable.size());
-              List<HRegionInfo> regionsOfIndexTable =
-                  admin.getTableRegions(TableName.valueOf(MetaDataUtil
-                    .getLocalIndexTableName(DATA_TABLE_NAME))); 
-
-              while (regionsOfIndexTable.size() != (4+i)) {
-                Thread.sleep(100);
-                regionsOfIndexTable =
-                    admin.getTableRegions(TableName.valueOf(MetaDataUtil
-                      .getLocalIndexTableName(DATA_TABLE_NAME)));
-              }
->>>>>>> 59647fc3
                 assertEquals(4 + i, regionsOfIndexTable.size());
                 String query = "SELECT t_id,k1,v1 FROM " + DATA_TABLE_NAME;
                 rs = conn1.createStatement().executeQuery(query);

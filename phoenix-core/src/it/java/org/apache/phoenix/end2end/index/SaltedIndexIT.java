--- conflicted
+++ resolved
@@ -123,11 +123,6 @@
         stmt.setString(2, "y");
         stmt.execute();
         conn.commit();
-<<<<<<< HEAD
-        stmt = conn.prepareStatement("ANALYZE "+DATA_TABLE_FULL_NAME);
-        stmt.execute();
-=======
->>>>>>> c0c4bdf1
 
         query = "SELECT * FROM " + INDEX_TABLE_FULL_NAME;
         rs = conn.createStatement().executeQuery(query);
@@ -182,10 +177,10 @@
         assertFalse(rs.next());
         rs = conn.createStatement().executeQuery("EXPLAIN " + query);
         expectedPlan = tableSaltBuckets == null ? 
-                "CLIENT PARALLEL 3-WAY POINT LOOKUP ON 1 KEY OVER " + DATA_TABLE_FULL_NAME + "\n" +
+                "CLIENT PARALLEL 1-WAY POINT LOOKUP ON 1 KEY OVER " + DATA_TABLE_FULL_NAME + "\n" +
                 "    SERVER SORTED BY [V]\n" + 
                 "CLIENT MERGE SORT" :
-                    "CLIENT PARALLEL 2-WAY POINT LOOKUP ON 1 KEY OVER " + DATA_TABLE_FULL_NAME + "\n" + 
+                    "CLIENT PARALLEL 1-WAY POINT LOOKUP ON 1 KEY OVER " + DATA_TABLE_FULL_NAME + "\n" + 
                     "    SERVER SORTED BY [V]\n" + 
                     "CLIENT MERGE SORT";
         String explainPlan2 = QueryUtil.getExplainPlan(rs);
@@ -205,11 +200,11 @@
         assertFalse(rs.next());
         rs = conn.createStatement().executeQuery("EXPLAIN " + query);
         expectedPlan = tableSaltBuckets == null ? 
-             "CLIENT PARALLEL 3-WAY FULL SCAN OVER " + DATA_TABLE_FULL_NAME + "\n" +
+             "CLIENT PARALLEL 1-WAY FULL SCAN OVER " + DATA_TABLE_FULL_NAME + "\n" +
              "    SERVER FILTER BY V >= 'x'\n" + 
              "    SERVER 2 ROW LIMIT\n" + 
              "CLIENT 2 ROW LIMIT" :
-                 "CLIENT PARALLEL 4-WAY FULL SCAN OVER " + DATA_TABLE_FULL_NAME + "\n" +
+                 "CLIENT PARALLEL 3-WAY FULL SCAN OVER " + DATA_TABLE_FULL_NAME + "\n" +
                  "    SERVER FILTER BY V >= 'x'\n" + 
                  "    SERVER 2 ROW LIMIT\n" + 
                  "CLIENT MERGE SORT\n" + 

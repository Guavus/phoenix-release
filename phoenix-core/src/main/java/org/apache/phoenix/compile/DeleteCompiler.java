/*
 * Licensed to the Apache Software Foundation (ASF) under one
 * or more contributor license agreements.  See the NOTICE file
 * distributed with this work for additional information
 * regarding copyright ownership.  The ASF licenses this file
 * to you under the Apache License, Version 2.0 (the
 * "License"); you may not use this file except in compliance
 * with the License.  You may obtain a copy of the License at
 *
 * http://www.apache.org/licenses/LICENSE-2.0
 *
 * Unless required by applicable law or agreed to in writing, software
 * distributed under the License is distributed on an "AS IS" BASIS,
 * WITHOUT WARRANTIES OR CONDITIONS OF ANY KIND, either express or implied.
 * See the License for the specific language governing permissions and
 * limitations under the License.
 */
package org.apache.phoenix.compile;

import java.sql.ParameterMetaData;
import java.sql.SQLException;
import java.util.Arrays;
import java.util.Collections;
import java.util.Iterator;
import java.util.List;
import java.util.Map;
import java.util.Set;

import org.apache.hadoop.hbase.Cell;
import org.apache.hadoop.hbase.client.Scan;
import org.apache.hadoop.hbase.io.ImmutableBytesWritable;
import org.apache.phoenix.cache.ServerCacheClient.ServerCache;
import org.apache.phoenix.compile.GroupByCompiler.GroupBy;
import org.apache.phoenix.compile.OrderByCompiler.OrderBy;
import org.apache.phoenix.coprocessor.BaseScannerRegionObserver;
import org.apache.phoenix.coprocessor.MetaDataProtocol.MetaDataMutationResult;
import org.apache.phoenix.exception.SQLExceptionCode;
import org.apache.phoenix.exception.SQLExceptionInfo;
import org.apache.phoenix.execute.AggregatePlan;
import org.apache.phoenix.execute.BaseQueryPlan;
import org.apache.phoenix.execute.MutationState;
import org.apache.phoenix.filter.SkipScanFilter;
import org.apache.phoenix.hbase.index.util.ImmutableBytesPtr;
import org.apache.phoenix.index.IndexMetaDataCacheClient;
import org.apache.phoenix.index.PhoenixIndexCodec;
import org.apache.phoenix.iterate.ResultIterator;
import org.apache.phoenix.jdbc.PhoenixConnection;
import org.apache.phoenix.jdbc.PhoenixResultSet;
import org.apache.phoenix.jdbc.PhoenixStatement;
import org.apache.phoenix.optimize.QueryOptimizer;
import org.apache.phoenix.parse.AliasedNode;
import org.apache.phoenix.parse.DeleteStatement;
import org.apache.phoenix.parse.HintNode;
import org.apache.phoenix.parse.HintNode.Hint;
import org.apache.phoenix.parse.NamedTableNode;
import org.apache.phoenix.parse.ParseNode;
import org.apache.phoenix.parse.ParseNodeFactory;
import org.apache.phoenix.parse.SelectStatement;
import org.apache.phoenix.query.ConnectionQueryServices;
import org.apache.phoenix.query.KeyRange;
import org.apache.phoenix.query.QueryConstants;
import org.apache.phoenix.query.QueryServices;
import org.apache.phoenix.query.QueryServicesOptions;
import org.apache.phoenix.schema.MetaDataClient;
import org.apache.phoenix.schema.MetaDataEntityNotFoundException;
import org.apache.phoenix.schema.PColumn;
import org.apache.phoenix.schema.PDataType;
import org.apache.phoenix.schema.PIndexState;
import org.apache.phoenix.schema.PName;
import org.apache.phoenix.schema.PRow;
import org.apache.phoenix.schema.PTable;
import org.apache.phoenix.schema.PTableKey;
import org.apache.phoenix.schema.PTableType;
import org.apache.phoenix.schema.ReadOnlyTableException;
import org.apache.phoenix.schema.SortOrder;
import org.apache.phoenix.schema.TableRef;
import org.apache.phoenix.schema.tuple.Tuple;
import org.apache.phoenix.util.MetaDataUtil;
import org.apache.phoenix.util.ScanUtil;

import com.google.common.base.Preconditions;
import com.google.common.collect.Lists;
import com.google.common.collect.Maps;
import com.google.common.collect.Sets;
import com.sun.istack.NotNull;

public class DeleteCompiler {
    private static ParseNodeFactory FACTORY = new ParseNodeFactory();
    
    private final PhoenixStatement statement;
    
    public DeleteCompiler(PhoenixStatement statement) {
        this.statement = statement;
    }
    
    private static MutationState deleteRows(PhoenixStatement statement, TableRef targetTableRef, TableRef indexTableRef, ResultIterator iterator, RowProjector projector, TableRef sourceTableRef) throws SQLException {
        PTable table = targetTableRef.getTable();
        PhoenixConnection connection = statement.getConnection();
        PName tenantId = connection.getTenantId();
        byte[] tenantIdBytes = null;
        if (tenantId != null) {
            tenantId = ScanUtil.padTenantIdIfNecessary(table.getRowKeySchema(), table.getBucketNum() != null, tenantId);
            tenantIdBytes = tenantId.getBytes();
        }
        final boolean isAutoCommit = connection.getAutoCommit();
        ConnectionQueryServices services = connection.getQueryServices();
        final int maxSize = services.getProps().getInt(QueryServices.MAX_MUTATION_SIZE_ATTRIB,QueryServicesOptions.DEFAULT_MAX_MUTATION_SIZE);
        final int batchSize = Math.min(connection.getMutateBatchSize(), maxSize);
        Map<ImmutableBytesPtr,Map<PColumn,byte[]>> mutations = Maps.newHashMapWithExpectedSize(batchSize);
        Map<ImmutableBytesPtr,Map<PColumn,byte[]>> indexMutations = null;
        // If indexTableRef is set, we're deleting the rows from both the index table and
        // the data table through a single query to save executing an additional one.
        if (indexTableRef != null) {
            indexMutations = Maps.newHashMapWithExpectedSize(batchSize);
        }
        try {
            List<PColumn> pkColumns = table.getPKColumns();
            boolean isMultiTenant = table.isMultiTenant() && tenantIdBytes != null;
            boolean isSharedViewIndex = table.getViewIndexId() != null;
            int offset = (table.getBucketNum() == null ? 0 : 1);
            byte[][] values = new byte[pkColumns.size()][];
            if (isMultiTenant) {
                values[offset++] = tenantIdBytes;
            }
            if (isSharedViewIndex) {
                values[offset++] = MetaDataUtil.getViewIndexIdDataType().toBytes(table.getViewIndexId());
            }
            PhoenixResultSet rs = new PhoenixResultSet(iterator, projector, statement);
            int rowCount = 0;
            while (rs.next()) {
                ImmutableBytesPtr ptr = new ImmutableBytesPtr();  // allocate new as this is a key in a Map
                // Use tuple directly, as projector would not have all the PK columns from
                // our index table inside of our projection. Since the tables are equal,
                // there's no transation required.
                if (sourceTableRef.equals(targetTableRef)) {
                    rs.getCurrentRow().getKey(ptr);
                } else {
                    for (int i = offset; i < values.length; i++) {
                        byte[] byteValue = rs.getBytes(i+1-offset);
                        // The ResultSet.getBytes() call will have inverted it - we need to invert it back.
                        // TODO: consider going under the hood and just getting the bytes
                        if (pkColumns.get(i).getSortOrder() == SortOrder.DESC) {
                            byte[] tempByteValue = Arrays.copyOf(byteValue, byteValue.length);
                            byteValue = SortOrder.invert(byteValue, 0, tempByteValue, 0, byteValue.length);
                        }
                        values[i] = byteValue;
                    }
                    table.newKey(ptr, values);
                }
                mutations.put(ptr, PRow.DELETE_MARKER);
                if (indexTableRef != null) {
                    ImmutableBytesPtr indexPtr = new ImmutableBytesPtr(); // allocate new as this is a key in a Map
                    rs.getCurrentRow().getKey(indexPtr);
                    indexMutations.put(indexPtr, PRow.DELETE_MARKER);
                }
                if (mutations.size() > maxSize) {
                    throw new IllegalArgumentException("MutationState size of " + mutations.size() + " is bigger than max allowed size of " + maxSize);
                }
                rowCount++;
                // Commit a batch if auto commit is true and we're at our batch size
                if (isAutoCommit && rowCount % batchSize == 0) {
                    MutationState state = new MutationState(targetTableRef, mutations, 0, maxSize, connection);
                    connection.getMutationState().join(state);
                    if (indexTableRef != null) {
                        MutationState indexState = new MutationState(indexTableRef, indexMutations, 0, maxSize, connection);
                        connection.getMutationState().join(indexState);
                    }
                    connection.commit();
                    mutations.clear();
<<<<<<< HEAD
                    if(indexMutations != null){
                    	indexMutations.clear();
=======
                    if (indexMutations != null) {
                        indexMutations.clear();
>>>>>>> 907f9c25
                    }
                }
            }

            // If auto commit is true, this last batch will be committed upon return
            int nCommittedRows = rowCount / batchSize * batchSize;
            MutationState state = new MutationState(targetTableRef, mutations, nCommittedRows, maxSize, connection);
            if (indexTableRef != null) {
                // To prevent the counting of these index rows, we have a negative for remainingRows.
                MutationState indexState = new MutationState(indexTableRef, indexMutations, 0, maxSize, connection);
                state.join(indexState);
            }
            return state;
        } finally {
            iterator.close();
        }
    }
    
    private static class DeletingParallelIteratorFactory extends MutatingParallelIteratorFactory {
        private RowProjector projector;
        private TableRef targetTableRef;
        private TableRef indexTableRef;
        private TableRef sourceTableRef;
        
        private DeletingParallelIteratorFactory(PhoenixConnection connection) {
            super(connection);
        }
        
        @Override
        protected MutationState mutate(StatementContext context, ResultIterator iterator, PhoenixConnection connection) throws SQLException {
            PhoenixStatement statement = new PhoenixStatement(connection);
            return deleteRows(statement, targetTableRef, indexTableRef, iterator, projector, sourceTableRef);
        }
        
        public void setTargetTableRef(TableRef tableRef) {
            this.targetTableRef = tableRef;
        }
        
        public void setSourceTableRef(TableRef tableRef) {
            this.sourceTableRef = tableRef;
        }
        
        public void setRowProjector(RowProjector projector) {
            this.projector = projector;
        }

        public void setIndexTargetTableRef(TableRef indexTableRef) {
            this.indexTableRef = indexTableRef;
        }
        
    }
    
    private Set<PTable> getNonDisabledImmutableIndexes(TableRef tableRef) {
        PTable table = tableRef.getTable();
        if (table.isImmutableRows() && !table.getIndexes().isEmpty()) {
            Set<PTable> nonDisabledIndexes = Sets.newHashSetWithExpectedSize(table.getIndexes().size());
            for (PTable index : table.getIndexes()) {
                if (index.getIndexState() != PIndexState.DISABLE) {
                    nonDisabledIndexes.add(index);
                }
            }
            return nonDisabledIndexes;
        }
        return Collections.emptySet();
    }
    
    private class MultiDeleteMutationPlan implements MutationPlan {
        private final List<MutationPlan> plans;
        private final MutationPlan firstPlan;
        
        public MultiDeleteMutationPlan(@NotNull List<MutationPlan> plans) {
            Preconditions.checkArgument(!plans.isEmpty());
            this.plans = plans;
            this.firstPlan = plans.get(0);
        }
        
        @Override
        public StatementContext getContext() {
            return firstPlan.getContext();
        }

        @Override
        public ParameterMetaData getParameterMetaData() {
            return firstPlan.getParameterMetaData();
        }

        @Override
        public ExplainPlan getExplainPlan() throws SQLException {
            return firstPlan.getExplainPlan();
        }

        @Override
        public PhoenixConnection getConnection() {
            return firstPlan.getConnection();
        }

        @Override
        public MutationState execute() throws SQLException {
            MutationState state = firstPlan.execute();
            for (MutationPlan plan : plans.subList(1, plans.size())) {
                plan.execute();
            }
            return state;
        }
    }
    
    public MutationPlan compile(DeleteStatement delete) throws SQLException {
        final PhoenixConnection connection = statement.getConnection();
        final boolean isAutoCommit = connection.getAutoCommit();
        final boolean hasLimit = delete.getLimit() != null;
        final ConnectionQueryServices services = connection.getQueryServices();
        List<QueryPlan> queryPlans;
        NamedTableNode tableNode = delete.getTable();
        String tableName = tableNode.getName().getTableName();
        String schemaName = tableNode.getName().getSchemaName();
        boolean retryOnce = !isAutoCommit;
        TableRef tableRefToBe;
        boolean noQueryReqd = false;
        boolean runOnServer = false;
        SelectStatement select = null;
        Set<PTable> immutableIndex = Collections.emptySet();
        DeletingParallelIteratorFactory parallelIteratorFactory = null;
        while (true) {
            try {
                ColumnResolver resolver = FromCompiler.getResolverForMutation(delete, connection);
                tableRefToBe = resolver.getTables().get(0);
                PTable table = tableRefToBe.getTable();
                if (table.getType() == PTableType.VIEW && table.getViewType().isReadOnly()) {
                    throw new ReadOnlyTableException(table.getSchemaName().getString(),table.getTableName().getString());
                }
                
                immutableIndex = getNonDisabledImmutableIndexes(tableRefToBe);
                boolean mayHaveImmutableIndexes = !immutableIndex.isEmpty();
                noQueryReqd = !hasLimit;
                runOnServer = isAutoCommit && noQueryReqd;
                HintNode hint = delete.getHint();
                if (runOnServer && !delete.getHint().hasHint(Hint.USE_INDEX_OVER_DATA_TABLE)) {
                    hint = HintNode.create(hint, Hint.USE_DATA_OVER_INDEX_TABLE);
                }
        
                List<AliasedNode> aliasedNodes = Lists.newArrayListWithExpectedSize(table.getPKColumns().size());
                boolean isSalted = table.getBucketNum() != null;
                boolean isMultiTenant = connection.getTenantId() != null && table.isMultiTenant();
                boolean isSharedViewIndex = table.getViewIndexId() != null;
                for (int i = (isSalted ? 1 : 0) + (isMultiTenant ? 1 : 0) + (isSharedViewIndex ? 1 : 0); i < table.getPKColumns().size(); i++) {
                    PColumn column = table.getPKColumns().get(i);
                    aliasedNodes.add(FACTORY.aliasedNode(null, FACTORY.column(null, '"' + column.getName().getString() + '"', null)));
                }
                select = FACTORY.select(
                        Collections.singletonList(delete.getTable()), 
                        hint, false, aliasedNodes, delete.getWhere(), 
                        Collections.<ParseNode>emptyList(), null, 
                        delete.getOrderBy(), delete.getLimit(),
                        delete.getBindCount(), false, false);
                select = StatementNormalizer.normalize(select, resolver);
                SelectStatement transformedSelect = SubqueryRewriter.transform(select, resolver, connection);
                if (transformedSelect != select) {
                    resolver = FromCompiler.getResolverForQuery(transformedSelect, connection);
                    select = StatementNormalizer.normalize(transformedSelect, resolver);
                }
                parallelIteratorFactory = hasLimit ? null : new DeletingParallelIteratorFactory(connection);
                QueryOptimizer optimizer = new QueryOptimizer(services);
                queryPlans = Lists.newArrayList(mayHaveImmutableIndexes
                        ? optimizer.getApplicablePlans(statement, select, resolver, Collections.<PColumn>emptyList(), parallelIteratorFactory)
                        : optimizer.getBestPlan(statement, select, resolver, Collections.<PColumn>emptyList(), parallelIteratorFactory));
                if (mayHaveImmutableIndexes) { // FIXME: this is ugly
                    // Lookup the table being deleted from in the cache, as it's possible that the
                    // optimizer updated the cache if it found indexes that were out of date.
                    // If the index was marked as disabled, it should not be in the list
                    // of immutable indexes.
                    table = connection.getMetaDataCache().getTable(new PTableKey(table.getTenantId(), table.getName().getString()));
                    tableRefToBe.setTable(table);
                    immutableIndex = getNonDisabledImmutableIndexes(tableRefToBe);
                }
            } catch (MetaDataEntityNotFoundException e) {
                // Catch column/column family not found exception, as our meta data may
                // be out of sync. Update the cache once and retry if we were out of sync.
                // Otherwise throw, as we'll just get the same error next time.
                if (retryOnce) {
                    retryOnce = false;
                    MetaDataMutationResult result = new MetaDataClient(connection).updateCache(schemaName, tableName);
                    if (result.wasUpdated()) {
                        continue;
                    }
                }
                throw e;
            }
            break;
        }
        final boolean hasImmutableIndexes = !immutableIndex.isEmpty();
        // tableRefs is parallel with queryPlans
        TableRef[] tableRefs = new TableRef[hasImmutableIndexes ? immutableIndex.size() : 1];
        if (hasImmutableIndexes) {
            int i = 0;
            Iterator<QueryPlan> plans = queryPlans.iterator();
            while (plans.hasNext()) {
                QueryPlan plan = plans.next();
                PTable table = plan.getTableRef().getTable();
                if (table.getType() == PTableType.INDEX) { // index plans
                    tableRefs[i++] = plan.getTableRef();
                    immutableIndex.remove(table);
                } else { // data plan
                    /*
                     * If we have immutable indexes that we need to maintain, don't execute the data plan
                     * as we can save a query by piggy-backing on any of the other index queries, since the
                     * PK columns that we need are always in each index row.
                     */
                    plans.remove();
                }
            }
            /*
             * If we have any immutable indexes remaining, then that means that the plan for that index got filtered out
             * because it could not be executed. This would occur if a column in the where clause is not found in the
             * immutable index.
             */
            if (!immutableIndex.isEmpty()) {
                throw new SQLExceptionInfo.Builder(SQLExceptionCode.INVALID_FILTER_ON_IMMUTABLE_ROWS).setSchemaName(tableRefToBe.getTable().getSchemaName().getString())
                .setTableName(tableRefToBe.getTable().getTableName().getString()).build().buildException();
            }
        }
        
        // Make sure the first plan is targeting deletion from the data table
        // In the case of an immutable index, we'll also delete from the index.
        tableRefs[0] = tableRefToBe;
        /*
         * Create a mutationPlan for each queryPlan. One plan will be for the deletion of the rows
         * from the data table, while the others will be for deleting rows from immutable indexes.
         */
        List<MutationPlan> mutationPlans = Lists.newArrayListWithExpectedSize(tableRefs.length);
        for (int i = 0; i < tableRefs.length; i++) {
            final TableRef tableRef = tableRefs[i];
            final QueryPlan plan = queryPlans.get(i);
            if (!plan.getTableRef().equals(tableRef) || !(plan instanceof BaseQueryPlan)) {
                runOnServer = false;
                noQueryReqd = false; // FIXME: why set this to false in this case?
            }
            
            final int maxSize = services.getProps().getInt(QueryServices.MAX_MUTATION_SIZE_ATTRIB,QueryServicesOptions.DEFAULT_MAX_MUTATION_SIZE);
     
            final StatementContext context = plan.getContext();
            // If we're doing a query for a set of rows with no where clause, then we don't need to contact the server at all.
            // A simple check of the none existence of a where clause in the parse node is not sufficient, as the where clause
            // may have been optimized out. Instead, we check that there's a single SkipScanFilter
            if (noQueryReqd
                    && (!context.getScan().hasFilter()
                        || context.getScan().getFilter() instanceof SkipScanFilter)
                    && context.getScanRanges().isPointLookup()) {
                mutationPlans.add(new MutationPlan() {
    
                    @Override
                    public ParameterMetaData getParameterMetaData() {
                        return context.getBindManager().getParameterMetaData();
                    }
    
                    @Override
                    public MutationState execute() {
                        // We have a point lookup, so we know we have a simple set of fully qualified
                        // keys for our ranges
                        ScanRanges ranges = context.getScanRanges();
                        Iterator<KeyRange> iterator = ranges.getPointLookupKeyIterator(); 
                        Map<ImmutableBytesPtr,Map<PColumn,byte[]>> mutation = Maps.newHashMapWithExpectedSize(ranges.getPointLookupCount());
                        while (iterator.hasNext()) {
                            mutation.put(new ImmutableBytesPtr(iterator.next().getLowerRange()), PRow.DELETE_MARKER);
                        }
                        return new MutationState(tableRef, mutation, 0, maxSize, connection);
                    }
    
                    @Override
                    public ExplainPlan getExplainPlan() throws SQLException {
                        return new ExplainPlan(Collections.singletonList("DELETE SINGLE ROW"));
                    }
    
                    @Override
                    public PhoenixConnection getConnection() {
                        return connection;
                    }
    
                    @Override
                    public StatementContext getContext() {
                        return context;
                    }
                });
            } else if (runOnServer) {
                // TODO: better abstraction
                Scan scan = context.getScan();
                scan.setAttribute(BaseScannerRegionObserver.DELETE_AGG, QueryConstants.TRUE);
    
                // Build an ungrouped aggregate query: select COUNT(*) from <table> where <where>
                // The coprocessor will delete each row returned from the scan
                // Ignoring ORDER BY, since with auto commit on and no limit makes no difference
                SelectStatement aggSelect = SelectStatement.create(SelectStatement.COUNT_ONE, delete.getHint());
                final RowProjector projector = ProjectionCompiler.compile(context, aggSelect, GroupBy.EMPTY_GROUP_BY);
                final QueryPlan aggPlan = new AggregatePlan(context, select, tableRef, projector, null, OrderBy.EMPTY_ORDER_BY, null, GroupBy.EMPTY_GROUP_BY, null);
                mutationPlans.add(new MutationPlan() {
    
                    @Override
                    public PhoenixConnection getConnection() {
                        return connection;
                    }
    
                    @Override
                    public ParameterMetaData getParameterMetaData() {
                        return context.getBindManager().getParameterMetaData();
                    }
    
                    @Override
                    public StatementContext getContext() {
                        return context;
                    }
    
                    @Override
                    public MutationState execute() throws SQLException {
                        // TODO: share this block of code with UPSERT SELECT
                        ImmutableBytesWritable ptr = context.getTempPtr();
                        tableRef.getTable().getIndexMaintainers(ptr);
                        ServerCache cache = null;
                        try {
                            if (ptr.getLength() > 0) {
                                IndexMetaDataCacheClient client = new IndexMetaDataCacheClient(connection, tableRef);
                                cache = client.addIndexMetadataCache(context.getScanRanges(), ptr);
                                byte[] uuidValue = cache.getId();
                                context.getScan().setAttribute(PhoenixIndexCodec.INDEX_UUID, uuidValue);
                            }
                            ResultIterator iterator = aggPlan.iterator();
                            try {
                                Tuple row = iterator.next();
                                final long mutationCount = (Long)projector.getColumnProjector(0).getValue(row, PDataType.LONG, ptr);
                                return new MutationState(maxSize, connection) {
                                    @Override
                                    public long getUpdateCount() {
                                        return mutationCount;
                                    }
                                };
                            } finally {
                                iterator.close();
                            }
                        } finally {
                            if (cache != null) {
                                cache.close();
                            }
                        }
                    }
    
                    @Override
                    public ExplainPlan getExplainPlan() throws SQLException {
                        List<String> queryPlanSteps =  aggPlan.getExplainPlan().getPlanSteps();
                        List<String> planSteps = Lists.newArrayListWithExpectedSize(queryPlanSteps.size()+1);
                        planSteps.add("DELETE ROWS");
                        planSteps.addAll(queryPlanSteps);
                        return new ExplainPlan(planSteps);
                    }
                });
            } else {
                final boolean deleteFromImmutableIndexToo = hasImmutableIndexes && !plan.getTableRef().equals(tableRef);
                if (parallelIteratorFactory != null) {
                    parallelIteratorFactory.setRowProjector(plan.getProjector());
                    parallelIteratorFactory.setTargetTableRef(tableRef);
                    parallelIteratorFactory.setSourceTableRef(plan.getTableRef());
                    parallelIteratorFactory.setIndexTargetTableRef(deleteFromImmutableIndexToo ? plan.getTableRef() : null);
                }
                mutationPlans.add( new MutationPlan() {
    
                    @Override
                    public PhoenixConnection getConnection() {
                        return connection;
                    }
    
                    @Override
                    public ParameterMetaData getParameterMetaData() {
                        return context.getBindManager().getParameterMetaData();
                    }
    
                    @Override
                    public StatementContext getContext() {
                        return context;
                    }
    
                    @Override
                    public MutationState execute() throws SQLException {
                        ResultIterator iterator = plan.iterator();
                        if (!hasLimit) {
                            Tuple tuple;
                            long totalRowCount = 0;
                            while ((tuple=iterator.next()) != null) {// Runs query
                                Cell kv = tuple.getValue(0);
                                totalRowCount += PDataType.LONG.getCodec().decodeLong(kv.getValueArray(), kv.getValueOffset(), SortOrder.getDefault());
                            }
                            // Return total number of rows that have been delete. In the case of auto commit being off
                            // the mutations will all be in the mutation state of the current connection.
                            return new MutationState(maxSize, connection, totalRowCount);
                        } else {
                            return deleteRows(statement, tableRef, deleteFromImmutableIndexToo ? plan.getTableRef() : null, iterator, plan.getProjector(), plan.getTableRef());
                        }
                    }
    
                    @Override
                    public ExplainPlan getExplainPlan() throws SQLException {
                        List<String> queryPlanSteps =  plan.getExplainPlan().getPlanSteps();
                        List<String> planSteps = Lists.newArrayListWithExpectedSize(queryPlanSteps.size()+1);
                        planSteps.add("DELETE ROWS");
                        planSteps.addAll(queryPlanSteps);
                        return new ExplainPlan(planSteps);
                    }
                });
            }
        }
        return mutationPlans.size() == 1 ? mutationPlans.get(0) : new MultiDeleteMutationPlan(mutationPlans);
    }
}<|MERGE_RESOLUTION|>--- conflicted
+++ resolved
@@ -167,13 +167,8 @@
                     }
                     connection.commit();
                     mutations.clear();
-<<<<<<< HEAD
-                    if(indexMutations != null){
-                    	indexMutations.clear();
-=======
                     if (indexMutations != null) {
                         indexMutations.clear();
->>>>>>> 907f9c25
                     }
                 }
             }

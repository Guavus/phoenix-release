/*
 * Licensed to the Apache Software Foundation (ASF) under one
 * or more contributor license agreements.  See the NOTICE file
 * distributed with this work for additional information
 * regarding copyright ownership.  The ASF licenses this file
 * to you under the Apache License, Version 2.0 (the
 * "License"); you may not use this file except in compliance
 * with the License.  You may obtain a copy of the License at
 *
 * http://www.apache.org/licenses/LICENSE-2.0
 *
 * Unless required by applicable law or agreed to in writing, software
 * distributed under the License is distributed on an "AS IS" BASIS,
 * WITHOUT WARRANTIES OR CONDITIONS OF ANY KIND, either express or implied.
 * See the License for the specific language governing permissions and
 * limitations under the License.
 */
package org.apache.phoenix.compile;

import java.sql.SQLException;
import java.sql.SQLFeatureNotSupportedException;
import java.util.Collections;
import java.util.List;
import java.util.Set;

import org.apache.hadoop.hbase.client.Scan;
import org.apache.hadoop.hbase.util.Pair;
import org.apache.phoenix.compile.GroupByCompiler.GroupBy;
import org.apache.phoenix.compile.JoinCompiler.JoinSpec;
import org.apache.phoenix.compile.JoinCompiler.JoinTable;
import org.apache.phoenix.compile.JoinCompiler.JoinedTableColumnResolver;
import org.apache.phoenix.compile.JoinCompiler.PTableWrapper;
import org.apache.phoenix.compile.JoinCompiler.ProjectedPTableWrapper;
import org.apache.phoenix.compile.JoinCompiler.Table;
import org.apache.phoenix.compile.OrderByCompiler.OrderBy;
import org.apache.phoenix.execute.AggregatePlan;
import org.apache.phoenix.execute.HashJoinPlan;
import org.apache.phoenix.execute.HashJoinPlan.HashSubPlan;
import org.apache.phoenix.execute.HashJoinPlan.WhereClauseSubPlan;
import org.apache.phoenix.execute.ScanPlan;
import org.apache.phoenix.expression.Expression;
import org.apache.phoenix.expression.RowValueConstructorExpression;
import org.apache.phoenix.hbase.index.util.ImmutableBytesPtr;
import org.apache.phoenix.iterate.ParallelIterators.ParallelIteratorFactory;
import org.apache.phoenix.jdbc.PhoenixConnection;
import org.apache.phoenix.jdbc.PhoenixDatabaseMetaData;
import org.apache.phoenix.jdbc.PhoenixStatement;
import org.apache.phoenix.join.HashJoinInfo;
import org.apache.phoenix.join.TupleProjector;
import org.apache.phoenix.parse.HintNode.Hint;
import org.apache.phoenix.parse.JoinTableNode.JoinType;
import org.apache.phoenix.parse.ParseNode;
import org.apache.phoenix.parse.SQLParser;
import org.apache.phoenix.parse.SelectStatement;
import org.apache.phoenix.parse.SubqueryParseNode;
import org.apache.phoenix.query.QueryConstants;
import org.apache.phoenix.schema.AmbiguousColumnException;
import org.apache.phoenix.schema.ColumnNotFoundException;
import org.apache.phoenix.schema.PDatum;
import org.apache.phoenix.schema.PTable;
import org.apache.phoenix.schema.PTableType;
import org.apache.phoenix.schema.TableRef;
import org.apache.phoenix.util.ScanUtil;

import com.google.common.collect.Lists;



/**
 * 
 * Class used to build an executable query plan
 *
 * 
 * @since 0.1
 */
public class QueryCompiler {
    /* 
     * Not using Scan.setLoadColumnFamiliesOnDemand(true) because we don't 
     * want to introduce a dependency on 0.94.5 (where this feature was
     * introduced). This will do the same thing. Once we do have a 
     * dependency on 0.94.5 or above, switch this around.
     */
    private static final String LOAD_COLUMN_FAMILIES_ON_DEMAND_ATTR = "_ondemand_";
    private final PhoenixStatement statement;
    private final Scan scan;
    private final Scan originalScan;
    private final ColumnResolver resolver;
    private final SelectStatement select;
    private final List<? extends PDatum> targetColumns;
    private final ParallelIteratorFactory parallelIteratorFactory;
    private final SequenceManager sequenceManager;
    
    public QueryCompiler(PhoenixStatement statement, SelectStatement select, ColumnResolver resolver) throws SQLException {
        this(statement, select, resolver, Collections.<PDatum>emptyList(), null, new SequenceManager(statement));
    }
    
    public QueryCompiler(PhoenixStatement statement, SelectStatement select, ColumnResolver resolver, List<? extends PDatum> targetColumns, ParallelIteratorFactory parallelIteratorFactory, SequenceManager sequenceManager) throws SQLException {
        this.statement = statement;
        this.select = select;
        this.resolver = resolver;
        this.scan = new Scan();
        this.targetColumns = targetColumns;
        this.parallelIteratorFactory = parallelIteratorFactory;
        this.sequenceManager = sequenceManager;
        if (statement.getConnection().getQueryServices().getLowestClusterHBaseVersion() >= PhoenixDatabaseMetaData.ESSENTIAL_FAMILY_VERSION_THRESHOLD) {
            this.scan.setAttribute(LOAD_COLUMN_FAMILIES_ON_DEMAND_ATTR, QueryConstants.TRUE);
        }
        if (select.getHint().hasHint(Hint.NO_CACHE)) {
            scan.setCacheBlocks(false);
        }

        this.originalScan = ScanUtil.newScan(scan);
    }

    /**
     * Builds an executable query plan from a parsed SQL statement
     * @return executable query plan
     * @throws SQLException if mismatched types are found, bind value do not match binds,
     * or invalid function arguments are encountered.
     * @throws SQLFeatureNotSupportedException if an unsupported construct is encountered
     * @throws TableNotFoundException if table name not found in schema
     * @throws ColumnNotFoundException if column name could not be resolved
     * @throws AmbiguousColumnException if an unaliased column name is ambiguous across multiple tables
     */
    public QueryPlan compile() throws SQLException{
        SelectStatement select = this.select;
        List<Object> binds = statement.getParameters();
        StatementContext context = new StatementContext(statement, resolver, scan, sequenceManager);
        if (select.isJoin()) {
            select = JoinCompiler.optimize(statement, select, resolver);
            if (this.select != select) {
                ColumnResolver resolver = FromCompiler.getResolverForQuery(select, statement.getConnection());
                context = new StatementContext(statement, resolver, scan, sequenceManager);
            }
            JoinTable joinTable = JoinCompiler.compile(statement, select, context.getResolver());
            return compileJoinQuery(context, binds, joinTable, false);
        } else {
            return compileSingleQuery(context, select, binds, false, true);
        }
    }
    
    @SuppressWarnings("unchecked")
    protected QueryPlan compileJoinQuery(StatementContext context, List<Object> binds, JoinTable joinTable, boolean asSubquery) throws SQLException {
        byte[] emptyByteArray = new byte[0];
        List<JoinSpec> joinSpecs = joinTable.getJoinSpecs();
        if (joinSpecs.isEmpty()) {
            Table table = joinTable.getTable();
            SelectStatement subquery = table.getAsSubquery();
            if (!table.isSubselect()) {
                ProjectedPTableWrapper projectedTable = table.createProjectedTable(!asSubquery);
                TupleProjector.serializeProjectorIntoScan(context.getScan(), projectedTable.createTupleProjector());
                context.setCurrentTable(table.getTableRef());
                context.setResolver(projectedTable.createColumnResolver());
                table.projectColumns(context.getScan());
                return compileSingleQuery(context, subquery, binds, asSubquery, true);
            }
            QueryPlan plan = compileSubquery(subquery);
            ProjectedPTableWrapper projectedTable = table.createProjectedTable(plan.getProjector());
            context.setResolver(projectedTable.createColumnResolver());
            context.setClientTupleProjector(projectedTable.createTupleProjector());
            return plan;
        }
        
        boolean[] starJoinVector = joinTable.getStarJoinVector();
        if (starJoinVector != null) {
            Table table = joinTable.getTable();
            ProjectedPTableWrapper initialProjectedTable;
            TableRef tableRef;
            SelectStatement query;
            if (!table.isSubselect()) {
                initialProjectedTable = table.createProjectedTable(!asSubquery);
                tableRef = table.getTableRef();
                table.projectColumns(context.getScan());
                query = joinTable.getAsSingleSubquery(table.getAsSubquery(), asSubquery);
            } else {
                SelectStatement subquery = table.getAsSubquery();
                QueryPlan plan = compileSubquery(subquery);
                initialProjectedTable = table.createProjectedTable(plan.getProjector());
                tableRef = plan.getTableRef();
                context.getScan().setFamilyMap(plan.getContext().getScan().getFamilyMap());
                query = joinTable.getAsSingleSubquery((SelectStatement) plan.getStatement(), asSubquery);
            }
            PTableWrapper projectedTable = initialProjectedTable;
            int count = joinSpecs.size();
            ImmutableBytesPtr[] joinIds = new ImmutableBytesPtr[count];
            List<Expression>[] joinExpressions = new List[count];
<<<<<<< HEAD
            List<Expression>[] hashExpressions = new List[count];
            Expression[] keyRangeLhsExpressions = new Expression[count];
            Expression[] keyRangeRhsExpressions = new Expression[count];
            boolean[] hasFilters = new boolean[count];
=======
>>>>>>> c0c4bdf1
            JoinType[] joinTypes = new JoinType[count];
            PTable[] tables = new PTable[count];
            int[] fieldPositions = new int[count];
            HashSubPlan[] subPlans = new HashSubPlan[count];
            fieldPositions[0] = projectedTable.getTable().getColumns().size() - projectedTable.getTable().getPKColumns().size();
            boolean forceProjection = table.isSubselect();
            boolean needsProject = forceProjection || asSubquery;
            for (int i = 0; i < count; i++) {
                JoinSpec joinSpec = joinSpecs.get(i);
                Scan subScan = ScanUtil.newScan(originalScan);
                StatementContext subContext = new StatementContext(statement, context.getResolver(), subScan, new SequenceManager(statement));
                QueryPlan joinPlan = compileJoinQuery(subContext, binds, joinSpec.getJoinTable(), true);
                ColumnResolver resolver = subContext.getResolver();
                TupleProjector clientProjector = subContext.getClientTupleProjector();
                boolean hasPostReference = joinSpec.getJoinTable().hasPostReference();
                if (hasPostReference) {
                    PTableWrapper subProjTable = ((JoinedTableColumnResolver) (resolver)).getPTableWrapper();
                    tables[i] = subProjTable.getTable();
                    projectedTable = projectedTable.mergeProjectedTables(subProjTable, joinSpec.getType() == JoinType.Inner);
                    needsProject = true;
                } else {
                    tables[i] = null;
                }
                if (!starJoinVector[i]) {
                    needsProject = true;
                }
                ColumnResolver leftResolver = (!forceProjection && starJoinVector[i]) ? joinTable.getOriginalResolver() : projectedTable.createColumnResolver();
                joinIds[i] = new ImmutableBytesPtr(emptyByteArray); // place-holder
                Pair<List<Expression>, List<Expression>> joinConditions = joinSpec.compileJoinConditions(context, leftResolver, resolver);
                joinExpressions[i] = joinConditions.getFirst();
<<<<<<< HEAD
                hashExpressions[i] = joinConditions.getSecond();
                Pair<Expression, Expression> keyRangeExpressions = getKeyExpressionCombinations(context, tableRef, joinSpec.getType(), joinExpressions[i], hashExpressions[i]);
                keyRangeLhsExpressions[i] = keyRangeExpressions.getFirst();
                keyRangeRhsExpressions[i] = keyRangeExpressions.getSecond();
                hasFilters[i] = joinSpec.getJoinTable().hasFilters();
=======
                List<Expression> hashExpressions = joinConditions.getSecond();
                Pair<Expression, Expression> keyRangeExpressions = getKeyExpressionCombinations(context, tableRef, joinSpec.getType(), joinExpressions[i], hashExpressions);
                Expression keyRangeLhsExpression = keyRangeExpressions.getFirst();
                Expression keyRangeRhsExpression = keyRangeExpressions.getSecond();
                boolean hasFilters = joinSpec.getJoinTable().hasFilters();
>>>>>>> c0c4bdf1
                joinTypes[i] = joinSpec.getType();
                if (i < count - 1) {
                    fieldPositions[i + 1] = fieldPositions[i] + (tables[i] == null ? 0 : (tables[i].getColumns().size() - tables[i].getPKColumns().size()));
                }
                subPlans[i] = new HashSubPlan(i, joinPlan, hashExpressions, keyRangeLhsExpression, keyRangeRhsExpression, clientProjector, hasFilters);
            }
            if (needsProject) {
                TupleProjector.serializeProjectorIntoScan(context.getScan(), initialProjectedTable.createTupleProjector());
            }
            context.setCurrentTable(tableRef);
            context.setResolver(needsProject ? projectedTable.createColumnResolver() : joinTable.getOriginalResolver());
            QueryPlan plan = compileSingleQuery(context, query, binds, asSubquery, joinTable.isAllLeftJoin());
            Expression postJoinFilterExpression = joinTable.compilePostFilterExpression(context);
            Integer limit = null;
            if (query.getLimit() != null && !query.isAggregate() && !query.isDistinct() && query.getOrderBy().isEmpty()) {
                limit = LimitCompiler.compile(context, query);
            }
            HashJoinInfo joinInfo = new HashJoinInfo(projectedTable.getTable(), joinIds, joinExpressions, joinTypes, starJoinVector, tables, fieldPositions, postJoinFilterExpression, limit, forceProjection);
<<<<<<< HEAD
            return new HashJoinPlan(joinTable.getStatement(), plan, joinInfo, hashExpressions, keyRangeLhsExpressions, keyRangeRhsExpressions, joinPlans, clientProjectors, hasFilters);
=======
            return HashJoinPlan.create(joinTable.getStatement(), plan, joinInfo, subPlans);
>>>>>>> c0c4bdf1
        }
        
        JoinSpec lastJoinSpec = joinSpecs.get(joinSpecs.size() - 1);
        JoinType type = lastJoinSpec.getType();
        if (type == JoinType.Full)
            throw new SQLFeatureNotSupportedException("Full joins not supported.");
        
        if (type == JoinType.Right || type == JoinType.Inner) {
            if (!lastJoinSpec.getJoinTable().getJoinSpecs().isEmpty())
                throw new SQLFeatureNotSupportedException("Right join followed by sub-join is not supported.");
            
            JoinTable rhsJoinTable = lastJoinSpec.getJoinTable();
            Table rhsTable = rhsJoinTable.getTable();
            JoinTable lhsJoin = joinTable.getSubJoinTableWithoutPostFilters();
            Scan subScan = ScanUtil.newScan(originalScan);
            StatementContext lhsCtx = new StatementContext(statement, context.getResolver(), subScan, new SequenceManager(statement));
            QueryPlan lhsPlan = compileJoinQuery(lhsCtx, binds, lhsJoin, true);
            ColumnResolver lhsResolver = lhsCtx.getResolver();
            TupleProjector clientProjector = lhsCtx.getClientTupleProjector();
            PTableWrapper lhsProjTable = ((JoinedTableColumnResolver) (lhsResolver)).getPTableWrapper();
            ProjectedPTableWrapper rhsProjTable;
            TableRef rhsTableRef;
            SelectStatement rhs;
            if (!rhsTable.isSubselect()) {
                rhsProjTable = rhsTable.createProjectedTable(!asSubquery);
                rhsTableRef = rhsTable.getTableRef();
                rhsTable.projectColumns(context.getScan());
                rhs = rhsJoinTable.getAsSingleSubquery(rhsTable.getAsSubquery(), asSubquery);
            } else {
                SelectStatement subquery = rhsTable.getAsSubquery();
                QueryPlan plan = compileSubquery(subquery);
                rhsProjTable = rhsTable.createProjectedTable(plan.getProjector());
                rhsTableRef = plan.getTableRef();
                context.getScan().setFamilyMap(plan.getContext().getScan().getFamilyMap());
                rhs = rhsJoinTable.getAsSingleSubquery((SelectStatement) plan.getStatement(), asSubquery);
            }
            boolean forceProjection = rhsTable.isSubselect();
            ColumnResolver rhsResolver = forceProjection ? rhsProjTable.createColumnResolver() : joinTable.getOriginalResolver();
            ImmutableBytesPtr[] joinIds = new ImmutableBytesPtr[] {new ImmutableBytesPtr(emptyByteArray)};
            Pair<List<Expression>, List<Expression>> joinConditions = lastJoinSpec.compileJoinConditions(context, lhsResolver, rhsResolver);
            List<Expression> joinExpressions = joinConditions.getSecond();
            List<Expression> hashExpressions = joinConditions.getFirst();
            int fieldPosition = rhsProjTable.getTable().getColumns().size() - rhsProjTable.getTable().getPKColumns().size();
            PTableWrapper projectedTable = rhsProjTable.mergeProjectedTables(lhsProjTable, type == JoinType.Inner);
            TupleProjector.serializeProjectorIntoScan(context.getScan(), rhsProjTable.createTupleProjector());
            context.setCurrentTable(rhsTableRef);
            context.setResolver(projectedTable.createColumnResolver());
            QueryPlan rhsPlan = compileSingleQuery(context, rhs, binds, asSubquery, type == JoinType.Right);
            Expression postJoinFilterExpression = joinTable.compilePostFilterExpression(context);
            Integer limit = null;
            if (rhs.getLimit() != null && !rhs.isAggregate() && !rhs.isDistinct() && rhs.getOrderBy().isEmpty()) {
                limit = LimitCompiler.compile(context, rhs);
            }
            HashJoinInfo joinInfo = new HashJoinInfo(projectedTable.getTable(), joinIds, new List[] {joinExpressions}, new JoinType[] {type == JoinType.Inner ? type : JoinType.Left}, new boolean[] {true}, new PTable[] {lhsProjTable.getTable()}, new int[] {fieldPosition}, postJoinFilterExpression, limit, forceProjection);
            Pair<Expression, Expression> keyRangeExpressions = getKeyExpressionCombinations(context, rhsTableRef, type, joinExpressions, hashExpressions);
<<<<<<< HEAD
            return new HashJoinPlan(joinTable.getStatement(), rhsPlan, joinInfo, new List[] {hashExpressions}, new Expression[] {keyRangeExpressions.getFirst()}, new Expression[] {keyRangeExpressions.getSecond()}, new QueryPlan[] {lhsPlan}, new TupleProjector[] {clientProjector}, new boolean[] {lhsJoin.hasFilters()});
=======
            return HashJoinPlan.create(joinTable.getStatement(), rhsPlan, joinInfo, new HashSubPlan[] {new HashSubPlan(0, lhsPlan, hashExpressions, keyRangeExpressions.getFirst(), keyRangeExpressions.getSecond(), clientProjector, lhsJoin.hasFilters())});
>>>>>>> c0c4bdf1
        }
        
        // Do not support queries like "A right join B left join C" with hash-joins.
        throw new SQLFeatureNotSupportedException("Joins with pattern 'A right join B left join C' not supported.");
    }
    
    private Pair<Expression, Expression> getKeyExpressionCombinations(StatementContext context, TableRef table, JoinType type, final List<Expression> joinExpressions, final List<Expression> hashExpressions) throws SQLException {
        if (type != JoinType.Inner)
            return new Pair<Expression, Expression>(null, null);
        
        Scan scanCopy = ScanUtil.newScan(context.getScan());
        StatementContext contextCopy = new StatementContext(statement, context.getResolver(), scanCopy, new SequenceManager(statement));
        contextCopy.setCurrentTable(table);
        List<Expression> lhsCombination = WhereOptimizer.getKeyExpressionCombination(contextCopy, this.select, joinExpressions);
        if (lhsCombination.isEmpty())
            return new Pair<Expression, Expression>(null, null);
        
        List<Expression> rhsCombination = Lists.newArrayListWithExpectedSize(lhsCombination.size());
        for (int i = 0; i < lhsCombination.size(); i++) {
            Expression lhs = lhsCombination.get(i);
            for (int j = 0; j < joinExpressions.size(); j++) {
                if (lhs == joinExpressions.get(j)) {
                    rhsCombination.add(hashExpressions.get(j));
                    break;
                }
            }
        }
        
        if (lhsCombination.size() == 1)
            return new Pair<Expression, Expression>(lhsCombination.get(0), rhsCombination.get(0));
        
        return new Pair<Expression, Expression>(new RowValueConstructorExpression(lhsCombination, false), new RowValueConstructorExpression(rhsCombination, false));
    }
    
    protected QueryPlan compileSubquery(SelectStatement subquery) throws SQLException {
        ColumnResolver resolver = FromCompiler.getResolverForQuery(subquery, this.statement.getConnection());
        subquery = StatementNormalizer.normalize(subquery, resolver);
        QueryPlan plan = new QueryCompiler(this.statement, subquery, resolver).compile();
        return statement.getConnection().getQueryServices().getOptimizer().optimize(statement, plan);
    }
    
    protected QueryPlan compileSingleQuery(StatementContext context, SelectStatement select, List<Object> binds, boolean asSubquery, boolean allowPageFilter) throws SQLException{
        PhoenixConnection connection = statement.getConnection();
        ColumnResolver resolver = context.getResolver();
        TableRef tableRef = context.getCurrentTable();
        PTable table = tableRef.getTable();
        
        // TODO PHOENIX-944. See DerivedTableIT for a list of unsupported cases.
        if (table.getType() == PTableType.SUBQUERY)
            throw new SQLFeatureNotSupportedException("Complex nested queries not supported.");
        
        ParseNode viewWhere = null;
        if (table.getViewStatement() != null) {
            viewWhere = new SQLParser(table.getViewStatement()).parseQuery().getWhere();
        }
        Integer limit = LimitCompiler.compile(context, select);

        GroupBy groupBy = GroupByCompiler.compile(context, select);
        // Optimize the HAVING clause by finding any group by expressions that can be moved
        // to the WHERE clause
        select = HavingCompiler.rewrite(context, select, groupBy);
        Expression having = HavingCompiler.compile(context, select, groupBy);
        // Don't pass groupBy when building where clause expression, because we do not want to wrap these
        // expressions as group by key expressions since they're pre, not post filtered.
        context.setResolver(FromCompiler.getResolverForQuery(select, connection));
        Set<SubqueryParseNode> subqueries = WhereCompiler.compile(context, select, viewWhere);
        context.setResolver(resolver); // recover resolver
        OrderBy orderBy = OrderByCompiler.compile(context, select, groupBy, limit); 
        RowProjector projector = ProjectionCompiler.compile(context, select, groupBy, asSubquery ? Collections.<PDatum>emptyList() : targetColumns);
        
        // Final step is to build the query plan
        int maxRows = statement.getMaxRows();
        if (maxRows > 0) {
            if (limit != null) {
                limit = Math.min(limit, maxRows);
            } else {
                limit = maxRows;
            }
        }
        ParallelIteratorFactory parallelIteratorFactory = asSubquery ? null : this.parallelIteratorFactory;
        QueryPlan plan = select.isAggregate() || select.isDistinct() ? 
                  new AggregatePlan(context, select, tableRef, projector, limit, orderBy, parallelIteratorFactory, groupBy, having)
                : new ScanPlan(context, select, tableRef, projector, limit, orderBy, parallelIteratorFactory, allowPageFilter);
        if (!subqueries.isEmpty()) {
            int count = subqueries.size();
            WhereClauseSubPlan[] subPlans = new WhereClauseSubPlan[count];
            int i = 0;
            for (SubqueryParseNode subqueryNode : subqueries) {
                SelectStatement stmt = subqueryNode.getSelectNode();
                subPlans[i++] = new WhereClauseSubPlan(compileSubquery(stmt), stmt, subqueryNode.expectSingleRow());
            }
            plan = HashJoinPlan.create(select, plan, null, subPlans);
        }
        
        return plan;
    }
}

<|MERGE_RESOLUTION|>--- conflicted
+++ resolved
@@ -184,13 +184,6 @@
             int count = joinSpecs.size();
             ImmutableBytesPtr[] joinIds = new ImmutableBytesPtr[count];
             List<Expression>[] joinExpressions = new List[count];
-<<<<<<< HEAD
-            List<Expression>[] hashExpressions = new List[count];
-            Expression[] keyRangeLhsExpressions = new Expression[count];
-            Expression[] keyRangeRhsExpressions = new Expression[count];
-            boolean[] hasFilters = new boolean[count];
-=======
->>>>>>> c0c4bdf1
             JoinType[] joinTypes = new JoinType[count];
             PTable[] tables = new PTable[count];
             int[] fieldPositions = new int[count];
@@ -221,19 +214,11 @@
                 joinIds[i] = new ImmutableBytesPtr(emptyByteArray); // place-holder
                 Pair<List<Expression>, List<Expression>> joinConditions = joinSpec.compileJoinConditions(context, leftResolver, resolver);
                 joinExpressions[i] = joinConditions.getFirst();
-<<<<<<< HEAD
-                hashExpressions[i] = joinConditions.getSecond();
-                Pair<Expression, Expression> keyRangeExpressions = getKeyExpressionCombinations(context, tableRef, joinSpec.getType(), joinExpressions[i], hashExpressions[i]);
-                keyRangeLhsExpressions[i] = keyRangeExpressions.getFirst();
-                keyRangeRhsExpressions[i] = keyRangeExpressions.getSecond();
-                hasFilters[i] = joinSpec.getJoinTable().hasFilters();
-=======
                 List<Expression> hashExpressions = joinConditions.getSecond();
                 Pair<Expression, Expression> keyRangeExpressions = getKeyExpressionCombinations(context, tableRef, joinSpec.getType(), joinExpressions[i], hashExpressions);
                 Expression keyRangeLhsExpression = keyRangeExpressions.getFirst();
                 Expression keyRangeRhsExpression = keyRangeExpressions.getSecond();
                 boolean hasFilters = joinSpec.getJoinTable().hasFilters();
->>>>>>> c0c4bdf1
                 joinTypes[i] = joinSpec.getType();
                 if (i < count - 1) {
                     fieldPositions[i + 1] = fieldPositions[i] + (tables[i] == null ? 0 : (tables[i].getColumns().size() - tables[i].getPKColumns().size()));
@@ -252,11 +237,7 @@
                 limit = LimitCompiler.compile(context, query);
             }
             HashJoinInfo joinInfo = new HashJoinInfo(projectedTable.getTable(), joinIds, joinExpressions, joinTypes, starJoinVector, tables, fieldPositions, postJoinFilterExpression, limit, forceProjection);
-<<<<<<< HEAD
-            return new HashJoinPlan(joinTable.getStatement(), plan, joinInfo, hashExpressions, keyRangeLhsExpressions, keyRangeRhsExpressions, joinPlans, clientProjectors, hasFilters);
-=======
             return HashJoinPlan.create(joinTable.getStatement(), plan, joinInfo, subPlans);
->>>>>>> c0c4bdf1
         }
         
         JoinSpec lastJoinSpec = joinSpecs.get(joinSpecs.size() - 1);
@@ -312,11 +293,7 @@
             }
             HashJoinInfo joinInfo = new HashJoinInfo(projectedTable.getTable(), joinIds, new List[] {joinExpressions}, new JoinType[] {type == JoinType.Inner ? type : JoinType.Left}, new boolean[] {true}, new PTable[] {lhsProjTable.getTable()}, new int[] {fieldPosition}, postJoinFilterExpression, limit, forceProjection);
             Pair<Expression, Expression> keyRangeExpressions = getKeyExpressionCombinations(context, rhsTableRef, type, joinExpressions, hashExpressions);
-<<<<<<< HEAD
-            return new HashJoinPlan(joinTable.getStatement(), rhsPlan, joinInfo, new List[] {hashExpressions}, new Expression[] {keyRangeExpressions.getFirst()}, new Expression[] {keyRangeExpressions.getSecond()}, new QueryPlan[] {lhsPlan}, new TupleProjector[] {clientProjector}, new boolean[] {lhsJoin.hasFilters()});
-=======
             return HashJoinPlan.create(joinTable.getStatement(), rhsPlan, joinInfo, new HashSubPlan[] {new HashSubPlan(0, lhsPlan, hashExpressions, keyRangeExpressions.getFirst(), keyRangeExpressions.getSecond(), clientProjector, lhsJoin.hasFilters())});
->>>>>>> c0c4bdf1
         }
         
         // Do not support queries like "A right join B left join C" with hash-joins.

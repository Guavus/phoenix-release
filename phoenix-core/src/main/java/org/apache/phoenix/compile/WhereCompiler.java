/*
 * Licensed to the Apache Software Foundation (ASF) under one
 * or more contributor license agreements.  See the NOTICE file
 * distributed with this work for additional information
 * regarding copyright ownership.  The ASF licenses this file
 * to you under the Apache License, Version 2.0 (the
 * "License"); you may not use this file except in compliance
 * with the License.  You may obtain a copy of the License at
 *
 * http://www.apache.org/licenses/LICENSE-2.0
 *
 * Unless required by applicable law or agreed to in writing, software
 * distributed under the License is distributed on an "AS IS" BASIS,
 * WITHOUT WARRANTIES OR CONDITIONS OF ANY KIND, either express or implied.
 * See the License for the specific language governing permissions and
 * limitations under the License.
 */
package org.apache.phoenix.compile;

import java.sql.SQLException;
import java.sql.SQLFeatureNotSupportedException;
import java.util.Collections;
import java.util.Iterator;
import java.util.List;
import java.util.Set;

import org.apache.hadoop.hbase.client.Scan;
import org.apache.hadoop.hbase.filter.Filter;
import org.apache.phoenix.exception.SQLExceptionCode;
import org.apache.phoenix.exception.SQLExceptionInfo;
import org.apache.phoenix.expression.AndExpression;
import org.apache.phoenix.expression.Expression;
import org.apache.phoenix.expression.KeyValueColumnExpression;
import org.apache.phoenix.expression.LiteralExpression;
import org.apache.phoenix.expression.visitor.KeyValueExpressionVisitor;
import org.apache.phoenix.filter.MultiCFCQKeyValueComparisonFilter;
import org.apache.phoenix.filter.MultiCQKeyValueComparisonFilter;
import org.apache.phoenix.filter.RowKeyComparisonFilter;
import org.apache.phoenix.filter.SingleCFCQKeyValueComparisonFilter;
import org.apache.phoenix.filter.SingleCQKeyValueComparisonFilter;
import org.apache.phoenix.parse.ColumnParseNode;
import org.apache.phoenix.parse.FilterableStatement;
import org.apache.phoenix.parse.HintNode.Hint;
import org.apache.phoenix.parse.ParseNode;
import org.apache.phoenix.parse.ParseNodeFactory;
import org.apache.phoenix.parse.SelectStatement;
import org.apache.phoenix.parse.StatelessTraverseAllParseNodeVisitor;
import org.apache.phoenix.parse.SubqueryParseNode;
import org.apache.phoenix.schema.AmbiguousColumnException;
import org.apache.phoenix.schema.ColumnNotFoundException;
import org.apache.phoenix.schema.ColumnRef;
import org.apache.phoenix.schema.PDataType;
import org.apache.phoenix.schema.PTable;
import org.apache.phoenix.schema.PTable.IndexType;
import org.apache.phoenix.schema.PTableType;
import org.apache.phoenix.schema.TableRef;
import org.apache.phoenix.schema.TypeMismatchException;
import org.apache.phoenix.util.ByteUtil;
import org.apache.phoenix.util.ScanUtil;
import org.apache.phoenix.util.SchemaUtil;

import com.google.common.collect.Iterators;
import com.google.common.collect.Lists;
import com.google.common.collect.Sets;


/**
 *
 * Class to build the filter of a scan
 *
 * 
 * @since 0.1
 */
public class WhereCompiler {
    protected static final ParseNodeFactory NODE_FACTORY = new ParseNodeFactory();

    private WhereCompiler() {
    }

    public static Set<SubqueryParseNode> compile(StatementContext context, FilterableStatement statement) throws SQLException {
        return compile(context, statement, null);
    }
    
    /**
     * Pushes where clause filter expressions into scan by building and setting a filter.
     * @param context the shared context during query compilation
     * @param statement TODO
     * @throws SQLException if mismatched types are found, bind value do not match binds,
     * or invalid function arguments are encountered.
     * @throws SQLFeatureNotSupportedException if an unsupported expression is encountered.
     * @throws ColumnNotFoundException if column name could not be resolved
     * @throws AmbiguousColumnException if an unaliased column name is ambiguous across multiple tables
     */
<<<<<<< HEAD
    public static Expression compile(StatementContext context, FilterableStatement statement, ParseNode viewWhere) throws SQLException {
=======
    public static Set<SubqueryParseNode> compile(StatementContext context, FilterableStatement statement, ParseNode viewWhere) throws SQLException {
>>>>>>> c0c4bdf1
        return compile(context, statement, viewWhere, Collections.<Expression>emptyList(), false);
    }
    
    /**
     * Optimize scan ranges by applying dynamically generated filter expressions.
     * @param context the shared context during query compilation
     * @param statement TODO
     * @throws SQLException if mismatched types are found, bind value do not match binds,
     * or invalid function arguments are encountered.
     * @throws SQLFeatureNotSupportedException if an unsupported expression is encountered.
     * @throws ColumnNotFoundException if column name could not be resolved
     * @throws AmbiguousColumnException if an unaliased column name is ambiguous across multiple tables
     */    
<<<<<<< HEAD
    public static Expression compile(StatementContext context, FilterableStatement statement, ParseNode viewWhere, List<Expression> dynamicFilters, boolean hashJoinOptimization) throws SQLException {
=======
    public static Set<SubqueryParseNode> compile(StatementContext context, FilterableStatement statement, ParseNode viewWhere, List<Expression> dynamicFilters, boolean hashJoinOptimization) throws SQLException {
        ParseNode where = statement.getWhere();
        Set<SubqueryParseNode> subqueryNodes = Sets.<SubqueryParseNode> newHashSet();
        SubqueryParseNodeVisitor subqueryVisitor = new SubqueryParseNodeVisitor(context, subqueryNodes);
        if (where != null) {
            where.accept(subqueryVisitor);
        }
        if (viewWhere != null) {
            viewWhere.accept(subqueryVisitor);
        }
        if (!subqueryNodes.isEmpty())
            return subqueryNodes;
        
>>>>>>> c0c4bdf1
        Set<Expression> extractedNodes = Sets.<Expression>newHashSet();
        WhereExpressionCompiler whereCompiler = new WhereExpressionCompiler(context);
        Expression expression = where == null ? LiteralExpression.newConstant(true,PDataType.BOOLEAN,true) : where.accept(whereCompiler);
        if (whereCompiler.isAggregate()) {
            throw new SQLExceptionInfo.Builder(SQLExceptionCode.AGGREGATE_IN_WHERE).build().buildException();
        }
        if (expression.getDataType() != PDataType.BOOLEAN) {
            throw TypeMismatchException.newException(PDataType.BOOLEAN, expression.getDataType(), expression.toString());
        }
        if (viewWhere != null) {
            WhereExpressionCompiler viewWhereCompiler = new WhereExpressionCompiler(context, true);
            Expression viewExpression = viewWhere.accept(viewWhereCompiler);
            expression = AndExpression.create(Lists.newArrayList(expression, viewExpression));
        }
        if (!dynamicFilters.isEmpty()) {
            List<Expression> filters = Lists.newArrayList(expression);
            filters.addAll(dynamicFilters);
            expression = AndExpression.create(filters);
        }
        
        expression = WhereOptimizer.pushKeyExpressionsToScan(context, statement, expression, extractedNodes);
        setScanFilter(context, statement, expression, whereCompiler.disambiguateWithFamily, hashJoinOptimization);

        return subqueryNodes;
    }
    
    private static class WhereExpressionCompiler extends ExpressionCompiler {
        private boolean disambiguateWithFamily;

        WhereExpressionCompiler(StatementContext context) {
            super(context, true);
        }

        WhereExpressionCompiler(StatementContext context, boolean resolveViewConstants) {
            super(context, resolveViewConstants);
        }

        @Override
        public Expression visit(ColumnParseNode node) throws SQLException {
            ColumnRef ref = resolveColumn(node);
            TableRef tableRef = ref.getTableRef();
            if (tableRef.equals(context.getCurrentTable()) && !SchemaUtil.isPKColumn(ref.getColumn())) {
                // track the where condition columns. Later we need to ensure the Scan in HRS scans these column CFs
                context.addWhereCoditionColumn(ref.getColumn().getFamilyName().getBytes(), ref.getColumn().getName()
                        .getBytes());
            }
            return ref.newColumnExpression();
        }

        @Override
        protected ColumnRef resolveColumn(ColumnParseNode node) throws SQLException {
            ColumnRef ref = super.resolveColumn(node);
            PTable table = ref.getTable();
            // if current table in the context is local index and table in column reference is global means
            // the column is not present in the local index. If where condition contains the column 
            // not present in the index then we need to go through main table for each row in index and get the
            // missing column which is like full scan of index table and data table. Which is
            // inefficient. Then we can skip this plan.
            if (context.getCurrentTable().getTable().getIndexType() == IndexType.LOCAL
                    && (table.getIndexType() == null || table.getIndexType() == IndexType.GLOBAL)) {
                throw new ColumnNotFoundException(ref.getColumn().getName().getString());
            }
            // Track if we need to compare KeyValue during filter evaluation
            // using column family. If the column qualifier is enough, we
            // just use that.
            try {
                if (!SchemaUtil.isPKColumn(ref.getColumn())) {
                    table.getColumn(ref.getColumn().getName().getString());
                }
            } catch (AmbiguousColumnException e) {
                disambiguateWithFamily = true;
            }
            return ref;
         }
    }

    private static final class Counter {
        public enum Count {NONE, SINGLE, MULTIPLE};
        private Count count = Count.NONE;
        private KeyValueColumnExpression column;

        public void increment(KeyValueColumnExpression column) {
            switch (count) {
                case NONE:
                    count = Count.SINGLE;
                    this.column = column;
                    break;
                case SINGLE:
                    count = column.equals(this.column) ? Count.SINGLE : Count.MULTIPLE;
                    break;
                case MULTIPLE:
                    break;

            }
        }
        public Count getCount() {
            return count;
        }
    }

    /**
     * Sets the start/stop key range based on the whereClause expression.
     * @param context the shared context during query compilation
     * @param whereClause the final where clause expression.
     */
    private static void setScanFilter(StatementContext context, FilterableStatement statement, Expression whereClause, boolean disambiguateWithFamily, boolean hashJoinOptimization) {
        Scan scan = context.getScan();

        if (LiteralExpression.isFalse(whereClause)) {
            context.setScanRanges(ScanRanges.NOTHING);
        } else if (whereClause != null && !LiteralExpression.isTrue(whereClause) && !hashJoinOptimization) {
            Filter filter = null;
            final Counter counter = new Counter();
            whereClause.accept(new KeyValueExpressionVisitor() {

                @Override
                public Iterator<Expression> defaultIterator(Expression node) {
                    // Stop traversal once we've found multiple KeyValue columns
                    if (counter.getCount() == Counter.Count.MULTIPLE) {
                        return Iterators.emptyIterator();
                    }
                    return super.defaultIterator(node);
                }

                @Override
                public Void visit(KeyValueColumnExpression expression) {
                    counter.increment(expression);
                    return null;
                }
            });
            switch (counter.getCount()) {
            case NONE:
                PTable table = context.getResolver().getTables().get(0).getTable();
                byte[] essentialCF = table.getType() == PTableType.VIEW 
                        ? ByteUtil.EMPTY_BYTE_ARRAY 
                        : SchemaUtil.getEmptyColumnFamily(table);
                filter = new RowKeyComparisonFilter(whereClause, essentialCF);
                break;
            case SINGLE:
                filter = disambiguateWithFamily ? new SingleCFCQKeyValueComparisonFilter(whereClause) : new SingleCQKeyValueComparisonFilter(whereClause);
                break;
            case MULTIPLE:
                filter = disambiguateWithFamily ? new MultiCFCQKeyValueComparisonFilter(whereClause) : new MultiCQKeyValueComparisonFilter(whereClause);
                break;
            }
            scan.setFilter(filter);
        }

        ScanRanges scanRanges = context.getScanRanges();
        if (scanRanges.useSkipScanFilter()) {
            ScanUtil.andFilterAtBeginning(scan, scanRanges.getSkipScanFilter());
        }
    }
    
    private static class SubqueryParseNodeVisitor extends StatelessTraverseAllParseNodeVisitor {
        private final StatementContext context;
        private final Set<SubqueryParseNode> subqueryNodes;
        
        SubqueryParseNodeVisitor(StatementContext context, Set<SubqueryParseNode> subqueryNodes) {
            this.context = context;
            this.subqueryNodes = subqueryNodes;
        }
        
        @Override
        public Void visit(SubqueryParseNode node) throws SQLException {
            SelectStatement select = node.getSelectNode();
            if (!context.isSubqueryResultAvailable(select)) {
                this.subqueryNodes.add(node);
            }
            return null;                
        }
        
    }
}<|MERGE_RESOLUTION|>--- conflicted
+++ resolved
@@ -91,11 +91,7 @@
      * @throws ColumnNotFoundException if column name could not be resolved
      * @throws AmbiguousColumnException if an unaliased column name is ambiguous across multiple tables
      */
-<<<<<<< HEAD
-    public static Expression compile(StatementContext context, FilterableStatement statement, ParseNode viewWhere) throws SQLException {
-=======
     public static Set<SubqueryParseNode> compile(StatementContext context, FilterableStatement statement, ParseNode viewWhere) throws SQLException {
->>>>>>> c0c4bdf1
         return compile(context, statement, viewWhere, Collections.<Expression>emptyList(), false);
     }
     
@@ -109,9 +105,6 @@
      * @throws ColumnNotFoundException if column name could not be resolved
      * @throws AmbiguousColumnException if an unaliased column name is ambiguous across multiple tables
      */    
-<<<<<<< HEAD
-    public static Expression compile(StatementContext context, FilterableStatement statement, ParseNode viewWhere, List<Expression> dynamicFilters, boolean hashJoinOptimization) throws SQLException {
-=======
     public static Set<SubqueryParseNode> compile(StatementContext context, FilterableStatement statement, ParseNode viewWhere, List<Expression> dynamicFilters, boolean hashJoinOptimization) throws SQLException {
         ParseNode where = statement.getWhere();
         Set<SubqueryParseNode> subqueryNodes = Sets.<SubqueryParseNode> newHashSet();
@@ -125,7 +118,6 @@
         if (!subqueryNodes.isEmpty())
             return subqueryNodes;
         
->>>>>>> c0c4bdf1
         Set<Expression> extractedNodes = Sets.<Expression>newHashSet();
         WhereExpressionCompiler whereCompiler = new WhereExpressionCompiler(context);
         Expression expression = where == null ? LiteralExpression.newConstant(true,PDataType.BOOLEAN,true) : where.accept(whereCompiler);

/*
 * Licensed to the Apache Software Foundation (ASF) under one
 * or more contributor license agreements.  See the NOTICE file
 * distributed with this work for additional information
 * regarding copyright ownership.  The ASF licenses this file
 * to you under the Apache License, Version 2.0 (the
 * "License"); you may not use this file except in compliance
 * with the License.  You may obtain a copy of the License at
 *
 * http://www.apache.org/licenses/LICENSE-2.0
 *
 * Unless required by applicable law or agreed to in writing, software
 * distributed under the License is distributed on an "AS IS" BASIS,
 * WITHOUT WARRANTIES OR CONDITIONS OF ANY KIND, either express or implied.
 * See the License for the specific language governing permissions and
 * limitations under the License.
 */
package org.apache.phoenix.coprocessor;

import static com.google.common.collect.Lists.newArrayList;
import static org.apache.hadoop.hbase.filter.CompareFilter.CompareOp.EQUAL;
import static org.apache.phoenix.jdbc.PhoenixDatabaseMetaData.ARRAY_SIZE_BYTES;
import static org.apache.phoenix.jdbc.PhoenixDatabaseMetaData.COLUMN_COUNT_BYTES;
import static org.apache.phoenix.jdbc.PhoenixDatabaseMetaData.COLUMN_NAME_INDEX;
import static org.apache.phoenix.jdbc.PhoenixDatabaseMetaData.COLUMN_SIZE_BYTES;
import static org.apache.phoenix.jdbc.PhoenixDatabaseMetaData.DATA_TABLE_NAME_BYTES;
import static org.apache.phoenix.jdbc.PhoenixDatabaseMetaData.DATA_TYPE_BYTES;
import static org.apache.phoenix.jdbc.PhoenixDatabaseMetaData.DECIMAL_DIGITS_BYTES;
import static org.apache.phoenix.jdbc.PhoenixDatabaseMetaData.DEFAULT_COLUMN_FAMILY_NAME_BYTES;
import static org.apache.phoenix.jdbc.PhoenixDatabaseMetaData.DISABLE_WAL_BYTES;
import static org.apache.phoenix.jdbc.PhoenixDatabaseMetaData.FAMILY_NAME_INDEX;
import static org.apache.phoenix.jdbc.PhoenixDatabaseMetaData.IMMUTABLE_ROWS_BYTES;
import static org.apache.phoenix.jdbc.PhoenixDatabaseMetaData.INDEX_STATE_BYTES;
import static org.apache.phoenix.jdbc.PhoenixDatabaseMetaData.IS_VIEW_REFERENCED_BYTES;
import static org.apache.phoenix.jdbc.PhoenixDatabaseMetaData.LINK_TYPE_BYTES;
import static org.apache.phoenix.jdbc.PhoenixDatabaseMetaData.MULTI_TENANT_BYTES;
import static org.apache.phoenix.jdbc.PhoenixDatabaseMetaData.NULLABLE_BYTES;
import static org.apache.phoenix.jdbc.PhoenixDatabaseMetaData.ORDINAL_POSITION_BYTES;
import static org.apache.phoenix.jdbc.PhoenixDatabaseMetaData.PK_NAME_BYTES;
import static org.apache.phoenix.jdbc.PhoenixDatabaseMetaData.SALT_BUCKETS_BYTES;
import static org.apache.phoenix.jdbc.PhoenixDatabaseMetaData.SCHEMA_NAME_INDEX;
import static org.apache.phoenix.jdbc.PhoenixDatabaseMetaData.SORT_ORDER_BYTES;
import static org.apache.phoenix.jdbc.PhoenixDatabaseMetaData.TABLE_FAMILY_BYTES;
import static org.apache.phoenix.jdbc.PhoenixDatabaseMetaData.TABLE_NAME_INDEX;
import static org.apache.phoenix.jdbc.PhoenixDatabaseMetaData.TABLE_SEQ_NUM_BYTES;
import static org.apache.phoenix.jdbc.PhoenixDatabaseMetaData.TABLE_TYPE_BYTES;
import static org.apache.phoenix.jdbc.PhoenixDatabaseMetaData.TENANT_ID_INDEX;
import static org.apache.phoenix.jdbc.PhoenixDatabaseMetaData.VIEW_CONSTANT_BYTES;
import static org.apache.phoenix.jdbc.PhoenixDatabaseMetaData.VIEW_INDEX_ID_BYTES;
import static org.apache.phoenix.jdbc.PhoenixDatabaseMetaData.VIEW_STATEMENT_BYTES;
import static org.apache.phoenix.jdbc.PhoenixDatabaseMetaData.VIEW_TYPE_BYTES;
import static org.apache.phoenix.schema.PTableType.INDEX;
import static org.apache.phoenix.util.SchemaUtil.getVarCharLength;
import static org.apache.phoenix.util.SchemaUtil.getVarChars;

import java.io.IOException;
import java.sql.ResultSetMetaData;
import java.sql.SQLException;
import java.util.ArrayList;
import java.util.Arrays;
import java.util.Collections;
import java.util.List;

import org.apache.hadoop.hbase.Cell;
import org.apache.hadoop.hbase.Coprocessor;
import org.apache.hadoop.hbase.CoprocessorEnvironment;
import org.apache.hadoop.hbase.HConstants;
import org.apache.hadoop.hbase.KeyValue;
import org.apache.hadoop.hbase.KeyValue.Type;
import org.apache.hadoop.hbase.client.Delete;
import org.apache.hadoop.hbase.client.Get;
import org.apache.hadoop.hbase.client.Mutation;
import org.apache.hadoop.hbase.client.Result;
import org.apache.hadoop.hbase.client.Scan;
import org.apache.hadoop.hbase.coprocessor.CoprocessorException;
import org.apache.hadoop.hbase.coprocessor.CoprocessorService;
import org.apache.hadoop.hbase.coprocessor.RegionCoprocessorEnvironment;
import org.apache.hadoop.hbase.filter.Filter;
import org.apache.hadoop.hbase.filter.FilterBase;
import org.apache.hadoop.hbase.filter.FilterList;
import org.apache.hadoop.hbase.filter.FirstKeyOnlyFilter;
import org.apache.hadoop.hbase.filter.SingleColumnValueFilter;
import org.apache.hadoop.hbase.regionserver.HRegion;
import org.apache.hadoop.hbase.regionserver.HRegion.RowLock;
import org.apache.hadoop.hbase.regionserver.RegionScanner;
import org.apache.hadoop.hbase.util.Bytes;
import org.apache.hadoop.hbase.util.EnvironmentEdgeManager;
import org.apache.phoenix.cache.GlobalCache;
import org.apache.phoenix.coprocessor.generated.MetaDataProtos;
import org.apache.phoenix.coprocessor.generated.MetaDataProtos.AddColumnRequest;
import org.apache.phoenix.coprocessor.generated.MetaDataProtos.ClearCacheRequest;
import org.apache.phoenix.coprocessor.generated.MetaDataProtos.ClearCacheResponse;
import org.apache.phoenix.coprocessor.generated.MetaDataProtos.CreateTableRequest;
import org.apache.phoenix.coprocessor.generated.MetaDataProtos.DropColumnRequest;
import org.apache.phoenix.coprocessor.generated.MetaDataProtos.DropTableRequest;
import org.apache.phoenix.coprocessor.generated.MetaDataProtos.GetTableRequest;
import org.apache.phoenix.coprocessor.generated.MetaDataProtos.GetVersionRequest;
import org.apache.phoenix.coprocessor.generated.MetaDataProtos.GetVersionResponse;
import org.apache.phoenix.coprocessor.generated.MetaDataProtos.MetaDataResponse;
import org.apache.phoenix.coprocessor.generated.MetaDataProtos.UpdateIndexStateRequest;
import org.apache.phoenix.hbase.index.util.GenericKeyValueBuilder;
import org.apache.phoenix.hbase.index.util.ImmutableBytesPtr;
import org.apache.phoenix.hbase.index.util.IndexManagementUtil;
import org.apache.phoenix.jdbc.PhoenixDatabaseMetaData;
import org.apache.phoenix.protobuf.ProtobufUtil;
import org.apache.phoenix.query.QueryConstants;
import org.apache.phoenix.schema.AmbiguousColumnException;
import org.apache.phoenix.schema.ColumnFamilyNotFoundException;
import org.apache.phoenix.schema.ColumnNotFoundException;
import org.apache.phoenix.schema.PColumn;
import org.apache.phoenix.schema.PColumnFamily;
import org.apache.phoenix.schema.PColumnImpl;
import org.apache.phoenix.schema.PDataType;
import org.apache.phoenix.schema.PIndexState;
import org.apache.phoenix.schema.PName;
import org.apache.phoenix.schema.PNameFactory;
import org.apache.phoenix.schema.PTable;
import org.apache.phoenix.schema.PTable.LinkType;
import org.apache.phoenix.schema.PTable.ViewType;
import org.apache.phoenix.schema.PTableImpl;
import org.apache.phoenix.schema.PTableType;
import org.apache.phoenix.schema.SortOrder;
import org.apache.phoenix.schema.TableNotFoundException;
import org.apache.phoenix.util.ByteUtil;
import org.apache.phoenix.util.IndexUtil;
import org.apache.phoenix.util.KeyValueUtil;
import org.apache.phoenix.util.MetaDataUtil;
import org.apache.phoenix.util.SchemaUtil;
import org.apache.phoenix.util.ServerUtil;
import org.slf4j.Logger;
import org.slf4j.LoggerFactory;

import com.google.common.cache.Cache;
import com.google.common.collect.Lists;
import com.google.protobuf.RpcCallback;
import com.google.protobuf.RpcController;
import com.google.protobuf.Service;

/**
 * 
 * Endpoint co-processor through which all Phoenix metadata mutations flow.
 * We only allow mutations to the latest version of a Phoenix table (i.e. the
 * timeStamp must be increasing).
 * For adding/dropping columns use a sequence number on the table to ensure that
 * the client has the latest version.
 * The timeStamp on the table correlates with the timeStamp on the data row.
 * TODO: we should enforce that a metadata mutation uses a timeStamp bigger than
 * any in use on the data table, b/c otherwise we can end up with data rows that
 * are not valid against a schema row.
 *
 * 
 * @since 0.1
 */
public class MetaDataEndpointImpl extends MetaDataProtocol implements CoprocessorService, Coprocessor {
    private static final Logger logger = LoggerFactory.getLogger(MetaDataEndpointImpl.class);

    // KeyValues for Table
    private static final KeyValue TABLE_TYPE_KV = KeyValue.createFirstOnRow(ByteUtil.EMPTY_BYTE_ARRAY, TABLE_FAMILY_BYTES, TABLE_TYPE_BYTES);
    private static final KeyValue TABLE_SEQ_NUM_KV = KeyValue.createFirstOnRow(ByteUtil.EMPTY_BYTE_ARRAY, TABLE_FAMILY_BYTES, TABLE_SEQ_NUM_BYTES);
    private static final KeyValue COLUMN_COUNT_KV = KeyValue.createFirstOnRow(ByteUtil.EMPTY_BYTE_ARRAY, TABLE_FAMILY_BYTES, COLUMN_COUNT_BYTES);
    private static final KeyValue SALT_BUCKETS_KV = KeyValue.createFirstOnRow(ByteUtil.EMPTY_BYTE_ARRAY, TABLE_FAMILY_BYTES, SALT_BUCKETS_BYTES);
    private static final KeyValue PK_NAME_KV = KeyValue.createFirstOnRow(ByteUtil.EMPTY_BYTE_ARRAY, TABLE_FAMILY_BYTES, PK_NAME_BYTES);
    private static final KeyValue DATA_TABLE_NAME_KV = KeyValue.createFirstOnRow(ByteUtil.EMPTY_BYTE_ARRAY, TABLE_FAMILY_BYTES, DATA_TABLE_NAME_BYTES);
    private static final KeyValue INDEX_STATE_KV = KeyValue.createFirstOnRow(ByteUtil.EMPTY_BYTE_ARRAY, TABLE_FAMILY_BYTES, INDEX_STATE_BYTES);
    private static final KeyValue IMMUTABLE_ROWS_KV = KeyValue.createFirstOnRow(ByteUtil.EMPTY_BYTE_ARRAY, TABLE_FAMILY_BYTES, IMMUTABLE_ROWS_BYTES);
    private static final KeyValue VIEW_EXPRESSION_KV = KeyValue.createFirstOnRow(ByteUtil.EMPTY_BYTE_ARRAY, TABLE_FAMILY_BYTES, VIEW_STATEMENT_BYTES);
    private static final KeyValue DEFAULT_COLUMN_FAMILY_KV = KeyValue.createFirstOnRow(ByteUtil.EMPTY_BYTE_ARRAY, TABLE_FAMILY_BYTES, DEFAULT_COLUMN_FAMILY_NAME_BYTES);
    private static final KeyValue DISABLE_WAL_KV = KeyValue.createFirstOnRow(ByteUtil.EMPTY_BYTE_ARRAY, TABLE_FAMILY_BYTES, DISABLE_WAL_BYTES);
    private static final KeyValue MULTI_TENANT_KV = KeyValue.createFirstOnRow(ByteUtil.EMPTY_BYTE_ARRAY, TABLE_FAMILY_BYTES, MULTI_TENANT_BYTES);
    private static final KeyValue VIEW_TYPE_KV = KeyValue.createFirstOnRow(ByteUtil.EMPTY_BYTE_ARRAY, TABLE_FAMILY_BYTES, VIEW_TYPE_BYTES);
    private static final KeyValue VIEW_INDEX_ID_KV = KeyValue.createFirstOnRow(ByteUtil.EMPTY_BYTE_ARRAY, TABLE_FAMILY_BYTES, VIEW_INDEX_ID_BYTES);
    private static final List<KeyValue> TABLE_KV_COLUMNS = Arrays.<KeyValue>asList(
            TABLE_TYPE_KV,
            TABLE_SEQ_NUM_KV,
            COLUMN_COUNT_KV,
            SALT_BUCKETS_KV,
            PK_NAME_KV,
            DATA_TABLE_NAME_KV,
            INDEX_STATE_KV,
            IMMUTABLE_ROWS_KV,
            VIEW_EXPRESSION_KV,
            DEFAULT_COLUMN_FAMILY_KV,
            DISABLE_WAL_KV,
            MULTI_TENANT_KV,
            VIEW_TYPE_KV,
            VIEW_INDEX_ID_KV
            );
    static {
        Collections.sort(TABLE_KV_COLUMNS, KeyValue.COMPARATOR);
    }
    private static final int TABLE_TYPE_INDEX = TABLE_KV_COLUMNS.indexOf(TABLE_TYPE_KV);
    private static final int TABLE_SEQ_NUM_INDEX = TABLE_KV_COLUMNS.indexOf(TABLE_SEQ_NUM_KV);
    private static final int COLUMN_COUNT_INDEX = TABLE_KV_COLUMNS.indexOf(COLUMN_COUNT_KV);
    private static final int SALT_BUCKETS_INDEX = TABLE_KV_COLUMNS.indexOf(SALT_BUCKETS_KV);
    private static final int PK_NAME_INDEX = TABLE_KV_COLUMNS.indexOf(PK_NAME_KV);
    private static final int DATA_TABLE_NAME_INDEX = TABLE_KV_COLUMNS.indexOf(DATA_TABLE_NAME_KV);
    private static final int INDEX_STATE_INDEX = TABLE_KV_COLUMNS.indexOf(INDEX_STATE_KV);
    private static final int IMMUTABLE_ROWS_INDEX = TABLE_KV_COLUMNS.indexOf(IMMUTABLE_ROWS_KV);
    private static final int VIEW_STATEMENT_INDEX = TABLE_KV_COLUMNS.indexOf(VIEW_EXPRESSION_KV);
    private static final int DEFAULT_COLUMN_FAMILY_INDEX = TABLE_KV_COLUMNS.indexOf(DEFAULT_COLUMN_FAMILY_KV);
    private static final int DISABLE_WAL_INDEX = TABLE_KV_COLUMNS.indexOf(DISABLE_WAL_KV);
    private static final int MULTI_TENANT_INDEX = TABLE_KV_COLUMNS.indexOf(MULTI_TENANT_KV);
    private static final int VIEW_TYPE_INDEX = TABLE_KV_COLUMNS.indexOf(VIEW_TYPE_KV);
    private static final int VIEW_INDEX_ID_INDEX = TABLE_KV_COLUMNS.indexOf(VIEW_INDEX_ID_KV);
    
    // KeyValues for Column
    private static final KeyValue DECIMAL_DIGITS_KV = KeyValue.createFirstOnRow(ByteUtil.EMPTY_BYTE_ARRAY, TABLE_FAMILY_BYTES, DECIMAL_DIGITS_BYTES);
    private static final KeyValue COLUMN_SIZE_KV = KeyValue.createFirstOnRow(ByteUtil.EMPTY_BYTE_ARRAY, TABLE_FAMILY_BYTES, COLUMN_SIZE_BYTES);
    private static final KeyValue NULLABLE_KV = KeyValue.createFirstOnRow(ByteUtil.EMPTY_BYTE_ARRAY, TABLE_FAMILY_BYTES, NULLABLE_BYTES);
    private static final KeyValue DATA_TYPE_KV = KeyValue.createFirstOnRow(ByteUtil.EMPTY_BYTE_ARRAY, TABLE_FAMILY_BYTES, DATA_TYPE_BYTES);
    private static final KeyValue ORDINAL_POSITION_KV = KeyValue.createFirstOnRow(ByteUtil.EMPTY_BYTE_ARRAY, TABLE_FAMILY_BYTES, ORDINAL_POSITION_BYTES);
    private static final KeyValue SORT_ORDER_KV = KeyValue.createFirstOnRow(ByteUtil.EMPTY_BYTE_ARRAY, TABLE_FAMILY_BYTES, SORT_ORDER_BYTES);
    private static final KeyValue ARRAY_SIZE_KV = KeyValue.createFirstOnRow(ByteUtil.EMPTY_BYTE_ARRAY, TABLE_FAMILY_BYTES, ARRAY_SIZE_BYTES);
    private static final KeyValue VIEW_CONSTANT_KV = KeyValue.createFirstOnRow(ByteUtil.EMPTY_BYTE_ARRAY, TABLE_FAMILY_BYTES, VIEW_CONSTANT_BYTES);
    private static final KeyValue IS_VIEW_REFERENCED_KV = KeyValue.createFirstOnRow(ByteUtil.EMPTY_BYTE_ARRAY, TABLE_FAMILY_BYTES, IS_VIEW_REFERENCED_BYTES);
    private static final List<KeyValue> COLUMN_KV_COLUMNS = Arrays.<KeyValue>asList(
            DECIMAL_DIGITS_KV,
            COLUMN_SIZE_KV,
            NULLABLE_KV,
            DATA_TYPE_KV,
            ORDINAL_POSITION_KV,
            SORT_ORDER_KV,
            DATA_TABLE_NAME_KV, // included in both column and table row for metadata APIs
            ARRAY_SIZE_KV,
            VIEW_CONSTANT_KV,
            IS_VIEW_REFERENCED_KV
            );
    static {
        Collections.sort(COLUMN_KV_COLUMNS, KeyValue.COMPARATOR);
    }
    private static final int DECIMAL_DIGITS_INDEX = COLUMN_KV_COLUMNS.indexOf(DECIMAL_DIGITS_KV);
    private static final int COLUMN_SIZE_INDEX = COLUMN_KV_COLUMNS.indexOf(COLUMN_SIZE_KV);
    private static final int NULLABLE_INDEX = COLUMN_KV_COLUMNS.indexOf(NULLABLE_KV);
    private static final int DATA_TYPE_INDEX = COLUMN_KV_COLUMNS.indexOf(DATA_TYPE_KV);
    private static final int ORDINAL_POSITION_INDEX = COLUMN_KV_COLUMNS.indexOf(ORDINAL_POSITION_KV);
    private static final int SORT_ORDER_INDEX = COLUMN_KV_COLUMNS.indexOf(SORT_ORDER_KV);
    private static final int ARRAY_SIZE_INDEX = COLUMN_KV_COLUMNS.indexOf(ARRAY_SIZE_KV);
    private static final int VIEW_CONSTANT_INDEX = COLUMN_KV_COLUMNS.indexOf(VIEW_CONSTANT_KV);
    private static final int IS_VIEW_REFERENCED_INDEX = COLUMN_KV_COLUMNS.indexOf(IS_VIEW_REFERENCED_KV);
    
    private static final int LINK_TYPE_INDEX = 0;

    private static PName newPName(byte[] keyBuffer, int keyOffset, int keyLength) {
        if (keyLength <= 0) {
            return null;
        }
        int length = getVarCharLength(keyBuffer, keyOffset, keyLength);
        return PNameFactory.newName(keyBuffer, keyOffset, length);
    }

    private static Scan newTableRowsScan(byte[] key, long startTimeStamp, long stopTimeStamp)
            throws IOException {
        Scan scan = new Scan();
        scan.setTimeRange(startTimeStamp, stopTimeStamp);
        scan.setStartRow(key);
        byte[] stopKey = ByteUtil.concat(key, QueryConstants.SEPARATOR_BYTE_ARRAY);
        ByteUtil.nextKey(stopKey, stopKey.length);
        scan.setStopRow(stopKey);
        return scan;
    }

    private RegionCoprocessorEnvironment env;

    private static MetaDataMutationResult checkTableKeyInRegion(byte[] key, HRegion region) {
        byte[] startKey = region.getStartKey();
        byte[] endKey = region.getEndKey();
        if (Bytes.compareTo(startKey, key) <= 0
                && (Bytes.compareTo(HConstants.LAST_ROW, endKey) == 0 || Bytes.compareTo(key,
                    endKey) < 0)) {
            return null; // normal case;
        }
        return new MetaDataMutationResult(MutationCode.TABLE_NOT_IN_REGION,
                EnvironmentEdgeManager.currentTimeMillis(), null);
    }

    /**
     * Stores a reference to the coprocessor environment provided by the
     * {@link org.apache.hadoop.hbase.regionserver.RegionCoprocessorHost} from the region where this
     * coprocessor is loaded. Since this is a coprocessor endpoint, it always expects to be loaded
     * on a table region, so always expects this to be an instance of
     * {@link RegionCoprocessorEnvironment}.
     * @param env the environment provided by the coprocessor host
     * @throws IOException if the provided environment is not an instance of
     *             {@code RegionCoprocessorEnvironment}
     */
    @Override
    public void start(CoprocessorEnvironment env) throws IOException {
        if (env instanceof RegionCoprocessorEnvironment) {
            this.env = (RegionCoprocessorEnvironment) env;
        } else {
            throw new CoprocessorException("Must be loaded on a table region!");
        }
    }

    @Override
    public void stop(CoprocessorEnvironment env) throws IOException {
        // nothing to do
    }

    @Override
    public Service getService() {
        return this;
    }

    @Override
    public void getTable(RpcController controller, GetTableRequest request,
            RpcCallback<MetaDataResponse> done) {
        MetaDataResponse.Builder builder = MetaDataResponse.newBuilder();
        byte[] tenantId = request.getTenantId().toByteArray();
        byte[] schemaName = request.getSchemaName().toByteArray();
        byte[] tableName = request.getTableName().toByteArray();
        byte[] key = SchemaUtil.getTableKey(tenantId, schemaName, tableName);
        long tableTimeStamp = request.getTableTimestamp();

        try {
            // TODO: check that key is within region.getStartKey() and region.getEndKey()
            // and return special code to force client to lookup region from meta.
            HRegion region = env.getRegion();
            MetaDataMutationResult result = checkTableKeyInRegion(key, region);
            if (result != null) {
                done.run(MetaDataMutationResult.toProto(result));
                return;
            }

            long currentTime = EnvironmentEdgeManager.currentTimeMillis();
            PTable table = doGetTable(key, request.getClientTimestamp());
            if (table == null) {
                builder.setReturnCode(MetaDataProtos.MutationCode.TABLE_NOT_FOUND);
                builder.setMutationTime(currentTime);
                done.run(builder.build());
                return;
            }
            builder.setReturnCode(MetaDataProtos.MutationCode.TABLE_ALREADY_EXISTS);
            builder.setMutationTime(currentTime);
            if (table.getTimeStamp() != tableTimeStamp) {
                builder.setTable(PTableImpl.toProto(table));
            }
            done.run(builder.build());
            return;
        } catch (Throwable t) {
        	logger.error("getTable failed", t);
            ProtobufUtil.setControllerException(controller,
                ServerUtil.createIOException(SchemaUtil.getTableName(schemaName, tableName), t));
        }
    }

    private PTable doGetTable(byte[] key, long clientTimeStamp) throws IOException, SQLException {
        ImmutableBytesPtr cacheKey = new ImmutableBytesPtr(key);
        Cache<ImmutableBytesPtr, PTable> metaDataCache =
                GlobalCache.getInstance(this.env).getMetaDataCache();
        PTable table = metaDataCache.getIfPresent(cacheKey);
        // We only cache the latest, so we'll end up building the table with every call if the
        // client connection has specified an SCN.
        // TODO: If we indicate to the client that we're returning an older version, but there's a
        // newer version available, the client
        // can safely not call this, since we only allow modifications to the latest.
        if (table != null && table.getTimeStamp() < clientTimeStamp) {
            // Table on client is up-to-date with table on server, so just return
            if (isTableDeleted(table)) {
                return null;
            }
            return table;
        }
        // Ask Lars about the expense of this call - if we don't take the lock, we still won't get
        // partial results
        // get the co-processor environment
        // TODO: check that key is within region.getStartKey() and region.getEndKey()
        // and return special code to force client to lookup region from meta.
        HRegion region = env.getRegion();
        /*
         * Lock directly on key, though it may be an index table. This will just prevent a table
         * from getting rebuilt too often.
         */
        RowLock rowLock = region.getRowLock(key);
        if (rowLock == null) {
            throw new IOException("Failed to acquire lock on " + Bytes.toStringBinary(key));
        }
        try {
            // Try cache again in case we were waiting on a lock
            table = metaDataCache.getIfPresent(cacheKey);
            // We only cache the latest, so we'll end up building the table with every call if the
            // client connection has specified an SCN.
            // TODO: If we indicate to the client that we're returning an older version, but there's
            // a newer version available, the client
            // can safely not call this, since we only allow modifications to the latest.
            if (table != null && table.getTimeStamp() < clientTimeStamp) {
                // Table on client is up-to-date with table on server, so just return
                if (isTableDeleted(table)) {
                    return null;
                }
                return table;
            }
            // Query for the latest table first, since it's not cached
            table = buildTable(key, cacheKey, region, HConstants.LATEST_TIMESTAMP);
            if (table != null && table.getTimeStamp() < clientTimeStamp) {
                return table;
            }
            // Otherwise, query for an older version of the table - it won't be cached
            return buildTable(key, cacheKey, region, clientTimeStamp);
        } finally {
            rowLock.release();
        }
    }

    private PTable buildTable(byte[] key, ImmutableBytesPtr cacheKey, HRegion region,
            long clientTimeStamp) throws IOException, SQLException {
        Scan scan = newTableRowsScan(key, MIN_TABLE_TIMESTAMP, clientTimeStamp);
        RegionScanner scanner = region.getScanner(scan);

        Cache<ImmutableBytesPtr,PTable> metaDataCache = GlobalCache.getInstance(this.env).getMetaDataCache();
        try {
            PTable oldTable = metaDataCache.getIfPresent(cacheKey);
            long tableTimeStamp = oldTable == null ? MIN_TABLE_TIMESTAMP-1 : oldTable.getTimeStamp();
            PTable newTable;
            newTable = getTable(scanner, clientTimeStamp, tableTimeStamp);
            if (newTable == null) {
                return null;
            }
            if (oldTable == null || tableTimeStamp < newTable.getTimeStamp()) {
                if (logger.isDebugEnabled()) {
                    logger.debug("Caching table "
                            + Bytes.toStringBinary(cacheKey.get(), cacheKey.getOffset(),
                                cacheKey.getLength()) + " at seqNum "
                            + newTable.getSequenceNumber() + " with newer timestamp "
                            + newTable.getTimeStamp() + " versus " + tableTimeStamp);
                }
                metaDataCache.put(cacheKey, newTable);
            }
            return newTable;
        } finally {
            scanner.close();
        }
    }

    private void addIndexToTable(PName tenantId, PName schemaName, PName indexName, PName tableName, long clientTimeStamp, List<PTable> indexes) throws IOException, SQLException {
        byte[] key = SchemaUtil.getTableKey(tenantId == null ? ByteUtil.EMPTY_BYTE_ARRAY : tenantId.getBytes(), schemaName.getBytes(), indexName.getBytes());
        PTable indexTable = doGetTable(key, clientTimeStamp);
        if (indexTable == null) {
            ServerUtil.throwIOException("Index not found", new TableNotFoundException(schemaName.getString(), indexName.getString()));
            return;
        }
        indexes.add(indexTable);
    }

    @SuppressWarnings("deprecation")
    private void addColumnToTable(List<Cell> results, PName colName, PName famName,
        Cell[] colKeyValues, List<PColumn> columns, boolean isSalted) {
        int i = 0;
        int j = 0;
        while (i < results.size() && j < COLUMN_KV_COLUMNS.size()) {
            Cell kv = results.get(i);
            Cell searchKv = COLUMN_KV_COLUMNS.get(j);
            int cmp =
                    Bytes.compareTo(kv.getQualifierArray(), kv.getQualifierOffset(),
                        kv.getQualifierLength(), searchKv.getQualifierArray(),
                        searchKv.getQualifierOffset(), searchKv.getQualifierLength());
            if (cmp == 0) {
                colKeyValues[j++] = kv;
                i++;
            } else if (cmp > 0) {
                colKeyValues[j++] = null;
            } else {
                i++; // shouldn't happen - means unexpected KV in system table column row
            }
        }

        if (colKeyValues[DATA_TYPE_INDEX] == null || colKeyValues[NULLABLE_INDEX] == null
                || colKeyValues[ORDINAL_POSITION_INDEX] == null) {
            throw new IllegalStateException("Didn't find all required key values in '"
                    + colName.getString() + "' column metadata row");
        }

        Cell columnSizeKv = colKeyValues[COLUMN_SIZE_INDEX];
        Integer maxLength =
                columnSizeKv == null ? null : PDataType.INTEGER.getCodec().decodeInt(
                    columnSizeKv.getValueArray(), columnSizeKv.getValueOffset(), SortOrder.getDefault());
        Cell decimalDigitKv = colKeyValues[DECIMAL_DIGITS_INDEX];
        Integer scale =
                decimalDigitKv == null ? null : PDataType.INTEGER.getCodec().decodeInt(
                    decimalDigitKv.getValueArray(), decimalDigitKv.getValueOffset(), SortOrder.getDefault());
        Cell ordinalPositionKv = colKeyValues[ORDINAL_POSITION_INDEX];
        int position =
                PDataType.INTEGER.getCodec().decodeInt(ordinalPositionKv.getValueArray(),
                    ordinalPositionKv.getValueOffset(), SortOrder.getDefault()) + (isSalted ? 1 : 0);
        Cell nullableKv = colKeyValues[NULLABLE_INDEX];
        boolean isNullable =
                PDataType.INTEGER.getCodec().decodeInt(nullableKv.getValueArray(),
                    nullableKv.getValueOffset(), SortOrder.getDefault()) != ResultSetMetaData.columnNoNulls;
        Cell dataTypeKv = colKeyValues[DATA_TYPE_INDEX];
        PDataType dataType =
                PDataType.fromTypeId(PDataType.INTEGER.getCodec().decodeInt(
                  dataTypeKv.getValueArray(), dataTypeKv.getValueOffset(), SortOrder.getDefault()));
        if (maxLength == null && dataType == PDataType.BINARY) dataType = PDataType.VARBINARY; // For
                                                                                               // backward
                                                                                               // compatibility.
        Cell sortOrderKv = colKeyValues[SORT_ORDER_INDEX];
        SortOrder sortOrder =
        		sortOrderKv == null ? SortOrder.getDefault() : SortOrder.fromSystemValue(PDataType.INTEGER
                        .getCodec().decodeInt(sortOrderKv.getValueArray(),
                        		sortOrderKv.getValueOffset(), SortOrder.getDefault()));
        
        Cell arraySizeKv = colKeyValues[ARRAY_SIZE_INDEX];
        Integer arraySize = arraySizeKv == null ? null : 
          PDataType.INTEGER.getCodec().decodeInt(arraySizeKv.getValueArray(), arraySizeKv.getValueOffset(), SortOrder.getDefault());
 
        Cell viewConstantKv = colKeyValues[VIEW_CONSTANT_INDEX];
        byte[] viewConstant = viewConstantKv == null ? null : viewConstantKv.getValue();
        Cell isViewReferencedKv = colKeyValues[IS_VIEW_REFERENCED_INDEX];
        boolean isViewReferenced = isViewReferencedKv != null && Boolean.TRUE.equals(PDataType.BOOLEAN.toObject(isViewReferencedKv.getValueArray(), isViewReferencedKv.getValueOffset(), isViewReferencedKv.getValueLength()));
        PColumn column = new PColumnImpl(colName, famName, dataType, maxLength, scale, isNullable, position-1, sortOrder, arraySize, viewConstant, isViewReferenced);
        columns.add(column);
    }
    
    private PTable getTable(RegionScanner scanner, long clientTimeStamp, long tableTimeStamp)
        throws IOException, SQLException {
        List<Cell> results = Lists.newArrayList();
        scanner.next(results);
        if (results.isEmpty()) {
            return null;
        }
        Cell[] tableKeyValues = new Cell[TABLE_KV_COLUMNS.size()];
        Cell[] colKeyValues = new Cell[COLUMN_KV_COLUMNS.size()];
    
        // Create PTable based on KeyValues from scan
        Cell keyValue = results.get(0);
        byte[] keyBuffer = keyValue.getRowArray();
        int keyLength = keyValue.getRowLength();
        int keyOffset = keyValue.getRowOffset();
        PName tenantId = newPName(keyBuffer, keyOffset, keyLength);
        int tenantIdLength = (tenantId == null) ? 0 : tenantId.getBytes().length;
        if (tenantIdLength == 0) {
            tenantId = null;
        }
        PName schemaName = newPName(keyBuffer, keyOffset+tenantIdLength+1, keyLength);
        int schemaNameLength = schemaName.getBytes().length;
        int tableNameLength = keyLength - schemaNameLength - 1 - tenantIdLength - 1;
        byte[] tableNameBytes = new byte[tableNameLength];
        System.arraycopy(keyBuffer, keyOffset + schemaNameLength + 1 + tenantIdLength + 1,
            tableNameBytes, 0, tableNameLength);
        PName tableName = PNameFactory.newName(tableNameBytes);
    
        int offset = tenantIdLength + schemaNameLength + tableNameLength + 3;
        // This will prevent the client from continually looking for the current
        // table when we know that there will never be one since we disallow updates
        // unless the table is the latest
        // If we already have a table newer than the one we just found and
        // the client timestamp is less that the existing table time stamp,
        // bump up the timeStamp to right before the client time stamp, since
        // we know it can't possibly change.
        long timeStamp = keyValue.getTimestamp();
        // long timeStamp = tableTimeStamp > keyValue.getTimestamp() &&
        // clientTimeStamp < tableTimeStamp
        // ? clientTimeStamp-1
        // : keyValue.getTimestamp();
    
        int i = 0;
        int j = 0;
        while (i < results.size() && j < TABLE_KV_COLUMNS.size()) {
            Cell kv = results.get(i);
            Cell searchKv = TABLE_KV_COLUMNS.get(j);
            int cmp =
                    Bytes.compareTo(kv.getQualifierArray(), kv.getQualifierOffset(),
                        kv.getQualifierLength(), searchKv.getQualifierArray(),
                        searchKv.getQualifierOffset(), searchKv.getQualifierLength());
            if (cmp == 0) {
                timeStamp = Math.max(timeStamp, kv.getTimestamp()); // Find max timestamp of table
                                                                    // header row
                tableKeyValues[j++] = kv;
                i++;
            } else if (cmp > 0) {
                tableKeyValues[j++] = null;
            } else {
                i++; // shouldn't happen - means unexpected KV in system table header row
            }
        }
        // TABLE_TYPE, TABLE_SEQ_NUM and COLUMN_COUNT are required.
        if (tableKeyValues[TABLE_TYPE_INDEX] == null || tableKeyValues[TABLE_SEQ_NUM_INDEX] == null
                || tableKeyValues[COLUMN_COUNT_INDEX] == null) {
            throw new IllegalStateException(
                    "Didn't find expected key values for table row in metadata row");
        }

        Cell tableTypeKv = tableKeyValues[TABLE_TYPE_INDEX];
        PTableType tableType =
                PTableType
                        .fromSerializedValue(tableTypeKv.getValueArray()[tableTypeKv.getValueOffset()]);
        Cell tableSeqNumKv = tableKeyValues[TABLE_SEQ_NUM_INDEX];
        long tableSeqNum =
                PDataType.LONG.getCodec().decodeLong(tableSeqNumKv.getValueArray(),
                    tableSeqNumKv.getValueOffset(), SortOrder.getDefault());
        Cell columnCountKv = tableKeyValues[COLUMN_COUNT_INDEX];
        int columnCount =
                PDataType.INTEGER.getCodec().decodeInt(columnCountKv.getValueArray(),
                    columnCountKv.getValueOffset(), SortOrder.getDefault());
        Cell pkNameKv = tableKeyValues[PK_NAME_INDEX];
        PName pkName =
                pkNameKv != null ? newPName(pkNameKv.getValueArray(), pkNameKv.getValueOffset(),
                    pkNameKv.getValueLength()) : null;
        Cell saltBucketNumKv = tableKeyValues[SALT_BUCKETS_INDEX];
        Integer saltBucketNum =
                saltBucketNumKv != null ? (Integer) PDataType.INTEGER.getCodec().decodeInt(
                    saltBucketNumKv.getValueArray(), saltBucketNumKv.getValueOffset(), SortOrder.getDefault()) : null;
        Cell dataTableNameKv = tableKeyValues[DATA_TABLE_NAME_INDEX];
        PName dataTableName =
                dataTableNameKv != null ? newPName(dataTableNameKv.getValueArray(),
                    dataTableNameKv.getValueOffset(), dataTableNameKv.getValueLength()) : null;
        Cell indexStateKv = tableKeyValues[INDEX_STATE_INDEX];
        PIndexState indexState =
                indexStateKv == null ? null : PIndexState.fromSerializedValue(indexStateKv
                        .getValueArray()[indexStateKv.getValueOffset()]);
        Cell immutableRowsKv = tableKeyValues[IMMUTABLE_ROWS_INDEX];
        boolean isImmutableRows =
                immutableRowsKv == null ? false : (Boolean) PDataType.BOOLEAN.toObject(
                    immutableRowsKv.getValueArray(), immutableRowsKv.getValueOffset(),
                    immutableRowsKv.getValueLength());
        Cell defaultFamilyNameKv = tableKeyValues[DEFAULT_COLUMN_FAMILY_INDEX];
        PName defaultFamilyName = defaultFamilyNameKv != null ? newPName(defaultFamilyNameKv.getValueArray(), defaultFamilyNameKv.getValueOffset(), defaultFamilyNameKv.getValueLength()) : null;
        Cell viewStatementKv = tableKeyValues[VIEW_STATEMENT_INDEX];
        String viewStatement = viewStatementKv != null ? (String)PDataType.VARCHAR.toObject(viewStatementKv.getValueArray(), viewStatementKv.getValueOffset(), viewStatementKv.getValueLength()) : null;
        Cell disableWALKv = tableKeyValues[DISABLE_WAL_INDEX];
        boolean disableWAL = disableWALKv == null ? PTable.DEFAULT_DISABLE_WAL : Boolean.TRUE.equals(PDataType.BOOLEAN.toObject(disableWALKv.getValueArray(), disableWALKv.getValueOffset(), disableWALKv.getValueLength()));
        Cell multiTenantKv = tableKeyValues[MULTI_TENANT_INDEX];
        boolean multiTenant = multiTenantKv == null ? false : Boolean.TRUE.equals(PDataType.BOOLEAN.toObject(multiTenantKv.getValueArray(), multiTenantKv.getValueOffset(), multiTenantKv.getValueLength()));
        Cell viewTypeKv = tableKeyValues[VIEW_TYPE_INDEX];
        ViewType viewType = viewTypeKv == null ? null : ViewType.fromSerializedValue(viewTypeKv.getValueArray()[viewTypeKv.getValueOffset()]);
        Cell viewIndexIdKv = tableKeyValues[VIEW_INDEX_ID_INDEX];
        Short viewIndexId = viewIndexIdKv == null ? null : (Short)MetaDataUtil.getViewIndexIdDataType().getCodec().decodeShort(viewIndexIdKv.getValueArray(), viewIndexIdKv.getValueOffset(), SortOrder.getDefault());
        
        List<PColumn> columns = Lists.newArrayListWithExpectedSize(columnCount);
        List<PTable> indexes = new ArrayList<PTable>();
        List<PName> physicalTables = new ArrayList<PName>();
        while (true) {
          results.clear();
          scanner.next(results);
          if (results.isEmpty()) {
              break;
          }
          Cell colKv = results.get(LINK_TYPE_INDEX);
          int colKeyLength = colKv.getRowLength();
          PName colName = newPName(colKv.getRowArray(), colKv.getRowOffset() + offset, colKeyLength-offset);
          int colKeyOffset = offset + colName.getBytes().length + 1;
          PName famName = newPName(colKv.getRowArray(), colKv.getRowOffset() + colKeyOffset, colKeyLength-colKeyOffset);
          if (colName.getString().isEmpty() && famName != null) {
              LinkType linkType = LinkType.fromSerializedValue(colKv.getValueArray()[colKv.getValueOffset()]);
              if (linkType == LinkType.INDEX_TABLE) {
                  addIndexToTable(tenantId, schemaName, famName, tableName, clientTimeStamp, indexes);
              } else if (linkType == LinkType.PHYSICAL_TABLE) {
                  physicalTables.add(famName);
              } else {
                  logger.warn("Unknown link type: " + colKv.getValueArray()[colKv.getValueOffset()] + " for " + SchemaUtil.getTableName(schemaName.getString(), tableName.getString()));
              }
          } else {
              addColumnToTable(results, colName, famName, colKeyValues, columns, saltBucketNum != null);
          }
        }

        return PTableImpl.makePTable(tenantId, schemaName, tableName, tableType, indexState, timeStamp, 
            tableSeqNum, pkName, saltBucketNum, columns, tableType == INDEX ? dataTableName : null, 
            indexes, isImmutableRows, physicalTables, defaultFamilyName, viewStatement, disableWAL, 
            multiTenant, viewType, viewIndexId);
    }

    private PTable buildDeletedTable(byte[] key, ImmutableBytesPtr cacheKey, HRegion region,
        long clientTimeStamp) throws IOException {
        if (clientTimeStamp == HConstants.LATEST_TIMESTAMP) {
            return null;
        }
    
        Scan scan = newTableRowsScan(key, clientTimeStamp, HConstants.LATEST_TIMESTAMP);
        scan.setFilter(new FirstKeyOnlyFilter());
        scan.setRaw(true);
        RegionScanner scanner = region.getScanner(scan);
        List<Cell> results = Lists.<Cell> newArrayList();
        scanner.next(results);
        // HBase ignores the time range on a raw scan (HBASE-7362)
        if (!results.isEmpty() && results.get(0).getTimestamp() > clientTimeStamp) {
            Cell kv = results.get(0);
            if (kv.getTypeByte() == Type.Delete.getCode()) {
                Cache<ImmutableBytesPtr, PTable> metaDataCache =
                        GlobalCache.getInstance(this.env).getMetaDataCache();
                PTable table = newDeletedTableMarker(kv.getTimestamp());
                metaDataCache.put(cacheKey, table);
                return table;
            }
        }
        return null;
    }

    private static PTable newDeletedTableMarker(long timestamp) {
        return new PTableImpl(timestamp);
    }

    private static boolean isTableDeleted(PTable table) {
        return table.getName() == null;
    }

    private PTable loadTable(RegionCoprocessorEnvironment env, byte[] key,
        ImmutableBytesPtr cacheKey, long clientTimeStamp, long asOfTimeStamp)
        throws IOException, SQLException {
        HRegion region = env.getRegion();
        Cache<ImmutableBytesPtr,PTable> metaDataCache = GlobalCache.getInstance(this.env).getMetaDataCache();
        PTable table = metaDataCache.getIfPresent(cacheKey);

        // We always cache the latest version - fault in if not in cache
        if (table != null || (table = buildTable(key, cacheKey, region, asOfTimeStamp)) != null) {
            return table;
        }
        // if not found then check if newer table already exists and add delete marker for timestamp
        // found
        if (table == null
                && (table = buildDeletedTable(key, cacheKey, region, clientTimeStamp)) != null) {
            return table;
        }
        return null;
    }
    
    
    @Override
    public void createTable(RpcController controller, CreateTableRequest request,
            RpcCallback<MetaDataResponse> done) {
        MetaDataResponse.Builder builder = MetaDataResponse.newBuilder();
        byte[][] rowKeyMetaData = new byte[3][];
        byte[] schemaName = null;
        byte[] tableName = null;

        try {
            List<Mutation> tableMetadata = ProtobufUtil.getMutations(request);
            MetaDataUtil.getTenantIdAndSchemaAndTableName(tableMetadata, rowKeyMetaData);
            byte[] tenantIdBytes = rowKeyMetaData[PhoenixDatabaseMetaData.TENANT_ID_INDEX];
            schemaName = rowKeyMetaData[PhoenixDatabaseMetaData.SCHEMA_NAME_INDEX];
            tableName = rowKeyMetaData[PhoenixDatabaseMetaData.TABLE_NAME_INDEX];
            byte[] parentTableName = MetaDataUtil.getParentTableName(tableMetadata);
            byte[] lockTableName = parentTableName == null ? tableName : parentTableName;
            byte[] lockKey = SchemaUtil.getTableKey(tenantIdBytes, schemaName, lockTableName);
            byte[] key =
                    parentTableName == null ? lockKey : SchemaUtil.getTableKey(tenantIdBytes,
                        schemaName, tableName);
            byte[] parentKey = parentTableName == null ? null : lockKey;

            HRegion region = env.getRegion();
            MetaDataMutationResult result = checkTableKeyInRegion(lockKey, region);
            if (result != null) {
                done.run(MetaDataMutationResult.toProto(result));
                return;
            }
            List<RowLock> locks = Lists.newArrayList();
            long clientTimeStamp = MetaDataUtil.getClientTimeStamp(tableMetadata);
            try {
                acquireLock(region, lockKey, locks);
                if (key != lockKey) {
                    acquireLock(region, key, locks);
                }
                // Load parent table first
                PTable parentTable = null;
                ImmutableBytesPtr parentCacheKey = null;
                if (parentKey != null) {
                    parentCacheKey = new ImmutableBytesPtr(parentKey);
                    parentTable =
                            loadTable(env, parentKey, parentCacheKey, clientTimeStamp,
                                clientTimeStamp);
                    if (parentTable == null || isTableDeleted(parentTable)) {
                        builder.setReturnCode(MetaDataProtos.MutationCode.PARENT_TABLE_NOT_FOUND);
                        builder.setMutationTime(EnvironmentEdgeManager.currentTimeMillis());
                        builder.setTable(PTableImpl.toProto(parentTable));
                        done.run(builder.build());
                        return;
                    }
                    // If parent table isn't at the expected sequence number, then return
                    if (parentTable.getSequenceNumber() != MetaDataUtil
                            .getParentSequenceNumber(tableMetadata)) {
                        builder.setReturnCode(MetaDataProtos.MutationCode.CONCURRENT_TABLE_MUTATION);
                        builder.setMutationTime(EnvironmentEdgeManager.currentTimeMillis());
                        builder.setTable(PTableImpl.toProto(parentTable));
                        done.run(builder.build());
                        return;
                    }
                }
                // Load child table next
                ImmutableBytesPtr cacheKey = new ImmutableBytesPtr(key);
                // Get as of latest timestamp so we can detect if we have a newer table that already
                // exists
                // without making an additional query
                PTable table =
                        loadTable(env, key, cacheKey, clientTimeStamp, HConstants.LATEST_TIMESTAMP);
                if (table != null) {
                    if (table.getTimeStamp() < clientTimeStamp) {
                        // If the table is older than the client time stamp and it's deleted,
                        // continue
                        if (!isTableDeleted(table)) {
                            builder.setReturnCode(MetaDataProtos.MutationCode.TABLE_ALREADY_EXISTS);
                            builder.setMutationTime(EnvironmentEdgeManager.currentTimeMillis());
                            builder.setTable(PTableImpl.toProto(table));
                            done.run(builder.build());
                            return;
                        }
                    } else {
                        builder.setReturnCode(MetaDataProtos.MutationCode.NEWER_TABLE_FOUND);
                        builder.setMutationTime(EnvironmentEdgeManager.currentTimeMillis());
                        builder.setTable(PTableImpl.toProto(table));
                        done.run(builder.build());
                        return;
                    }
                }
                // TODO: Switch this to HRegion#batchMutate when we want to support indexes on the
                // system
                // table. Basically, we get all the locks that we don't already hold for all the
                // tableMetadata rows. This ensures we don't have deadlock situations (ensuring
                // primary and
                // then index table locks are held, in that order). For now, we just don't support
                // indexing
                // on the system table. This is an issue because of the way we manage batch mutation
                // in the
                // Indexer.
                region.mutateRowsWithLocks(tableMetadata, Collections.<byte[]> emptySet());

                // Invalidate the cache - the next getTable call will add it
                // TODO: consider loading the table that was just created here, patching up the parent table, and updating the cache
                Cache<ImmutableBytesPtr,PTable> metaDataCache = GlobalCache.getInstance(this.env).getMetaDataCache();
                if (parentCacheKey != null) {
                    metaDataCache.invalidate(parentCacheKey);
                }
                metaDataCache.invalidate(cacheKey);
                // Get timeStamp from mutations - the above method sets it if it's unset
                long currentTimeStamp = MetaDataUtil.getClientTimeStamp(tableMetadata);
                builder.setReturnCode(MetaDataProtos.MutationCode.TABLE_NOT_FOUND);
                builder.setMutationTime(currentTimeStamp);
                done.run(builder.build());
                return;
            } finally {
                region.releaseRowLocks(locks);
            }
        } catch (Throwable t) {
          logger.error("createTable failed", t);
            ProtobufUtil.setControllerException(controller,
                ServerUtil.createIOException(SchemaUtil.getTableName(schemaName, tableName), t));
        }
    }


    private static void acquireLock(HRegion region, byte[] key, List<RowLock> locks)
        throws IOException {
        RowLock rowLock = region.getRowLock(key);
        if (rowLock == null) {
            throw new IOException("Failed to acquire lock on " + Bytes.toStringBinary(key));
        }
        locks.add(rowLock);
    }
    
    private static final byte[] PHYSICAL_TABLE_BYTES = new byte[] {PTable.LinkType.PHYSICAL_TABLE.getSerializedValue()};
    /**
     * @param tableName parent table's name
     * @return true if there exist a table that use this table as their base table.
     * TODO: should we pass a timestamp here?
     */
    private boolean hasViews(HRegion region, byte[] tenantId, PTable table) throws IOException {
        byte[] schemaName = table.getSchemaName().getBytes();
        byte[] tableName = table.getTableName().getBytes();
        boolean isMultiTenant = table.isMultiTenant();
        Scan scan = new Scan();
        // If the table is multi-tenant, we need to check across all tenant_ids,
        // so we can't constrain the row key. Otherwise, any views would have
        // the same tenantId.
        if (!isMultiTenant) {
            byte[] startRow = ByteUtil.concat(tenantId, QueryConstants.SEPARATOR_BYTE_ARRAY);
            byte[] stopRow = ByteUtil.nextKey(startRow);
            scan.setStartRow(startRow);
            scan.setStopRow(stopRow);
        }
        SingleColumnValueFilter linkFilter = new SingleColumnValueFilter(TABLE_FAMILY_BYTES, LINK_TYPE_BYTES, EQUAL, PHYSICAL_TABLE_BYTES);
        linkFilter.setFilterIfMissing(true);
        byte[] suffix = ByteUtil.concat(QueryConstants.SEPARATOR_BYTE_ARRAY, SchemaUtil.getTableNameAsBytes(schemaName, tableName));
        SuffixFilter rowFilter = new SuffixFilter(suffix);
        Filter filter = new FilterList(linkFilter, rowFilter);
        scan.setFilter(filter);
        scan.addColumn(TABLE_FAMILY_BYTES, LINK_TYPE_BYTES);
        RegionScanner scanner = region.getScanner(scan);
        try {
            List<Cell> results = newArrayList();
            scanner.next(results);
            return results.size() > 0;
        }
        finally {
            scanner.close();
        }
    }
    
    @Override
    public void dropTable(RpcController controller, DropTableRequest request,
            RpcCallback<MetaDataResponse> done) {
        MetaDataResponse.Builder builder = MetaDataResponse.newBuilder();
        byte[][] rowKeyMetaData = new byte[3][];
        String tableType = request.getTableType();
        byte[] schemaName = null;
        byte[] tableName = null;

        try {
            List<Mutation> tableMetadata = ProtobufUtil.getMutations(request);
            MetaDataUtil.getTenantIdAndSchemaAndTableName(tableMetadata, rowKeyMetaData);
            byte[] tenantIdBytes = rowKeyMetaData[PhoenixDatabaseMetaData.TENANT_ID_INDEX];
            schemaName = rowKeyMetaData[PhoenixDatabaseMetaData.SCHEMA_NAME_INDEX];
            tableName = rowKeyMetaData[PhoenixDatabaseMetaData.TABLE_NAME_INDEX];
            // Disallow deletion of a system table
            if (tableType.equals(PTableType.SYSTEM.getSerializedValue())) {
                builder.setReturnCode(MetaDataProtos.MutationCode.UNALLOWED_TABLE_MUTATION);
                builder.setMutationTime(EnvironmentEdgeManager.currentTimeMillis());
                done.run(builder.build());
                return;
            }
            List<byte[]> tableNamesToDelete = Lists.newArrayList();
            byte[] parentTableName = MetaDataUtil.getParentTableName(tableMetadata);
            byte[] lockTableName = parentTableName == null ? tableName : parentTableName;
            byte[] lockKey = SchemaUtil.getTableKey(tenantIdBytes, schemaName, lockTableName);
            byte[] key =
                    parentTableName == null ? lockKey : SchemaUtil.getTableKey(tenantIdBytes,
                        schemaName, tableName);

            HRegion region = env.getRegion();
            MetaDataMutationResult result = checkTableKeyInRegion(key, region);
            if (result != null) {
                done.run(MetaDataMutationResult.toProto(result));
                return;
            }
            List<RowLock> locks = Lists.newArrayList();
            try {
                acquireLock(region, lockKey, locks);
                if (key != lockKey) {
                    acquireLock(region, key, locks);
                }
                List<ImmutableBytesPtr> invalidateList = new ArrayList<ImmutableBytesPtr>();
                result =
                        doDropTable(key, tenantIdBytes, schemaName, tableName,
                            PTableType.fromSerializedValue(tableType), tableMetadata,
                            invalidateList, locks, tableNamesToDelete);
                if (result.getMutationCode() != MutationCode.TABLE_ALREADY_EXISTS) {
                    done.run(MetaDataMutationResult.toProto(result));
                    return;
                }
                Cache<ImmutableBytesPtr,PTable> metaDataCache = GlobalCache.getInstance(this.env).getMetaDataCache();
                // Commit the list of deletion.
                region.mutateRowsWithLocks(tableMetadata, Collections.<byte[]> emptySet());
                long currentTime = MetaDataUtil.getClientTimeStamp(tableMetadata);
                for (ImmutableBytesPtr ckey : invalidateList) {
                    metaDataCache.put(ckey, newDeletedTableMarker(currentTime));
                }
                if (parentTableName != null) {
                    ImmutableBytesPtr parentCacheKey = new ImmutableBytesPtr(lockKey);
                    metaDataCache.invalidate(parentCacheKey);
                }
                done.run(MetaDataMutationResult.toProto(result));
                return;
            } finally {
                region.releaseRowLocks(locks);
            }
        } catch (Throwable t) {
          logger.error("dropTable failed", t);
            ProtobufUtil.setControllerException(controller,
                ServerUtil.createIOException(SchemaUtil.getTableName(schemaName, tableName), t));
        }
    }

    private MetaDataMutationResult doDropTable(byte[] key, byte[] tenantId, byte[] schemaName,
        byte[] tableName, PTableType tableType, List<Mutation> rowsToDelete,
        List<ImmutableBytesPtr> invalidateList, List<RowLock> locks,
        List<byte[]> tableNamesToDelete) throws IOException, SQLException {
        long clientTimeStamp = MetaDataUtil.getClientTimeStamp(rowsToDelete);
    
        HRegion region = env.getRegion();
        ImmutableBytesPtr cacheKey = new ImmutableBytesPtr(key);
        
        Cache<ImmutableBytesPtr,PTable> metaDataCache = GlobalCache.getInstance(this.env).getMetaDataCache();
        PTable table = metaDataCache.getIfPresent(cacheKey);
        
        // We always cache the latest version - fault in if not in cache
        if (table != null
                || (table = buildTable(key, cacheKey, region, HConstants.LATEST_TIMESTAMP)) != null) {
            if (table.getTimeStamp() < clientTimeStamp) {
                if (isTableDeleted(table) || tableType != table.getType()) {
                    return new MetaDataMutationResult(MutationCode.TABLE_NOT_FOUND, EnvironmentEdgeManager.currentTimeMillis(), null);
                }
            } else {
                return new MetaDataMutationResult(MutationCode.NEWER_TABLE_FOUND,
                        EnvironmentEdgeManager.currentTimeMillis(), null);
            }
        }
<<<<<<< HEAD
        if (table == null) {
            if(buildDeletedTable(key, cacheKey, region, clientTimeStamp) != null) {
                return new MetaDataMutationResult(MutationCode.NEWER_TABLE_FOUND,
                    EnvironmentEdgeManager.currentTimeMillis(), null);
            } else {
                return new MetaDataMutationResult(MutationCode.TABLE_NOT_FOUND,
                  EnvironmentEdgeManager.currentTimeMillis(), null);
            }
=======
        // We didn't find a table at the latest timestamp, so either there is no table or
        // there was a table, but it's been deleted. In either case we want to return.
        if (table == null) {
            if (buildDeletedTable(key, cacheKey, region, clientTimeStamp) != null) {
                return new MetaDataMutationResult(MutationCode.NEWER_TABLE_FOUND, EnvironmentEdgeManager.currentTimeMillis(), null);
            }
            return new MetaDataMutationResult(MutationCode.TABLE_NOT_FOUND, EnvironmentEdgeManager.currentTimeMillis(), null);
>>>>>>> b22d3450
        }
        // Since we don't allow back in time DDL, we know if we have a table it's the one
        // we want to delete. FIXME: we shouldn't need a scan here, but should be able to
        // use the table to generate the Delete markers.
        Scan scan = newTableRowsScan(key, MIN_TABLE_TIMESTAMP, clientTimeStamp);
        RegionScanner scanner = region.getScanner(scan);
        List<Cell> results = Lists.newArrayList();
        scanner.next(results);
        if (results.isEmpty()) { // Should not be possible
            return new MetaDataMutationResult(MutationCode.TABLE_NOT_FOUND, EnvironmentEdgeManager.currentTimeMillis(), null);
        }
        if (hasViews(region, tenantId, table)) {
            return new MetaDataMutationResult(MutationCode.UNALLOWED_TABLE_MUTATION, EnvironmentEdgeManager.currentTimeMillis(), null);
        }
        if (tableType != PTableType.VIEW) { // Add to list of HTables to delete, unless it's a view
            tableNamesToDelete.add(table.getName().getBytes());
        }
        List<byte[]> indexNames = Lists.newArrayList();
        invalidateList.add(cacheKey);
        byte[][] rowKeyMetaData = new byte[5][];
        do {
            Cell kv = results.get(LINK_TYPE_INDEX);
            int nColumns = getVarChars(kv.getRowArray(), kv.getRowOffset(), kv.getRowLength(), 0, rowKeyMetaData);
            if (nColumns == 5
                    && rowKeyMetaData[PhoenixDatabaseMetaData.COLUMN_NAME_INDEX].length == 0
                    && rowKeyMetaData[PhoenixDatabaseMetaData.INDEX_NAME_INDEX].length > 0
                    && Bytes.compareTo(kv.getQualifierArray(), kv.getQualifierOffset(), kv.getQualifierLength(), LINK_TYPE_BYTES, 0, LINK_TYPE_BYTES.length) == 0
                    && LinkType.fromSerializedValue(kv.getValueArray()[kv.getValueOffset()]) == LinkType.INDEX_TABLE) {
                indexNames.add(rowKeyMetaData[PhoenixDatabaseMetaData.INDEX_NAME_INDEX]);
            }
            // FIXME: Remove when unintentionally deprecated method is fixed (HBASE-7870).
            // FIXME: the version of the Delete constructor without the lock args was introduced
            // in 0.94.4, thus if we try to use it here we can no longer use the 0.94.2 version
            // of the client.
            Delete delete = new Delete(kv.getRowArray(), kv.getRowOffset(), kv.getRowLength(), clientTimeStamp);
            rowsToDelete.add(delete);
            results.clear();
            scanner.next(results);
        } while (!results.isEmpty());
    
        // Recursively delete indexes
        for (byte[] indexName : indexNames) {
            byte[] indexKey = SchemaUtil.getTableKey(tenantId, schemaName, indexName);
            // FIXME: Remove when unintentionally deprecated method is fixed (HBASE-7870).
            // FIXME: the version of the Delete constructor without the lock args was introduced
            // in 0.94.4, thus if we try to use it here we can no longer use the 0.94.2 version
            // of the client.
            Delete delete = new Delete(indexKey, clientTimeStamp);
            rowsToDelete.add(delete);
            acquireLock(region, indexKey, locks);
            MetaDataMutationResult result =
                    doDropTable(indexKey, tenantId, schemaName, indexName, PTableType.INDEX,
                        rowsToDelete, invalidateList, locks, tableNamesToDelete);
            if (result.getMutationCode() != MutationCode.TABLE_ALREADY_EXISTS) {
                return result;
            }
        }
    
        return new MetaDataMutationResult(MutationCode.TABLE_ALREADY_EXISTS,
                EnvironmentEdgeManager.currentTimeMillis(), table, tableNamesToDelete);
    }

    private static interface ColumnMutator {
      MetaDataMutationResult updateMutation(PTable table, byte[][] rowKeyMetaData,
          List<Mutation> tableMetadata, HRegion region,
          List<ImmutableBytesPtr> invalidateList, List<RowLock> locks) throws IOException,
          SQLException;
    }

    private MetaDataMutationResult
    mutateColumn(List<Mutation> tableMetadata, ColumnMutator mutator) throws IOException {
        byte[][] rowKeyMetaData = new byte[5][];
        MetaDataUtil.getTenantIdAndSchemaAndTableName(tableMetadata, rowKeyMetaData);
        byte[] tenantId = rowKeyMetaData[PhoenixDatabaseMetaData.TENANT_ID_INDEX];
        byte[] schemaName = rowKeyMetaData[PhoenixDatabaseMetaData.SCHEMA_NAME_INDEX];
        byte[] tableName = rowKeyMetaData[PhoenixDatabaseMetaData.TABLE_NAME_INDEX];
        try {
            byte[] key = SchemaUtil.getTableKey(tenantId, schemaName, tableName);
            HRegion region = env.getRegion();
            MetaDataMutationResult result = checkTableKeyInRegion(key, region);
            if (result != null) {
                return result;
            }
            List<RowLock> locks = Lists.newArrayList();
            try {
                acquireLock(region, key, locks);
                ImmutableBytesPtr cacheKey = new ImmutableBytesPtr(key);
                List<ImmutableBytesPtr> invalidateList = new ArrayList<ImmutableBytesPtr>();
                invalidateList.add(cacheKey);
                Cache<ImmutableBytesPtr,PTable> metaDataCache = GlobalCache.getInstance(this.env).getMetaDataCache();
                PTable table = metaDataCache.getIfPresent(cacheKey);
                if (logger.isDebugEnabled()) {
                    if (table == null) {
                        logger.debug("Table " + Bytes.toStringBinary(key)
                                + " not found in cache. Will build through scan");
                    } else {
                        logger.debug("Table " + Bytes.toStringBinary(key)
                                + " found in cache with timestamp " + table.getTimeStamp()
                                + " seqNum " + table.getSequenceNumber());
                    }
                }
                // Get client timeStamp from mutations
                long clientTimeStamp = MetaDataUtil.getClientTimeStamp(tableMetadata);
                if (table == null
                        && (table = buildTable(key, cacheKey, region, HConstants.LATEST_TIMESTAMP)) == null) {
                    // if not found then call newerTableExists and add delete marker for timestamp
                    // found
                    if (buildDeletedTable(key, cacheKey, region, clientTimeStamp) != null) {
                        return new MetaDataMutationResult(MutationCode.NEWER_TABLE_FOUND,
                                EnvironmentEdgeManager.currentTimeMillis(), null);
                    }
                    return new MetaDataMutationResult(MutationCode.TABLE_NOT_FOUND,
                            EnvironmentEdgeManager.currentTimeMillis(), null);
                }
                if (table.getTimeStamp() >= clientTimeStamp) {
                    return new MetaDataMutationResult(MutationCode.NEWER_TABLE_FOUND,
                            EnvironmentEdgeManager.currentTimeMillis(), table);
                } else if (isTableDeleted(table)) {
                    return new MetaDataMutationResult(MutationCode.TABLE_NOT_FOUND,
                            EnvironmentEdgeManager.currentTimeMillis(), null);
                }
        
                long expectedSeqNum = MetaDataUtil.getSequenceNumber(tableMetadata) - 1; // lookup
                                                                                         // TABLE_SEQ_NUM
                                                                                         // in
                                                                                         // tableMetaData
                if (logger.isDebugEnabled()) {
                    logger.debug("For table " + Bytes.toStringBinary(key) + " expecting seqNum "
                            + expectedSeqNum + " and found seqNum " + table.getSequenceNumber()
                            + " with " + table.getColumns().size() + " columns: "
                            + table.getColumns());
                }
                if (expectedSeqNum != table.getSequenceNumber()) {
                    if (logger.isDebugEnabled()) {
                        logger.debug("For table " + Bytes.toStringBinary(key)
                                + " returning CONCURRENT_TABLE_MUTATION due to unexpected seqNum");
                    }
                    return new MetaDataMutationResult(MutationCode.CONCURRENT_TABLE_MUTATION,
                            EnvironmentEdgeManager.currentTimeMillis(), table);
                }
        
                PTableType type = table.getType();
                if (type == PTableType.INDEX) {
                    // Disallow mutation of an index table
                    return new MetaDataMutationResult(MutationCode.UNALLOWED_TABLE_MUTATION,
                            EnvironmentEdgeManager.currentTimeMillis(), null);
                } else {
                    // server-side, except for indexing, we always expect the keyvalues to be standard KeyValues
                    PTableType expectedType = MetaDataUtil.getTableType(tableMetadata, GenericKeyValueBuilder.INSTANCE, new ImmutableBytesPtr());
                    // We said to drop a table, but found a view or visa versa
                    if (type != expectedType) {
                        return new MetaDataMutationResult(MutationCode.TABLE_NOT_FOUND, EnvironmentEdgeManager.currentTimeMillis(), null);
                    }
                    if (hasViews(region, tenantId, table)) {
                        // Disallow any column mutations for parents of tenant tables
                        return new MetaDataMutationResult(MutationCode.UNALLOWED_TABLE_MUTATION, EnvironmentEdgeManager.currentTimeMillis(), null);
                    }
                }
                result = mutator.updateMutation(table, rowKeyMetaData, tableMetadata, region,
                            invalidateList, locks);
                if (result != null) {
                    return result;
                }
        
                region.mutateRowsWithLocks(tableMetadata, Collections.<byte[]> emptySet());
                // Invalidate from cache
                for (ImmutableBytesPtr invalidateKey : invalidateList) {
                    metaDataCache.invalidate(invalidateKey);
                }
                // Get client timeStamp from mutations, since it may get updated by the
                // mutateRowsWithLocks call
                long currentTime = MetaDataUtil.getClientTimeStamp(tableMetadata);
                return new MetaDataMutationResult(MutationCode.TABLE_ALREADY_EXISTS, currentTime,
                        null);
            } finally {
                region.releaseRowLocks(locks);
            }
        } catch (Throwable t) {
            ServerUtil.throwIOException(SchemaUtil.getTableName(schemaName, tableName), t);
            return null; // impossible
        }
    }


    @Override
    public void addColumn(RpcController controller, AddColumnRequest request,
            RpcCallback<MetaDataResponse> done) {
        try {
            List<Mutation> tableMetaData = ProtobufUtil.getMutations(request);
            MetaDataMutationResult result = mutateColumn(tableMetaData, new ColumnMutator() {
                @Override
                public MetaDataMutationResult updateMutation(PTable table, byte[][] rowKeyMetaData,
                        List<Mutation> tableMetaData, HRegion region,
                        List<ImmutableBytesPtr> invalidateList, List<RowLock> locks) {
                    byte[] tenantId = rowKeyMetaData[TENANT_ID_INDEX];
                    byte[] schemaName = rowKeyMetaData[SCHEMA_NAME_INDEX];
                    byte[] tableName = rowKeyMetaData[TABLE_NAME_INDEX];
                    for (Mutation m : tableMetaData) {
                        byte[] key = m.getRow();
                        boolean addingPKColumn = false;
                        int pkCount = getVarChars(key, rowKeyMetaData);
                        if (pkCount > COLUMN_NAME_INDEX
                                && Bytes.compareTo(schemaName, rowKeyMetaData[SCHEMA_NAME_INDEX]) == 0
                                && Bytes.compareTo(tableName, rowKeyMetaData[TABLE_NAME_INDEX]) == 0) {
                            try {
                                if (pkCount > FAMILY_NAME_INDEX
                                        && rowKeyMetaData[PhoenixDatabaseMetaData.FAMILY_NAME_INDEX].length > 0) {
                                    PColumnFamily family =
                                            table.getColumnFamily(rowKeyMetaData[PhoenixDatabaseMetaData.FAMILY_NAME_INDEX]);
                                    family.getColumn(rowKeyMetaData[PhoenixDatabaseMetaData.COLUMN_NAME_INDEX]);
                                } else if (pkCount > COLUMN_NAME_INDEX
                                        && rowKeyMetaData[PhoenixDatabaseMetaData.COLUMN_NAME_INDEX].length > 0) {
                                    addingPKColumn = true;
                                    table.getPKColumn(new String(
                                            rowKeyMetaData[PhoenixDatabaseMetaData.COLUMN_NAME_INDEX]));
                                } else {
                                    continue;
                                }
                                return new MetaDataMutationResult(
                                        MutationCode.COLUMN_ALREADY_EXISTS, EnvironmentEdgeManager
                                                .currentTimeMillis(), table);
                            } catch (ColumnFamilyNotFoundException e) {
                                continue;
                            } catch (ColumnNotFoundException e) {
                                if (addingPKColumn) {
                                    // Add all indexes to invalidate list, as they will all be
                                    // adding
                                    // the same PK column
                                    // No need to lock them, as we have the parent table lock at
                                    // this
                                    // point
                                    for (PTable index : table.getIndexes()) {
                                        invalidateList.add(new ImmutableBytesPtr(SchemaUtil
                                                .getTableKey(tenantId, index.getSchemaName()
                                                        .getBytes(), index.getTableName()
                                                        .getBytes())));
                                    }
                                }
                                continue;
                            }
                        }
                    }
                    return null;
                }
            });
            if (result != null) {
                done.run(MetaDataMutationResult.toProto(result));
            }
        } catch (IOException ioe) {
            ProtobufUtil.setControllerException(controller, ioe);
        }
    }
    
    @Override
    public void dropColumn(RpcController controller, DropColumnRequest request,
            RpcCallback<MetaDataResponse> done) {
        List<Mutation> tableMetaData = null;

        try {
            tableMetaData = ProtobufUtil.getMutations(request);
            final long clientTimeStamp = MetaDataUtil.getClientTimeStamp(tableMetaData);
            final List<byte[]> tableNamesToDelete = Lists.newArrayList();
            MetaDataMutationResult result = mutateColumn(tableMetaData, new ColumnMutator() {
                @Override
                public MetaDataMutationResult updateMutation(PTable table, byte[][] rowKeyMetaData,
                        List<Mutation> tableMetaData, HRegion region,
                        List<ImmutableBytesPtr> invalidateList, List<RowLock> locks)
                        throws IOException, SQLException {
                    byte[] tenantId = rowKeyMetaData[TENANT_ID_INDEX];
                    byte[] schemaName = rowKeyMetaData[SCHEMA_NAME_INDEX];
                    byte[] tableName = rowKeyMetaData[TABLE_NAME_INDEX];
                    boolean deletePKColumn = false;
                    List<Mutation> additionalTableMetaData = Lists.newArrayList();
                    for (Mutation m : tableMetaData) {
                        if (m instanceof Delete) {
                            byte[] key = m.getRow();
                            int pkCount = getVarChars(key, rowKeyMetaData);
                            if (pkCount > COLUMN_NAME_INDEX
                                    && Bytes.compareTo(schemaName,
                                        rowKeyMetaData[SCHEMA_NAME_INDEX]) == 0
                                    && Bytes.compareTo(tableName, rowKeyMetaData[TABLE_NAME_INDEX]) == 0) {
                                PColumn columnToDelete = null;
                                try {
                                    if (pkCount > FAMILY_NAME_INDEX
                                            && rowKeyMetaData[PhoenixDatabaseMetaData.FAMILY_NAME_INDEX].length > 0) {
                                        PColumnFamily family =
                                                table.getColumnFamily(rowKeyMetaData[PhoenixDatabaseMetaData.FAMILY_NAME_INDEX]);
                                        columnToDelete =
                                                family.getColumn(rowKeyMetaData[PhoenixDatabaseMetaData.COLUMN_NAME_INDEX]);
                                    } else if (pkCount > COLUMN_NAME_INDEX
                                            && rowKeyMetaData[PhoenixDatabaseMetaData.COLUMN_NAME_INDEX].length > 0) {
                                        deletePKColumn = true;
                                        columnToDelete = table.getPKColumn(new String(
                                          rowKeyMetaData[PhoenixDatabaseMetaData.COLUMN_NAME_INDEX]));
                                    } else {
                                        continue;
                                    }
                                    if (columnToDelete.isViewReferenced()) { // Disallow deletion of column referenced in WHERE clause of view
                                        return new MetaDataMutationResult(MutationCode.UNALLOWED_TABLE_MUTATION, EnvironmentEdgeManager.currentTimeMillis(), table, columnToDelete);
                                    }
                                    // Look for columnToDelete in any indexes. If found as PK
                                    // column, get lock and drop the index. If found as covered
                                    // column, delete from index (do this client side?).
                                    // In either case, invalidate index if the column is in it
                                    for (PTable index : table.getIndexes()) {
                                        try {
                                            String indexColumnName = IndexUtil.getIndexColumnName(columnToDelete);
                                            PColumn indexColumn = index.getColumn(indexColumnName);
                                            byte[] indexKey =
                                                    SchemaUtil.getTableKey(tenantId, index
                                                            .getSchemaName().getBytes(), index.getTableName().getBytes());
                                            // If index contains the column in it's PK, then drop it
                                            if (SchemaUtil.isPKColumn(indexColumn)) {
                                                // Since we're dropping the index, lock it to ensure
                                                // that a change in index state doesn't
                                                // occur while we're dropping it.
                                                acquireLock(region, indexKey, locks);
                                                // Drop the index table. The doDropTable will expand
                                                // this to all of the table rows and invalidate the
                                                // index table
                                                additionalTableMetaData.add(new Delete(indexKey, clientTimeStamp));
                                                byte[] linkKey = MetaDataUtil.getParentLinkKey(tenantId,
                                                            schemaName, tableName, index.getTableName().getBytes());
                                                // Drop the link between the data table and the
                                                // index table
                                                additionalTableMetaData.add(new Delete(linkKey, clientTimeStamp));
                                                doDropTable(indexKey, tenantId, index.getSchemaName().getBytes(), index.getTableName().getBytes(),
                                                    index.getType(), additionalTableMetaData, invalidateList, locks, tableNamesToDelete);
                                                // TODO: return in result?
                                            } else {
                                                invalidateList.add(new ImmutableBytesPtr(indexKey));
                                            }
                                        } catch (ColumnNotFoundException e) {
                                        } catch (AmbiguousColumnException e) {
                                        }
                                    }
                                } catch (ColumnFamilyNotFoundException e) {
                                    return new MetaDataMutationResult(
                                            MutationCode.COLUMN_NOT_FOUND, EnvironmentEdgeManager
                                                    .currentTimeMillis(), table, columnToDelete);
                                } catch (ColumnNotFoundException e) {
                                    return new MetaDataMutationResult(
                                            MutationCode.COLUMN_NOT_FOUND, EnvironmentEdgeManager
                                                    .currentTimeMillis(), table, columnToDelete);
                                }
                            }
                        }
                    }
                    if (deletePKColumn) {
                        if (table.getPKColumns().size() == 1) {
                            return new MetaDataMutationResult(MutationCode.NO_PK_COLUMNS,
                                    EnvironmentEdgeManager.currentTimeMillis(), null);
                        }
                    }
                    tableMetaData.addAll(additionalTableMetaData);
                    return null;
                }
            });
            if (result != null) {
                done.run(MetaDataMutationResult.toProto(result));
            }
        } catch (IOException ioe) {
            ProtobufUtil.setControllerException(controller, ioe);
        }
    }

    @Override
    public void clearCache(RpcController controller, ClearCacheRequest request,
            RpcCallback<ClearCacheResponse> done) {
        GlobalCache cache = GlobalCache.getInstance(this.env);
        Cache<ImmutableBytesPtr, PTable> metaDataCache =
                GlobalCache.getInstance(this.env).getMetaDataCache();
        metaDataCache.invalidateAll();
        cache.clearTenantCache();
    }

    @Override
    public void getVersion(RpcController controller, GetVersionRequest request,
            RpcCallback<GetVersionResponse> done) {

        GetVersionResponse.Builder builder = GetVersionResponse.newBuilder();
        // The first 3 bytes of the long is used to encoding the HBase version as major.minor.patch.
        // The next 4 bytes of the value is used to encode the Phoenix version as major.minor.patch.
        long version = MetaDataUtil.encodeHBaseAndPhoenixVersions(this.env.getHBaseVersion());

        // The last byte is used to communicate whether or not mutable secondary indexing
        // was configured properly.
        version =
                MetaDataUtil.encodeMutableIndexConfiguredProperly(version,
                    IndexManagementUtil.isWALEditCodecSet(this.env.getConfiguration()));

        builder.setVersion(version);
        done.run(builder.build());
    }

    @Override
    public void updateIndexState(RpcController controller, UpdateIndexStateRequest request,
            RpcCallback<MetaDataResponse> done) {
        MetaDataResponse.Builder builder = MetaDataResponse.newBuilder();
        byte[] schemaName = null;
        byte[] tableName = null;
        try {
            byte[][] rowKeyMetaData = new byte[3][];
            List<Mutation> tableMetadata = ProtobufUtil.getMutations(request);
            MetaDataUtil.getTenantIdAndSchemaAndTableName(tableMetadata, rowKeyMetaData);
            byte[] tenantId = rowKeyMetaData[PhoenixDatabaseMetaData.TENANT_ID_INDEX];
            schemaName = rowKeyMetaData[PhoenixDatabaseMetaData.SCHEMA_NAME_INDEX];
            tableName = rowKeyMetaData[PhoenixDatabaseMetaData.TABLE_NAME_INDEX];
            byte[] key = SchemaUtil.getTableKey(tenantId, schemaName, tableName);
            HRegion region = env.getRegion();
            MetaDataMutationResult result = checkTableKeyInRegion(key, region);
            if (result != null) {
                done.run(MetaDataMutationResult.toProto(result));
                return;
            }
            long timeStamp = MetaDataUtil.getClientTimeStamp(tableMetadata);
            ImmutableBytesPtr cacheKey = new ImmutableBytesPtr(key);
            List<Cell> newKVs = tableMetadata.get(0).getFamilyCellMap().get(TABLE_FAMILY_BYTES);
            Cell newKV = newKVs.get(0);
            PIndexState newState =
                    PIndexState.fromSerializedValue(newKV.getValueArray()[newKV.getValueOffset()]);
            RowLock rowLock = region.getRowLock(key);
            if (rowLock == null) {
                throw new IOException("Failed to acquire lock on " + Bytes.toStringBinary(key));
            }
            try {
                Get get = new Get(key);
                get.setTimeRange(PTable.INITIAL_SEQ_NUM, timeStamp);
                get.addColumn(TABLE_FAMILY_BYTES, INDEX_STATE_BYTES);
                Result currentResult = region.get(get);
                if (currentResult.rawCells().length == 0) {
                    builder.setReturnCode(MetaDataProtos.MutationCode.TABLE_NOT_FOUND);
                    builder.setMutationTime(EnvironmentEdgeManager.currentTimeMillis());
                    done.run(builder.build());
                    return;
                }
                Cell currentStateKV = currentResult.rawCells()[0];
                PIndexState currentState =
                        PIndexState.fromSerializedValue(currentStateKV.getValueArray()[currentStateKV
                                .getValueOffset()]);
                // Detect invalid transitions
                if (currentState == PIndexState.BUILDING) {
                    if (newState == PIndexState.USABLE) {
                        builder.setReturnCode(MetaDataProtos.MutationCode.UNALLOWED_TABLE_MUTATION);
                        builder.setMutationTime(EnvironmentEdgeManager.currentTimeMillis());
                        done.run(builder.build());
                        return;
                    }
                } else if (currentState == PIndexState.DISABLE) {
                    if (newState != PIndexState.BUILDING && newState != PIndexState.DISABLE) {
                        builder.setReturnCode(MetaDataProtos.MutationCode.UNALLOWED_TABLE_MUTATION);
                        builder.setMutationTime(EnvironmentEdgeManager.currentTimeMillis());
                        done.run(builder.build());
                        return;
                    }
                    // Done building, but was disable before that, so that in disabled state
                    if (newState == PIndexState.ACTIVE) {
                        newState = PIndexState.DISABLE;
                    }
                }

                if (currentState == PIndexState.BUILDING && newState != PIndexState.ACTIVE) {
                    timeStamp = currentStateKV.getTimestamp();
                }
                if ((currentState == PIndexState.UNUSABLE && newState == PIndexState.ACTIVE)
                        || (currentState == PIndexState.ACTIVE && newState == PIndexState.UNUSABLE)) {
                    newState = PIndexState.INACTIVE;
                    newKVs.set(0, KeyValueUtil.newKeyValue(key, TABLE_FAMILY_BYTES,
                        INDEX_STATE_BYTES, timeStamp, Bytes.toBytes(newState.getSerializedValue())));
                } else if (currentState == PIndexState.INACTIVE && newState == PIndexState.USABLE) {
                    newState = PIndexState.ACTIVE;
                    newKVs.set(0, KeyValueUtil.newKeyValue(key, TABLE_FAMILY_BYTES,
                        INDEX_STATE_BYTES, timeStamp, Bytes.toBytes(newState.getSerializedValue())));
                }
                if (currentState != newState) {
                    region.mutateRowsWithLocks(tableMetadata, Collections.<byte[]> emptySet());
                    // Invalidate from cache
                    Cache<ImmutableBytesPtr,PTable> metaDataCache = GlobalCache.getInstance(this.env).getMetaDataCache();
                    metaDataCache.invalidate(cacheKey);
                }
                // Get client timeStamp from mutations, since it may get updated by the
                // mutateRowsWithLocks call
                long currentTime = MetaDataUtil.getClientTimeStamp(tableMetadata);
                builder.setReturnCode(MetaDataProtos.MutationCode.TABLE_ALREADY_EXISTS);
                builder.setMutationTime(currentTime);
                done.run(builder.build());
                return;
            } finally {
                rowLock.release();
            }
        } catch (Throwable t) {
          logger.error("updateIndexState failed", t);
            ProtobufUtil.setControllerException(controller,
                ServerUtil.createIOException(SchemaUtil.getTableName(schemaName, tableName), t));
        }
    }
    
    /**
     * 
     * Matches rows that end with a given byte array suffix
     *
     * 
     * @since 3.0
     */
    private static class SuffixFilter extends FilterBase {
        protected byte[] suffix = null;

        public SuffixFilter(final byte[] suffix) {
            this.suffix = suffix;
        }
        
        @Override
        public ReturnCode filterKeyValue(Cell ignored) throws IOException {
          return ReturnCode.INCLUDE;
        }
        
        @Override
        public boolean filterRowKey(byte[] buffer, int offset, int length) {
            if (buffer == null || this.suffix == null) return true;
            if (length < suffix.length) return true;
            // if they are equal, return false => pass row
            // else return true, filter row
            // if we are passed the suffix, set flag
            int cmp = Bytes.compareTo(buffer, offset + (length - this.suffix.length),
                    this.suffix.length, this.suffix, 0, this.suffix.length);
            return cmp != 0;
        }
    }
}<|MERGE_RESOLUTION|>--- conflicted
+++ resolved
@@ -982,16 +982,6 @@
                         EnvironmentEdgeManager.currentTimeMillis(), null);
             }
         }
-<<<<<<< HEAD
-        if (table == null) {
-            if(buildDeletedTable(key, cacheKey, region, clientTimeStamp) != null) {
-                return new MetaDataMutationResult(MutationCode.NEWER_TABLE_FOUND,
-                    EnvironmentEdgeManager.currentTimeMillis(), null);
-            } else {
-                return new MetaDataMutationResult(MutationCode.TABLE_NOT_FOUND,
-                  EnvironmentEdgeManager.currentTimeMillis(), null);
-            }
-=======
         // We didn't find a table at the latest timestamp, so either there is no table or
         // there was a table, but it's been deleted. In either case we want to return.
         if (table == null) {
@@ -999,7 +989,6 @@
                 return new MetaDataMutationResult(MutationCode.NEWER_TABLE_FOUND, EnvironmentEdgeManager.currentTimeMillis(), null);
             }
             return new MetaDataMutationResult(MutationCode.TABLE_NOT_FOUND, EnvironmentEdgeManager.currentTimeMillis(), null);
->>>>>>> b22d3450
         }
         // Since we don't allow back in time DDL, we know if we have a table it's the one
         // we want to delete. FIXME: we shouldn't need a scan here, but should be able to

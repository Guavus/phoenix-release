/*
 * Licensed to the Apache Software Foundation (ASF) under one
 * or more contributor license agreements.  See the NOTICE file
 * distributed with this work for additional information
 * regarding copyright ownership.  The ASF licenses this file
 * to you under the Apache License, Version 2.0 (the
 * "License"); you may not use this file except in compliance
 * with the License.  You may obtain a copy of the License at
 *
 * http://www.apache.org/licenses/LICENSE-2.0
 *
 * Unless required by applicable law or agreed to in writing, software
 * distributed under the License is distributed on an "AS IS" BASIS,
 * WITHOUT WARRANTIES OR CONDITIONS OF ANY KIND, either express or implied.
 * See the License for the specific language governing permissions and
 * limitations under the License.
 */
package org.apache.phoenix.coprocessor;

import static com.google.common.collect.Lists.newArrayList;
import static org.apache.hadoop.hbase.filter.CompareFilter.CompareOp.EQUAL;
import static org.apache.phoenix.jdbc.PhoenixDatabaseMetaData.ARRAY_SIZE_BYTES;
import static org.apache.phoenix.jdbc.PhoenixDatabaseMetaData.COLUMN_COUNT_BYTES;
import static org.apache.phoenix.jdbc.PhoenixDatabaseMetaData.COLUMN_NAME_INDEX;
import static org.apache.phoenix.jdbc.PhoenixDatabaseMetaData.COLUMN_SIZE_BYTES;
import static org.apache.phoenix.jdbc.PhoenixDatabaseMetaData.DATA_TABLE_NAME_BYTES;
import static org.apache.phoenix.jdbc.PhoenixDatabaseMetaData.DATA_TYPE_BYTES;
import static org.apache.phoenix.jdbc.PhoenixDatabaseMetaData.DECIMAL_DIGITS_BYTES;
import static org.apache.phoenix.jdbc.PhoenixDatabaseMetaData.DEFAULT_COLUMN_FAMILY_NAME_BYTES;
import static org.apache.phoenix.jdbc.PhoenixDatabaseMetaData.DISABLE_WAL_BYTES;
import static org.apache.phoenix.jdbc.PhoenixDatabaseMetaData.FAMILY_NAME_INDEX;
import static org.apache.phoenix.jdbc.PhoenixDatabaseMetaData.IMMUTABLE_ROWS_BYTES;
import static org.apache.phoenix.jdbc.PhoenixDatabaseMetaData.INDEX_STATE_BYTES;
import static org.apache.phoenix.jdbc.PhoenixDatabaseMetaData.LINK_TYPE_BYTES;
import static org.apache.phoenix.jdbc.PhoenixDatabaseMetaData.MULTI_TENANT_BYTES;
import static org.apache.phoenix.jdbc.PhoenixDatabaseMetaData.NULLABLE_BYTES;
import static org.apache.phoenix.jdbc.PhoenixDatabaseMetaData.ORDINAL_POSITION_BYTES;
import static org.apache.phoenix.jdbc.PhoenixDatabaseMetaData.PK_NAME_BYTES;
import static org.apache.phoenix.jdbc.PhoenixDatabaseMetaData.SALT_BUCKETS_BYTES;
import static org.apache.phoenix.jdbc.PhoenixDatabaseMetaData.SCHEMA_NAME_INDEX;
import static org.apache.phoenix.jdbc.PhoenixDatabaseMetaData.SORT_ORDER_BYTES;
import static org.apache.phoenix.jdbc.PhoenixDatabaseMetaData.TABLE_FAMILY_BYTES;
import static org.apache.phoenix.jdbc.PhoenixDatabaseMetaData.TABLE_NAME_INDEX;
import static org.apache.phoenix.jdbc.PhoenixDatabaseMetaData.TABLE_SEQ_NUM_BYTES;
import static org.apache.phoenix.jdbc.PhoenixDatabaseMetaData.TABLE_TYPE_BYTES;
import static org.apache.phoenix.jdbc.PhoenixDatabaseMetaData.TENANT_ID_INDEX;
import static org.apache.phoenix.jdbc.PhoenixDatabaseMetaData.VIEW_CONSTANT_BYTES;
import static org.apache.phoenix.jdbc.PhoenixDatabaseMetaData.VIEW_INDEX_ID_BYTES;
import static org.apache.phoenix.jdbc.PhoenixDatabaseMetaData.VIEW_STATEMENT_BYTES;
import static org.apache.phoenix.jdbc.PhoenixDatabaseMetaData.VIEW_TYPE_BYTES;
import static org.apache.phoenix.schema.PTableType.INDEX;
import static org.apache.phoenix.util.SchemaUtil.getVarCharLength;
import static org.apache.phoenix.util.SchemaUtil.getVarChars;

import java.io.IOException;
import java.sql.ResultSetMetaData;
import java.sql.SQLException;
import java.util.ArrayList;
import java.util.Arrays;
import java.util.Collections;
import java.util.List;

import org.apache.hadoop.hbase.Cell;
import org.apache.hadoop.hbase.Coprocessor;
import org.apache.hadoop.hbase.CoprocessorEnvironment;
import org.apache.hadoop.hbase.HConstants;
import org.apache.hadoop.hbase.KeyValue;
import org.apache.hadoop.hbase.KeyValue.Type;
import org.apache.hadoop.hbase.client.Delete;
import org.apache.hadoop.hbase.client.Get;
import org.apache.hadoop.hbase.client.Mutation;
import org.apache.hadoop.hbase.client.Result;
import org.apache.hadoop.hbase.client.Scan;
import org.apache.hadoop.hbase.coprocessor.CoprocessorException;
import org.apache.hadoop.hbase.coprocessor.CoprocessorService;
import org.apache.hadoop.hbase.coprocessor.RegionCoprocessorEnvironment;
import org.apache.hadoop.hbase.filter.Filter;
import org.apache.hadoop.hbase.filter.FilterBase;
import org.apache.hadoop.hbase.filter.FilterList;
import org.apache.hadoop.hbase.filter.FirstKeyOnlyFilter;
import org.apache.hadoop.hbase.filter.SingleColumnValueFilter;
import org.apache.hadoop.hbase.regionserver.HRegion;
import org.apache.hadoop.hbase.regionserver.HRegion.RowLock;
import org.apache.hadoop.hbase.regionserver.RegionScanner;
import org.apache.hadoop.hbase.util.Bytes;
import org.apache.hadoop.hbase.util.EnvironmentEdgeManager;
import org.apache.phoenix.cache.GlobalCache;
import org.apache.phoenix.client.GenericKeyValueBuilder;
import org.apache.phoenix.coprocessor.generated.MetaDataProtos;
import org.apache.phoenix.coprocessor.generated.MetaDataProtos.AddColumnRequest;
import org.apache.phoenix.coprocessor.generated.MetaDataProtos.ClearCacheRequest;
import org.apache.phoenix.coprocessor.generated.MetaDataProtos.ClearCacheResponse;
import org.apache.phoenix.coprocessor.generated.MetaDataProtos.CreateTableRequest;
import org.apache.phoenix.coprocessor.generated.MetaDataProtos.DropColumnRequest;
import org.apache.phoenix.coprocessor.generated.MetaDataProtos.DropTableRequest;
import org.apache.phoenix.coprocessor.generated.MetaDataProtos.GetTableRequest;
import org.apache.phoenix.coprocessor.generated.MetaDataProtos.GetVersionRequest;
import org.apache.phoenix.coprocessor.generated.MetaDataProtos.GetVersionResponse;
import org.apache.phoenix.coprocessor.generated.MetaDataProtos.MetaDataResponse;
import org.apache.phoenix.coprocessor.generated.MetaDataProtos.UpdateIndexStateRequest;
import org.apache.phoenix.hbase.index.util.ImmutableBytesPtr;
import org.apache.phoenix.hbase.index.util.IndexManagementUtil;
import org.apache.phoenix.jdbc.PhoenixDatabaseMetaData;
import org.apache.phoenix.protobuf.ProtobufUtil;
import org.apache.phoenix.query.QueryConstants;
import org.apache.phoenix.schema.AmbiguousColumnException;
import org.apache.phoenix.schema.ColumnFamilyNotFoundException;
import org.apache.phoenix.schema.ColumnNotFoundException;
import org.apache.phoenix.schema.PColumn;
import org.apache.phoenix.schema.PColumnFamily;
import org.apache.phoenix.schema.PColumnImpl;
import org.apache.phoenix.schema.PDataType;
import org.apache.phoenix.schema.PIndexState;
import org.apache.phoenix.schema.PName;
import org.apache.phoenix.schema.PNameFactory;
import org.apache.phoenix.schema.PTable;
import org.apache.phoenix.schema.PTable.LinkType;
import org.apache.phoenix.schema.PTable.ViewType;
import org.apache.phoenix.schema.PTableImpl;
import org.apache.phoenix.schema.PTableType;
import org.apache.phoenix.schema.SortOrder;
import org.apache.phoenix.schema.TableNotFoundException;
import org.apache.phoenix.util.ByteUtil;
import org.apache.phoenix.util.IndexUtil;
import org.apache.phoenix.util.KeyValueUtil;
import org.apache.phoenix.util.MetaDataUtil;
import org.apache.phoenix.util.SchemaUtil;
import org.apache.phoenix.util.ServerUtil;
import org.slf4j.Logger;
import org.slf4j.LoggerFactory;

import com.google.common.cache.Cache;
import com.google.common.collect.Lists;
import com.google.protobuf.RpcCallback;
import com.google.protobuf.RpcController;
import com.google.protobuf.Service;

/**
 * 
 * Endpoint co-processor through which all Phoenix metadata mutations flow.
 * We only allow mutations to the latest version of a Phoenix table (i.e. the
 * timeStamp must be increasing).
 * For adding/dropping columns use a sequence number on the table to ensure that
 * the client has the latest version.
 * The timeStamp on the table correlates with the timeStamp on the data row.
 * TODO: we should enforce that a metadata mutation uses a timeStamp bigger than
 * any in use on the data table, b/c otherwise we can end up with data rows that
 * are not valid against a schema row.
 *
 * 
 * @since 0.1
 */
public class MetaDataEndpointImpl extends MetaDataProtocol implements CoprocessorService, Coprocessor {
    private static final Logger logger = LoggerFactory.getLogger(MetaDataEndpointImpl.class);

    // KeyValues for Table
    private static final KeyValue TABLE_TYPE_KV = KeyValue.createFirstOnRow(ByteUtil.EMPTY_BYTE_ARRAY, TABLE_FAMILY_BYTES, TABLE_TYPE_BYTES);
    private static final KeyValue TABLE_SEQ_NUM_KV = KeyValue.createFirstOnRow(ByteUtil.EMPTY_BYTE_ARRAY, TABLE_FAMILY_BYTES, TABLE_SEQ_NUM_BYTES);
    private static final KeyValue COLUMN_COUNT_KV = KeyValue.createFirstOnRow(ByteUtil.EMPTY_BYTE_ARRAY, TABLE_FAMILY_BYTES, COLUMN_COUNT_BYTES);
    private static final KeyValue SALT_BUCKETS_KV = KeyValue.createFirstOnRow(ByteUtil.EMPTY_BYTE_ARRAY, TABLE_FAMILY_BYTES, SALT_BUCKETS_BYTES);
    private static final KeyValue PK_NAME_KV = KeyValue.createFirstOnRow(ByteUtil.EMPTY_BYTE_ARRAY, TABLE_FAMILY_BYTES, PK_NAME_BYTES);
    private static final KeyValue DATA_TABLE_NAME_KV = KeyValue.createFirstOnRow(ByteUtil.EMPTY_BYTE_ARRAY, TABLE_FAMILY_BYTES, DATA_TABLE_NAME_BYTES);
    private static final KeyValue INDEX_STATE_KV = KeyValue.createFirstOnRow(ByteUtil.EMPTY_BYTE_ARRAY, TABLE_FAMILY_BYTES, INDEX_STATE_BYTES);
    private static final KeyValue IMMUTABLE_ROWS_KV = KeyValue.createFirstOnRow(ByteUtil.EMPTY_BYTE_ARRAY, TABLE_FAMILY_BYTES, IMMUTABLE_ROWS_BYTES);
    private static final KeyValue VIEW_EXPRESSION_KV = KeyValue.createFirstOnRow(ByteUtil.EMPTY_BYTE_ARRAY, TABLE_FAMILY_BYTES, VIEW_STATEMENT_BYTES);
    private static final KeyValue DEFAULT_COLUMN_FAMILY_KV = KeyValue.createFirstOnRow(ByteUtil.EMPTY_BYTE_ARRAY, TABLE_FAMILY_BYTES, DEFAULT_COLUMN_FAMILY_NAME_BYTES);
    private static final KeyValue DISABLE_WAL_KV = KeyValue.createFirstOnRow(ByteUtil.EMPTY_BYTE_ARRAY, TABLE_FAMILY_BYTES, DISABLE_WAL_BYTES);
    private static final KeyValue MULTI_TENANT_KV = KeyValue.createFirstOnRow(ByteUtil.EMPTY_BYTE_ARRAY, TABLE_FAMILY_BYTES, MULTI_TENANT_BYTES);
    private static final KeyValue VIEW_TYPE_KV = KeyValue.createFirstOnRow(ByteUtil.EMPTY_BYTE_ARRAY, TABLE_FAMILY_BYTES, VIEW_TYPE_BYTES);
    private static final KeyValue VIEW_INDEX_ID_KV = KeyValue.createFirstOnRow(ByteUtil.EMPTY_BYTE_ARRAY, TABLE_FAMILY_BYTES, VIEW_INDEX_ID_BYTES);
    private static final List<KeyValue> TABLE_KV_COLUMNS = Arrays.<KeyValue>asList(
            TABLE_TYPE_KV,
            TABLE_SEQ_NUM_KV,
            COLUMN_COUNT_KV,
            SALT_BUCKETS_KV,
            PK_NAME_KV,
            DATA_TABLE_NAME_KV,
            INDEX_STATE_KV,
            IMMUTABLE_ROWS_KV,
            VIEW_EXPRESSION_KV,
            DEFAULT_COLUMN_FAMILY_KV,
            DISABLE_WAL_KV,
            MULTI_TENANT_KV,
            VIEW_TYPE_KV,
            VIEW_INDEX_ID_KV
            );
    static {
        Collections.sort(TABLE_KV_COLUMNS, KeyValue.COMPARATOR);
    }
    private static final int TABLE_TYPE_INDEX = TABLE_KV_COLUMNS.indexOf(TABLE_TYPE_KV);
    private static final int TABLE_SEQ_NUM_INDEX = TABLE_KV_COLUMNS.indexOf(TABLE_SEQ_NUM_KV);
    private static final int COLUMN_COUNT_INDEX = TABLE_KV_COLUMNS.indexOf(COLUMN_COUNT_KV);
    private static final int SALT_BUCKETS_INDEX = TABLE_KV_COLUMNS.indexOf(SALT_BUCKETS_KV);
    private static final int PK_NAME_INDEX = TABLE_KV_COLUMNS.indexOf(PK_NAME_KV);
    private static final int DATA_TABLE_NAME_INDEX = TABLE_KV_COLUMNS.indexOf(DATA_TABLE_NAME_KV);
    private static final int INDEX_STATE_INDEX = TABLE_KV_COLUMNS.indexOf(INDEX_STATE_KV);
    private static final int IMMUTABLE_ROWS_INDEX = TABLE_KV_COLUMNS.indexOf(IMMUTABLE_ROWS_KV);
    private static final int VIEW_STATEMENT_INDEX = TABLE_KV_COLUMNS.indexOf(VIEW_EXPRESSION_KV);
    private static final int DEFAULT_COLUMN_FAMILY_INDEX = TABLE_KV_COLUMNS.indexOf(DEFAULT_COLUMN_FAMILY_KV);
    private static final int DISABLE_WAL_INDEX = TABLE_KV_COLUMNS.indexOf(DISABLE_WAL_KV);
    private static final int MULTI_TENANT_INDEX = TABLE_KV_COLUMNS.indexOf(MULTI_TENANT_KV);
    private static final int VIEW_TYPE_INDEX = TABLE_KV_COLUMNS.indexOf(VIEW_TYPE_KV);
    private static final int VIEW_INDEX_ID_INDEX = TABLE_KV_COLUMNS.indexOf(VIEW_INDEX_ID_KV);
    
    // KeyValues for Column
    private static final KeyValue DECIMAL_DIGITS_KV = KeyValue.createFirstOnRow(ByteUtil.EMPTY_BYTE_ARRAY, TABLE_FAMILY_BYTES, DECIMAL_DIGITS_BYTES);
    private static final KeyValue COLUMN_SIZE_KV = KeyValue.createFirstOnRow(ByteUtil.EMPTY_BYTE_ARRAY, TABLE_FAMILY_BYTES, COLUMN_SIZE_BYTES);
    private static final KeyValue NULLABLE_KV = KeyValue.createFirstOnRow(ByteUtil.EMPTY_BYTE_ARRAY, TABLE_FAMILY_BYTES, NULLABLE_BYTES);
    private static final KeyValue DATA_TYPE_KV = KeyValue.createFirstOnRow(ByteUtil.EMPTY_BYTE_ARRAY, TABLE_FAMILY_BYTES, DATA_TYPE_BYTES);
    private static final KeyValue ORDINAL_POSITION_KV = KeyValue.createFirstOnRow(ByteUtil.EMPTY_BYTE_ARRAY, TABLE_FAMILY_BYTES, ORDINAL_POSITION_BYTES);
    private static final KeyValue SORT_ORDER_KV = KeyValue.createFirstOnRow(ByteUtil.EMPTY_BYTE_ARRAY, TABLE_FAMILY_BYTES, SORT_ORDER_BYTES);
    private static final KeyValue ARRAY_SIZE_KV = KeyValue.createFirstOnRow(ByteUtil.EMPTY_BYTE_ARRAY, TABLE_FAMILY_BYTES, ARRAY_SIZE_BYTES);
    private static final KeyValue VIEW_CONSTANT_KV = KeyValue.createFirstOnRow(ByteUtil.EMPTY_BYTE_ARRAY, TABLE_FAMILY_BYTES, VIEW_CONSTANT_BYTES);
    private static final List<KeyValue> COLUMN_KV_COLUMNS = Arrays.<KeyValue>asList(
            DECIMAL_DIGITS_KV,
            COLUMN_SIZE_KV,
            NULLABLE_KV,
            DATA_TYPE_KV,
            ORDINAL_POSITION_KV,
            SORT_ORDER_KV,
            DATA_TABLE_NAME_KV, // included in both column and table row for metadata APIs
            ARRAY_SIZE_KV,
            VIEW_CONSTANT_KV
            );
    static {
        Collections.sort(COLUMN_KV_COLUMNS, KeyValue.COMPARATOR);
    }
    private static final int DECIMAL_DIGITS_INDEX = COLUMN_KV_COLUMNS.indexOf(DECIMAL_DIGITS_KV);
    private static final int COLUMN_SIZE_INDEX = COLUMN_KV_COLUMNS.indexOf(COLUMN_SIZE_KV);
    private static final int NULLABLE_INDEX = COLUMN_KV_COLUMNS.indexOf(NULLABLE_KV);
    private static final int DATA_TYPE_INDEX = COLUMN_KV_COLUMNS.indexOf(DATA_TYPE_KV);
    private static final int ORDINAL_POSITION_INDEX = COLUMN_KV_COLUMNS.indexOf(ORDINAL_POSITION_KV);
    private static final int SORT_ORDER_INDEX = COLUMN_KV_COLUMNS.indexOf(SORT_ORDER_KV);
    private static final int ARRAY_SIZE_INDEX = COLUMN_KV_COLUMNS.indexOf(ARRAY_SIZE_KV);
    private static final int VIEW_CONSTANT_INDEX = COLUMN_KV_COLUMNS.indexOf(VIEW_CONSTANT_KV);
    
    private static final int LINK_TYPE_INDEX = 0;

    private static PName newPName(byte[] keyBuffer, int keyOffset, int keyLength) {
        if (keyLength <= 0) {
            return null;
        }
        int length = getVarCharLength(keyBuffer, keyOffset, keyLength);
        return PNameFactory.newName(keyBuffer, keyOffset, length);
    }

    private static Scan newTableRowsScan(byte[] key, long startTimeStamp, long stopTimeStamp)
            throws IOException {
        Scan scan = new Scan();
        scan.setTimeRange(startTimeStamp, stopTimeStamp);
        scan.setStartRow(key);
        byte[] stopKey = ByteUtil.concat(key, QueryConstants.SEPARATOR_BYTE_ARRAY);
        ByteUtil.nextKey(stopKey, stopKey.length);
        scan.setStopRow(stopKey);
        return scan;
    }

    private RegionCoprocessorEnvironment env;

    private static MetaDataMutationResult checkTableKeyInRegion(byte[] key, HRegion region) {
        byte[] startKey = region.getStartKey();
        byte[] endKey = region.getEndKey();
        if (Bytes.compareTo(startKey, key) <= 0
                && (Bytes.compareTo(HConstants.LAST_ROW, endKey) == 0 || Bytes.compareTo(key,
                    endKey) < 0)) {
            return null; // normal case;
        }
        return new MetaDataMutationResult(MutationCode.TABLE_NOT_IN_REGION,
                EnvironmentEdgeManager.currentTimeMillis(), null);
    }

    /**
     * Stores a reference to the coprocessor environment provided by the
     * {@link org.apache.hadoop.hbase.regionserver.RegionCoprocessorHost} from the region where this
     * coprocessor is loaded. Since this is a coprocessor endpoint, it always expects to be loaded
     * on a table region, so always expects this to be an instance of
     * {@link RegionCoprocessorEnvironment}.
     * @param env the environment provided by the coprocessor host
     * @throws IOException if the provided environment is not an instance of
     *             {@code RegionCoprocessorEnvironment}
     */
    @Override
    public void start(CoprocessorEnvironment env) throws IOException {
        if (env instanceof RegionCoprocessorEnvironment) {
            this.env = (RegionCoprocessorEnvironment) env;
        } else {
            throw new CoprocessorException("Must be loaded on a table region!");
        }
    }

    @Override
    public void stop(CoprocessorEnvironment env) throws IOException {
        // nothing to do
    }

    @Override
    public Service getService() {
        return this;
    }

    @Override
    public void getTable(RpcController controller, GetTableRequest request,
            RpcCallback<MetaDataResponse> done) {
        MetaDataResponse.Builder builder = MetaDataResponse.newBuilder();
        byte[] tenantId = request.getTenantId().toByteArray();
        byte[] schemaName = request.getSchemaName().toByteArray();
        byte[] tableName = request.getTableName().toByteArray();
        byte[] key = SchemaUtil.getTableKey(tenantId, schemaName, tableName);
        long tableTimeStamp = request.getTableTimestamp();

        try {
            // TODO: check that key is within region.getStartKey() and region.getEndKey()
            // and return special code to force client to lookup region from meta.
            HRegion region = env.getRegion();
            MetaDataMutationResult result = checkTableKeyInRegion(key, region);
            if (result != null) {
                done.run(MetaDataMutationResult.toProto(result));
                return;
            }

            long currentTime = EnvironmentEdgeManager.currentTimeMillis();
            PTable table = doGetTable(key, request.getClientTimestamp());
            if (table == null) {
                builder.setReturnCode(MetaDataProtos.MutationCode.TABLE_NOT_FOUND);
                builder.setMutationTime(currentTime);
                done.run(builder.build());
                return;
            }
            builder.setReturnCode(MetaDataProtos.MutationCode.TABLE_ALREADY_EXISTS);
            builder.setMutationTime(currentTime);
            if (table.getTimeStamp() != tableTimeStamp) {
                builder.setTable(PTableImpl.toProto(table));
            }
            done.run(builder.build());
            return;
        } catch (Throwable t) {
        	logger.error("getTable failed", t);
            ProtobufUtil.setControllerException(controller,
                ServerUtil.createIOException(SchemaUtil.getTableName(schemaName, tableName), t));
        }
    }

    private PTable doGetTable(byte[] key, long clientTimeStamp) throws IOException, SQLException {
        ImmutableBytesPtr cacheKey = new ImmutableBytesPtr(key);
        Cache<ImmutableBytesPtr, PTable> metaDataCache =
                GlobalCache.getInstance(this.env).getMetaDataCache();
        PTable table = metaDataCache.getIfPresent(cacheKey);
        // We only cache the latest, so we'll end up building the table with every call if the
        // client connection has specified an SCN.
        // TODO: If we indicate to the client that we're returning an older version, but there's a
        // newer version available, the client
        // can safely not call this, since we only allow modifications to the latest.
        if (table != null && table.getTimeStamp() < clientTimeStamp) {
            // Table on client is up-to-date with table on server, so just return
            if (isTableDeleted(table)) {
                return null;
            }
            return table;
        }
        // Ask Lars about the expense of this call - if we don't take the lock, we still won't get
        // partial results
        // get the co-processor environment
        // TODO: check that key is within region.getStartKey() and region.getEndKey()
        // and return special code to force client to lookup region from meta.
        HRegion region = env.getRegion();
        /*
         * Lock directly on key, though it may be an index table. This will just prevent a table
         * from getting rebuilt too often.
         */
        RowLock rowLock = region.getRowLock(key);
        if (rowLock == null) {
            throw new IOException("Failed to acquire lock on " + Bytes.toStringBinary(key));
        }
        try {
            // Try cache again in case we were waiting on a lock
            table = metaDataCache.getIfPresent(cacheKey);
            // We only cache the latest, so we'll end up building the table with every call if the
            // client connection has specified an SCN.
            // TODO: If we indicate to the client that we're returning an older version, but there's
            // a newer version available, the client
            // can safely not call this, since we only allow modifications to the latest.
            if (table != null && table.getTimeStamp() < clientTimeStamp) {
                // Table on client is up-to-date with table on server, so just return
                if (isTableDeleted(table)) {
                    return null;
                }
                return table;
            }
            // Query for the latest table first, since it's not cached
            table = buildTable(key, cacheKey, region, HConstants.LATEST_TIMESTAMP);
            if (table != null && table.getTimeStamp() < clientTimeStamp) {
                return table;
            }
            // Otherwise, query for an older version of the table - it won't be cached
            return buildTable(key, cacheKey, region, clientTimeStamp);
        } finally {
            rowLock.release();
        }
    }

    private PTable buildTable(byte[] key, ImmutableBytesPtr cacheKey, HRegion region,
            long clientTimeStamp) throws IOException, SQLException {
        Scan scan = newTableRowsScan(key, MIN_TABLE_TIMESTAMP, clientTimeStamp);
        RegionScanner scanner = region.getScanner(scan);

        Cache<ImmutableBytesPtr,PTable> metaDataCache = GlobalCache.getInstance(this.env).getMetaDataCache();
        try {
            PTable oldTable = metaDataCache.getIfPresent(cacheKey);
            long tableTimeStamp = oldTable == null ? MIN_TABLE_TIMESTAMP-1 : oldTable.getTimeStamp();
            PTable newTable;
            newTable = getTable(scanner, clientTimeStamp, tableTimeStamp);
            if (newTable == null) {
                return null;
            }
            if (oldTable == null || tableTimeStamp < newTable.getTimeStamp()) {
                if (logger.isDebugEnabled()) {
                    logger.debug("Caching table "
                            + Bytes.toStringBinary(cacheKey.get(), cacheKey.getOffset(),
                                cacheKey.getLength()) + " at seqNum "
                            + newTable.getSequenceNumber() + " with newer timestamp "
                            + newTable.getTimeStamp() + " versus " + tableTimeStamp);
                }
                metaDataCache.put(cacheKey, newTable);
            }
            return newTable;
        } finally {
            scanner.close();
        }
    }

    private void addIndexToTable(PName tenantId, PName schemaName, PName indexName, PName tableName, long clientTimeStamp, List<PTable> indexes) throws IOException, SQLException {
        byte[] key = SchemaUtil.getTableKey(tenantId == null ? ByteUtil.EMPTY_BYTE_ARRAY : tenantId.getBytes(), schemaName.getBytes(), indexName.getBytes());
        PTable indexTable = doGetTable(key, clientTimeStamp);
        if (indexTable == null) {
            ServerUtil.throwIOException("Index not found", new TableNotFoundException(schemaName.getString(), indexName.getString()));
            return;
        }
        indexes.add(indexTable);
    }

    private void addColumnToTable(List<Cell> results, PName colName, PName famName,
        Cell[] colKeyValues, List<PColumn> columns) {
        int i = 0;
        int j = 0;
        while (i < results.size() && j < COLUMN_KV_COLUMNS.size()) {
            Cell kv = results.get(i);
            Cell searchKv = COLUMN_KV_COLUMNS.get(j);
            int cmp =
                    Bytes.compareTo(kv.getQualifierArray(), kv.getQualifierOffset(),
                        kv.getQualifierLength(), searchKv.getQualifierArray(),
                        searchKv.getQualifierOffset(), searchKv.getQualifierLength());
            if (cmp == 0) {
                colKeyValues[j++] = kv;
                i++;
            } else if (cmp > 0) {
                colKeyValues[j++] = null;
            } else {
                i++; // shouldn't happen - means unexpected KV in system table column row
            }
        }

        if (colKeyValues[DATA_TYPE_INDEX] == null || colKeyValues[NULLABLE_INDEX] == null
                || colKeyValues[ORDINAL_POSITION_INDEX] == null) {
            throw new IllegalStateException("Didn't find all required key values in '"
                    + colName.getString() + "' column metadata row");
        }

        Cell columnSizeKv = colKeyValues[COLUMN_SIZE_INDEX];
        Integer maxLength =
                columnSizeKv == null ? null : PDataType.INTEGER.getCodec().decodeInt(
                    columnSizeKv.getValueArray(), columnSizeKv.getValueOffset(), SortOrder.getDefault());
        Cell decimalDigitKv = colKeyValues[DECIMAL_DIGITS_INDEX];
        Integer scale =
                decimalDigitKv == null ? null : PDataType.INTEGER.getCodec().decodeInt(
                    decimalDigitKv.getValueArray(), decimalDigitKv.getValueOffset(), SortOrder.getDefault());
        Cell ordinalPositionKv = colKeyValues[ORDINAL_POSITION_INDEX];
        int position =
                PDataType.INTEGER.getCodec().decodeInt(ordinalPositionKv.getValueArray(),
                    ordinalPositionKv.getValueOffset(), SortOrder.getDefault());
        Cell nullableKv = colKeyValues[NULLABLE_INDEX];
        boolean isNullable =
                PDataType.INTEGER.getCodec().decodeInt(nullableKv.getValueArray(),
                    nullableKv.getValueOffset(), SortOrder.getDefault()) != ResultSetMetaData.columnNoNulls;
        Cell dataTypeKv = colKeyValues[DATA_TYPE_INDEX];
        PDataType dataType =
                PDataType.fromTypeId(PDataType.INTEGER.getCodec().decodeInt(
                  dataTypeKv.getValueArray(), dataTypeKv.getValueOffset(), SortOrder.getDefault()));
        if (maxLength == null && dataType == PDataType.BINARY) dataType = PDataType.VARBINARY; // For
                                                                                               // backward
                                                                                               // compatibility.
        Cell sortOrderKv = colKeyValues[SORT_ORDER_INDEX];
        SortOrder sortOrder =
        		sortOrderKv == null ? SortOrder.getDefault() : SortOrder.fromSystemValue(PDataType.INTEGER
                        .getCodec().decodeInt(sortOrderKv.getValueArray(),
                        		sortOrderKv.getValueOffset(), SortOrder.getDefault()));
        
        Cell arraySizeKv = colKeyValues[ARRAY_SIZE_INDEX];
        Integer arraySize = arraySizeKv == null ? null : 
          PDataType.INTEGER.getCodec().decodeInt(arraySizeKv.getValueArray(), arraySizeKv.getValueOffset(), SortOrder.getDefault());
 
        Cell viewConstantKv = colKeyValues[VIEW_CONSTANT_INDEX];
        byte[] viewConstant = viewConstantKv == null ? null : viewConstantKv.getValue();
        PColumn column = new PColumnImpl(colName, famName, dataType, maxLength, scale, isNullable,
                        position - 1, sortOrder, arraySize, viewConstant);
        columns.add(column);
    }
    
    private PTable getTable(RegionScanner scanner, long clientTimeStamp, long tableTimeStamp)
        throws IOException, SQLException {
        List<Cell> results = Lists.newArrayList();
        scanner.next(results);
        if (results.isEmpty()) {
            return null;
        }
        Cell[] tableKeyValues = new Cell[TABLE_KV_COLUMNS.size()];
        Cell[] colKeyValues = new Cell[COLUMN_KV_COLUMNS.size()];
    
        // Create PTable based on KeyValues from scan
        Cell keyValue = results.get(0);
        byte[] keyBuffer = keyValue.getRowArray();
        int keyLength = keyValue.getRowLength();
        int keyOffset = keyValue.getRowOffset();
        PName tenantId = newPName(keyBuffer, keyOffset, keyLength);
        int tenantIdLength = (tenantId == null) ? 0 : tenantId.getBytes().length;
        if (tenantIdLength == 0) {
            tenantId = null;
        }
        PName schemaName = newPName(keyBuffer, keyOffset+tenantIdLength+1, keyLength);
        int schemaNameLength = schemaName.getBytes().length;
        int tableNameLength = keyLength - schemaNameLength - 1 - tenantIdLength - 1;
        byte[] tableNameBytes = new byte[tableNameLength];
        System.arraycopy(keyBuffer, keyOffset + schemaNameLength + 1 + tenantIdLength + 1,
            tableNameBytes, 0, tableNameLength);
        PName tableName = PNameFactory.newName(tableNameBytes);
    
        int offset = tenantIdLength + schemaNameLength + tableNameLength + 3;
        // This will prevent the client from continually looking for the current
        // table when we know that there will never be one since we disallow updates
        // unless the table is the latest
        // If we already have a table newer than the one we just found and
        // the client timestamp is less that the existing table time stamp,
        // bump up the timeStamp to right before the client time stamp, since
        // we know it can't possibly change.
        long timeStamp = keyValue.getTimestamp();
        // long timeStamp = tableTimeStamp > keyValue.getTimestamp() &&
        // clientTimeStamp < tableTimeStamp
        // ? clientTimeStamp-1
        // : keyValue.getTimestamp();
    
        int i = 0;
        int j = 0;
        while (i < results.size() && j < TABLE_KV_COLUMNS.size()) {
            Cell kv = results.get(i);
            Cell searchKv = TABLE_KV_COLUMNS.get(j);
            int cmp =
                    Bytes.compareTo(kv.getQualifierArray(), kv.getQualifierOffset(),
                        kv.getQualifierLength(), searchKv.getQualifierArray(),
                        searchKv.getQualifierOffset(), searchKv.getQualifierLength());
            if (cmp == 0) {
                timeStamp = Math.max(timeStamp, kv.getTimestamp()); // Find max timestamp of table
                                                                    // header row
                tableKeyValues[j++] = kv;
                i++;
            } else if (cmp > 0) {
                tableKeyValues[j++] = null;
            } else {
                i++; // shouldn't happen - means unexpected KV in system table header row
            }
        }
        // TABLE_TYPE, TABLE_SEQ_NUM and COLUMN_COUNT are required.
        if (tableKeyValues[TABLE_TYPE_INDEX] == null || tableKeyValues[TABLE_SEQ_NUM_INDEX] == null
                || tableKeyValues[COLUMN_COUNT_INDEX] == null) {
            throw new IllegalStateException(
                    "Didn't find expected key values for table row in metadata row");
        }

        Cell tableTypeKv = tableKeyValues[TABLE_TYPE_INDEX];
        PTableType tableType =
                PTableType
                        .fromSerializedValue(tableTypeKv.getValueArray()[tableTypeKv.getValueOffset()]);
        Cell tableSeqNumKv = tableKeyValues[TABLE_SEQ_NUM_INDEX];
        long tableSeqNum =
                PDataType.LONG.getCodec().decodeLong(tableSeqNumKv.getValueArray(),
                    tableSeqNumKv.getValueOffset(), SortOrder.getDefault());
        Cell columnCountKv = tableKeyValues[COLUMN_COUNT_INDEX];
        int columnCount =
                PDataType.INTEGER.getCodec().decodeInt(columnCountKv.getValueArray(),
                    columnCountKv.getValueOffset(), SortOrder.getDefault());
        Cell pkNameKv = tableKeyValues[PK_NAME_INDEX];
        PName pkName =
                pkNameKv != null ? newPName(pkNameKv.getValueArray(), pkNameKv.getValueOffset(),
                    pkNameKv.getValueLength()) : null;
        Cell saltBucketNumKv = tableKeyValues[SALT_BUCKETS_INDEX];
        Integer saltBucketNum =
                saltBucketNumKv != null ? (Integer) PDataType.INTEGER.getCodec().decodeInt(
                    saltBucketNumKv.getValueArray(), saltBucketNumKv.getValueOffset(), SortOrder.getDefault()) : null;
        Cell dataTableNameKv = tableKeyValues[DATA_TABLE_NAME_INDEX];
        PName dataTableName =
                dataTableNameKv != null ? newPName(dataTableNameKv.getValueArray(),
                    dataTableNameKv.getValueOffset(), dataTableNameKv.getValueLength()) : null;
        Cell indexStateKv = tableKeyValues[INDEX_STATE_INDEX];
        PIndexState indexState =
                indexStateKv == null ? null : PIndexState.fromSerializedValue(indexStateKv
                        .getValueArray()[indexStateKv.getValueOffset()]);
        Cell immutableRowsKv = tableKeyValues[IMMUTABLE_ROWS_INDEX];
        boolean isImmutableRows =
                immutableRowsKv == null ? false : (Boolean) PDataType.BOOLEAN.toObject(
                    immutableRowsKv.getValueArray(), immutableRowsKv.getValueOffset(),
                    immutableRowsKv.getValueLength());
        Cell defaultFamilyNameKv = tableKeyValues[DEFAULT_COLUMN_FAMILY_INDEX];
        PName defaultFamilyName = defaultFamilyNameKv != null ? newPName(defaultFamilyNameKv.getValueArray(), defaultFamilyNameKv.getValueOffset(), defaultFamilyNameKv.getValueLength()) : null;
        Cell viewStatementKv = tableKeyValues[VIEW_STATEMENT_INDEX];
        String viewStatement = viewStatementKv != null ? (String)PDataType.VARCHAR.toObject(viewStatementKv.getValueArray(), viewStatementKv.getValueOffset(), viewStatementKv.getValueLength()) : null;
        Cell disableWALKv = tableKeyValues[DISABLE_WAL_INDEX];
        boolean disableWAL = disableWALKv == null ? PTable.DEFAULT_DISABLE_WAL : Boolean.TRUE.equals(PDataType.BOOLEAN.toObject(disableWALKv.getValueArray(), disableWALKv.getValueOffset(), disableWALKv.getValueLength()));
        Cell multiTenantKv = tableKeyValues[MULTI_TENANT_INDEX];
        boolean multiTenant = multiTenantKv == null ? false : Boolean.TRUE.equals(PDataType.BOOLEAN.toObject(multiTenantKv.getValueArray(), multiTenantKv.getValueOffset(), multiTenantKv.getValueLength()));
        Cell viewTypeKv = tableKeyValues[VIEW_TYPE_INDEX];
        ViewType viewType = viewTypeKv == null ? null : ViewType.fromSerializedValue(viewTypeKv.getValueArray()[viewTypeKv.getValueOffset()]);
        Cell viewIndexIdKv = tableKeyValues[VIEW_INDEX_ID_INDEX];
        Short viewIndexId = viewIndexIdKv == null ? null : (Short)MetaDataUtil.getViewIndexIdDataType().getCodec().decodeShort(viewIndexIdKv.getValueArray(), viewIndexIdKv.getValueOffset(), SortOrder.getDefault());
        
        List<PColumn> columns = Lists.newArrayListWithExpectedSize(columnCount);
        List<PTable> indexes = new ArrayList<PTable>();
        List<PName> physicalTables = new ArrayList<PName>();
        while (true) {
          results.clear();
          scanner.next(results);
          if (results.isEmpty()) {
              break;
          }
          Cell colKv = results.get(LINK_TYPE_INDEX);
          int colKeyLength = colKv.getRowLength();
          PName colName = newPName(colKv.getRowArray(), colKv.getRowOffset() + offset, colKeyLength-offset);
          int colKeyOffset = offset + colName.getBytes().length + 1;
          PName famName = newPName(colKv.getRowArray(), colKv.getRowOffset() + colKeyOffset, colKeyLength-colKeyOffset);
          if (colName.getString().isEmpty() && famName != null) {
              LinkType linkType = LinkType.fromSerializedValue(colKv.getValueArray()[colKv.getValueOffset()]);
              if (linkType == LinkType.INDEX_TABLE) {
                  addIndexToTable(tenantId, schemaName, famName, tableName, clientTimeStamp, indexes);
              } else if (linkType == LinkType.PHYSICAL_TABLE) {
                  physicalTables.add(famName);
              } else {
                  logger.warn("Unknown link type: " + colKv.getValueArray()[colKv.getValueOffset()] + " for " + SchemaUtil.getTableName(schemaName.getString(), tableName.getString()));
              }
          } else {
              addColumnToTable(results, colName, famName, colKeyValues, columns);
          }
        }

        return PTableImpl.makePTable(tenantId, schemaName, tableName, tableType, indexState, timeStamp, 
            tableSeqNum, pkName, saltBucketNum, columns, tableType == INDEX ? dataTableName : null, 
            indexes, isImmutableRows, physicalTables, defaultFamilyName, viewStatement, disableWAL, 
            multiTenant, viewType, viewIndexId);
    }

    private PTable buildDeletedTable(byte[] key, ImmutableBytesPtr cacheKey, HRegion region,
        long clientTimeStamp) throws IOException {
        if (clientTimeStamp == HConstants.LATEST_TIMESTAMP) {
            return null;
        }
    
        Scan scan = newTableRowsScan(key, clientTimeStamp, HConstants.LATEST_TIMESTAMP);
        scan.setFilter(new FirstKeyOnlyFilter());
        scan.setRaw(true);
        RegionScanner scanner = region.getScanner(scan);
        List<Cell> results = Lists.<Cell> newArrayList();
        scanner.next(results);
        // HBase ignores the time range on a raw scan (HBASE-7362)
        if (!results.isEmpty() && results.get(0).getTimestamp() > clientTimeStamp) {
            Cell kv = results.get(0);
            if (kv.getTypeByte() == Type.Delete.getCode()) {
                Cache<ImmutableBytesPtr, PTable> metaDataCache =
                        GlobalCache.getInstance(this.env).getMetaDataCache();
                PTable table = newDeletedTableMarker(kv.getTimestamp());
                metaDataCache.put(cacheKey, table);
                return table;
            }
        }
        return null;
    }

    private static PTable newDeletedTableMarker(long timestamp) {
        return new PTableImpl(timestamp);
    }

    private static boolean isTableDeleted(PTable table) {
        return table.getName() == null;
    }

    private PTable loadTable(RegionCoprocessorEnvironment env, byte[] key,
        ImmutableBytesPtr cacheKey, long clientTimeStamp, long asOfTimeStamp)
        throws IOException, SQLException {
        HRegion region = env.getRegion();
        Cache<ImmutableBytesPtr,PTable> metaDataCache = GlobalCache.getInstance(this.env).getMetaDataCache();
        PTable table = metaDataCache.getIfPresent(cacheKey);
        // We always cache the latest version - fault in if not in cache
        if (table != null || (table = buildTable(key, cacheKey, region, asOfTimeStamp)) != null) {
            return table;
        }
        // if not found then check if newer table already exists and add delete marker for timestamp
        // found
        if (table == null
                && (table = buildDeletedTable(key, cacheKey, region, clientTimeStamp)) != null) {
            return table;
        }
        return null;
    }
    
    
    @Override
    public void createTable(RpcController controller, CreateTableRequest request,
            RpcCallback<MetaDataResponse> done) {
        MetaDataResponse.Builder builder = MetaDataResponse.newBuilder();
        byte[][] rowKeyMetaData = new byte[3][];
        byte[] schemaName = null;
        byte[] tableName = null;

        try {
            List<Mutation> tableMetadata = ProtobufUtil.getMutations(request);
            MetaDataUtil.getTenantIdAndSchemaAndTableName(tableMetadata, rowKeyMetaData);
            byte[] tenantIdBytes = rowKeyMetaData[PhoenixDatabaseMetaData.TENANT_ID_INDEX];
            schemaName = rowKeyMetaData[PhoenixDatabaseMetaData.SCHEMA_NAME_INDEX];
            tableName = rowKeyMetaData[PhoenixDatabaseMetaData.TABLE_NAME_INDEX];
            byte[] parentTableName = MetaDataUtil.getParentTableName(tableMetadata);
            byte[] lockTableName = parentTableName == null ? tableName : parentTableName;
            byte[] lockKey = SchemaUtil.getTableKey(tenantIdBytes, schemaName, lockTableName);
            byte[] key =
                    parentTableName == null ? lockKey : SchemaUtil.getTableKey(tenantIdBytes,
                        schemaName, tableName);
            byte[] parentKey = parentTableName == null ? null : lockKey;

            HRegion region = env.getRegion();
            MetaDataMutationResult result = checkTableKeyInRegion(lockKey, region);
            if (result != null) {
                done.run(MetaDataMutationResult.toProto(result));
                return;
            }
            List<RowLock> locks = Lists.newArrayList();
            long clientTimeStamp = MetaDataUtil.getClientTimeStamp(tableMetadata);
            try {
                acquireLock(region, lockKey, locks);
                if (key != lockKey) {
                    acquireLock(region, key, locks);
                }
                // Load parent table first
                PTable parentTable = null;
                ImmutableBytesPtr parentCacheKey = null;
                if (parentKey != null) {
                    parentCacheKey = new ImmutableBytesPtr(parentKey);
                    parentTable =
                            loadTable(env, parentKey, parentCacheKey, clientTimeStamp,
                                clientTimeStamp);
                    if (parentTable == null || isTableDeleted(parentTable)) {
                        builder.setReturnCode(MetaDataProtos.MutationCode.PARENT_TABLE_NOT_FOUND);
                        builder.setMutationTime(EnvironmentEdgeManager.currentTimeMillis());
                        builder.setTable(PTableImpl.toProto(parentTable));
                        done.run(builder.build());
                        return;
                    }
                    // If parent table isn't at the expected sequence number, then return
                    if (parentTable.getSequenceNumber() != MetaDataUtil
                            .getParentSequenceNumber(tableMetadata)) {
                        builder.setReturnCode(MetaDataProtos.MutationCode.CONCURRENT_TABLE_MUTATION);
                        builder.setMutationTime(EnvironmentEdgeManager.currentTimeMillis());
                        builder.setTable(PTableImpl.toProto(parentTable));
                        done.run(builder.build());
                        return;
                    }
                }
                // Load child table next
                ImmutableBytesPtr cacheKey = new ImmutableBytesPtr(key);
                // Get as of latest timestamp so we can detect if we have a newer table that already
                // exists
                // without making an additional query
                PTable table =
                        loadTable(env, key, cacheKey, clientTimeStamp, HConstants.LATEST_TIMESTAMP);
                if (table != null) {
                    if (table.getTimeStamp() < clientTimeStamp) {
                        // If the table is older than the client time stamp and it's deleted,
                        // continue
                        if (!isTableDeleted(table)) {
                            builder.setReturnCode(MetaDataProtos.MutationCode.TABLE_ALREADY_EXISTS);
                            builder.setMutationTime(EnvironmentEdgeManager.currentTimeMillis());
                            builder.setTable(PTableImpl.toProto(table));
                            done.run(builder.build());
                            return;
                        }
                    } else {
                        builder.setReturnCode(MetaDataProtos.MutationCode.NEWER_TABLE_FOUND);
                        builder.setMutationTime(EnvironmentEdgeManager.currentTimeMillis());
                        builder.setTable(PTableImpl.toProto(table));
                        done.run(builder.build());
                        return;
                    }
                }
                // TODO: Switch this to HRegion#batchMutate when we want to support indexes on the
                // system
                // table. Basically, we get all the locks that we don't already hold for all the
                // tableMetadata rows. This ensures we don't have deadlock situations (ensuring
                // primary and
                // then index table locks are held, in that order). For now, we just don't support
                // indexing
                // on the system table. This is an issue because of the way we manage batch mutation
                // in the
                // Indexer.
                region.mutateRowsWithLocks(tableMetadata, Collections.<byte[]> emptySet());

                // Invalidate the cache - the next getTable call will add it
                // TODO: consider loading the table that was just created here, patching up the parent table, and updating the cache
                Cache<ImmutableBytesPtr,PTable> metaDataCache = GlobalCache.getInstance(this.env).getMetaDataCache();
                if (parentCacheKey != null) {
                    metaDataCache.invalidate(parentCacheKey);
                }
                metaDataCache.invalidate(cacheKey);
                // Get timeStamp from mutations - the above method sets it if it's unset
                long currentTimeStamp = MetaDataUtil.getClientTimeStamp(tableMetadata);
                builder.setReturnCode(MetaDataProtos.MutationCode.TABLE_NOT_FOUND);
                builder.setMutationTime(currentTimeStamp);
                done.run(builder.build());
                return;
            } finally {
                region.releaseRowLocks(locks);
            }
        } catch (Throwable t) {
          logger.error("createTable failed", t);
            ProtobufUtil.setControllerException(controller,
                ServerUtil.createIOException(SchemaUtil.getTableName(schemaName, tableName), t));
        }
    }


    private static void acquireLock(HRegion region, byte[] key, List<RowLock> locks)
        throws IOException {
        RowLock rowLock = region.getRowLock(key);
        if (rowLock == null) {
            throw new IOException("Failed to acquire lock on " + Bytes.toStringBinary(key));
        }
        locks.add(rowLock);
    }
    
    private static final byte[] PHYSICAL_TABLE_BYTES = new byte[] {PTable.LinkType.PHYSICAL_TABLE.getSerializedValue()};
    /**
     * @param tableName parent table's name
     * @return true if there exist a table that use this table as their base table.
     * TODO: should we pass a timestamp here?
     */
    private boolean hasViews(HRegion region, byte[] tenantId, PTable table) throws IOException {
        byte[] schemaName = table.getSchemaName().getBytes();
        byte[] tableName = table.getTableName().getBytes();
        Scan scan = new Scan();
        // If the table is multi-tenant, we need to check across all tenant_ids,
        // so we can't constrain the row key. Otherwise, any views would have
        // the same tenantId.
        if (!table.isMultiTenant()) {
            byte[] startRow = ByteUtil.concat(tenantId, QueryConstants.SEPARATOR_BYTE_ARRAY);
            byte[] stopRow = ByteUtil.nextKey(startRow);
            scan.setStartRow(startRow);
            scan.setStopRow(stopRow);
        }
        SingleColumnValueFilter linkFilter = new SingleColumnValueFilter(TABLE_FAMILY_BYTES, LINK_TYPE_BYTES, EQUAL, PHYSICAL_TABLE_BYTES);
        linkFilter.setFilterIfMissing(true);
        byte[] suffix = ByteUtil.concat(QueryConstants.SEPARATOR_BYTE_ARRAY, SchemaUtil.getTableNameAsBytes(schemaName, tableName));
        SuffixFilter rowFilter = new SuffixFilter(suffix);
        Filter filter = new FilterList(linkFilter, rowFilter);
        scan.setFilter(filter);
        scan.addColumn(TABLE_FAMILY_BYTES, LINK_TYPE_BYTES);
        RegionScanner scanner = region.getScanner(scan);
        try {
            List<Cell> results = newArrayList();
            scanner.next(results);
            return results.size() > 0;
        }
        finally {
            scanner.close();
        }
    }
    
    @Override
    public void dropTable(RpcController controller, DropTableRequest request,
            RpcCallback<MetaDataResponse> done) {
        MetaDataResponse.Builder builder = MetaDataResponse.newBuilder();
        byte[][] rowKeyMetaData = new byte[3][];
        String tableType = request.getTableType();
        byte[] schemaName = null;
        byte[] tableName = null;

        try {
            List<Mutation> tableMetadata = ProtobufUtil.getMutations(request);
            MetaDataUtil.getTenantIdAndSchemaAndTableName(tableMetadata, rowKeyMetaData);
            byte[] tenantIdBytes = rowKeyMetaData[PhoenixDatabaseMetaData.TENANT_ID_INDEX];
            schemaName = rowKeyMetaData[PhoenixDatabaseMetaData.SCHEMA_NAME_INDEX];
            tableName = rowKeyMetaData[PhoenixDatabaseMetaData.TABLE_NAME_INDEX];
            // Disallow deletion of a system table
            if (tableType.equals(PTableType.SYSTEM.getSerializedValue())) {
                builder.setReturnCode(MetaDataProtos.MutationCode.UNALLOWED_TABLE_MUTATION);
                builder.setMutationTime(EnvironmentEdgeManager.currentTimeMillis());
                done.run(builder.build());
                return;
            }
            List<byte[]> tableNamesToDelete = Lists.newArrayList();
            byte[] parentTableName = MetaDataUtil.getParentTableName(tableMetadata);
            byte[] lockTableName = parentTableName == null ? tableName : parentTableName;
            byte[] lockKey = SchemaUtil.getTableKey(tenantIdBytes, schemaName, lockTableName);
            byte[] key =
                    parentTableName == null ? lockKey : SchemaUtil.getTableKey(tenantIdBytes,
                        schemaName, tableName);

            HRegion region = env.getRegion();
            MetaDataMutationResult result = checkTableKeyInRegion(key, region);
            if (result != null) {
                done.run(MetaDataMutationResult.toProto(result));
                return;
            }
            List<RowLock> locks = Lists.newArrayList();
            try {
                acquireLock(region, lockKey, locks);
                if (key != lockKey) {
                    acquireLock(region, key, locks);
                }
                List<ImmutableBytesPtr> invalidateList = new ArrayList<ImmutableBytesPtr>();
                result =
                        doDropTable(key, tenantIdBytes, schemaName, tableName,
                            PTableType.fromSerializedValue(tableType), tableMetadata,
                            invalidateList, locks, tableNamesToDelete);
                if (result.getMutationCode() != MutationCode.TABLE_ALREADY_EXISTS
                        || result.getTable() == null) {
                    done.run(MetaDataMutationResult.toProto(result));
                    return;
                }
                Cache<ImmutableBytesPtr,PTable> metaDataCache = GlobalCache.getInstance(this.env).getMetaDataCache();
                // Commit the list of deletion.
                region.mutateRowsWithLocks(tableMetadata, Collections.<byte[]> emptySet());
                long currentTime = MetaDataUtil.getClientTimeStamp(tableMetadata);
                for (ImmutableBytesPtr ckey : invalidateList) {
                    metaDataCache.put(ckey, newDeletedTableMarker(currentTime));
                }
                if (parentTableName != null) {
                    ImmutableBytesPtr parentCacheKey = new ImmutableBytesPtr(lockKey);
                    metaDataCache.invalidate(parentCacheKey);
                }
                done.run(MetaDataMutationResult.toProto(result));
                return;
            } finally {
                region.releaseRowLocks(locks);
            }
        } catch (Throwable t) {
          logger.error("dropTable failed", t);
            ProtobufUtil.setControllerException(controller,
                ServerUtil.createIOException(SchemaUtil.getTableName(schemaName, tableName), t));
        }
    }

    private MetaDataMutationResult doDropTable(byte[] key, byte[] tenantId, byte[] schemaName,
        byte[] tableName, PTableType tableType, List<Mutation> rowsToDelete,
        List<ImmutableBytesPtr> invalidateList, List<RowLock> locks,
        List<byte[]> tableNamesToDelete) throws IOException, SQLException {
        long clientTimeStamp = MetaDataUtil.getClientTimeStamp(rowsToDelete);
    
        HRegion region = env.getRegion();
        ImmutableBytesPtr cacheKey = new ImmutableBytesPtr(key);
        
        Cache<ImmutableBytesPtr,PTable> metaDataCache = GlobalCache.getInstance(this.env).getMetaDataCache();
        PTable table = metaDataCache.getIfPresent(cacheKey);
        
        // We always cache the latest version - fault in if not in cache
        if (table != null
                || (table = buildTable(key, cacheKey, region, HConstants.LATEST_TIMESTAMP)) != null) {
            if (table.getTimeStamp() < clientTimeStamp) {
                // If the table is older than the client time stamp and its deleted, continue
                if (isTableDeleted(table)) {
                    return new MetaDataMutationResult(MutationCode.TABLE_ALREADY_EXISTS,
                            EnvironmentEdgeManager.currentTimeMillis(), null);
                }
                if (tableType != table.getType()) {
                    // We said to drop a table, but found a view or visa versa
                    return new MetaDataMutationResult(MutationCode.TABLE_NOT_FOUND,
                            EnvironmentEdgeManager.currentTimeMillis(), null);
                }
            } else {
                return new MetaDataMutationResult(MutationCode.NEWER_TABLE_FOUND,
                        EnvironmentEdgeManager.currentTimeMillis(), table);
            }
        }
        if (table == null && buildDeletedTable(key, cacheKey, region, clientTimeStamp) != null) {
            return new MetaDataMutationResult(MutationCode.NEWER_TABLE_FOUND,
                    EnvironmentEdgeManager.currentTimeMillis(), null);
        }
        // Get mutations for main table.
        Scan scan = newTableRowsScan(key, MIN_TABLE_TIMESTAMP, clientTimeStamp);
        RegionScanner scanner = region.getScanner(scan);
        List<Cell> results = Lists.newArrayList();
        scanner.next(results);
        if (results.isEmpty()) {
            return new MetaDataMutationResult(MutationCode.TABLE_NOT_FOUND,
                    EnvironmentEdgeManager.currentTimeMillis(), null);
        }
        Cell typeKeyValue =
                KeyValueUtil.getColumnLatest(results, PhoenixDatabaseMetaData.TABLE_FAMILY_BYTES,
                    PhoenixDatabaseMetaData.TABLE_TYPE_BYTES);
        assert (typeKeyValue != null && typeKeyValue.getValueLength() == 1);
        if (tableType != PTableType.fromSerializedValue(typeKeyValue.getValueArray()[typeKeyValue
                .getValueOffset()])) {
            // We said to drop a table, but found a view or visa versa
            return new MetaDataMutationResult(MutationCode.TABLE_NOT_FOUND,
                    EnvironmentEdgeManager.currentTimeMillis(), null);
        }
        // Don't allow a table with views to be deleted
        // TODO: support CASCADE with DROP
        if (tableType == PTableType.TABLE && hasViews(region, tenantId, table)) {
            return new MetaDataMutationResult(MutationCode.UNALLOWED_TABLE_MUTATION, 
              EnvironmentEdgeManager.currentTimeMillis(), null);
        }
        if (table.getType() != PTableType.VIEW) { // Add to list of HTables to delete, unless it's a view
            byte[] fullName = table.getName().getBytes();
            tableNamesToDelete.add(fullName);
        }
        List<byte[]> indexNames = Lists.newArrayList();
        invalidateList.add(cacheKey);
        byte[][] rowKeyMetaData = new byte[5][];
        do {
            Cell kv = results.get(LINK_TYPE_INDEX);
            int nColumns = getVarChars(kv.getRowArray(), kv.getRowOffset(), kv.getRowLength(), 0, rowKeyMetaData);
            if (nColumns == 5
                    && rowKeyMetaData[PhoenixDatabaseMetaData.COLUMN_NAME_INDEX].length == 0
                    && rowKeyMetaData[PhoenixDatabaseMetaData.INDEX_NAME_INDEX].length > 0
                    && Bytes.compareTo(kv.getQualifierArray(), kv.getQualifierOffset(), kv.getQualifierLength(), LINK_TYPE_BYTES, 0, LINK_TYPE_BYTES.length) == 0
                    && LinkType.fromSerializedValue(kv.getValueArray()[kv.getValueOffset()]) == LinkType.INDEX_TABLE) {
                indexNames.add(rowKeyMetaData[PhoenixDatabaseMetaData.INDEX_NAME_INDEX]);
            }
            // FIXME: Remove when unintentionally deprecated method is fixed (HBASE-7870).
            // FIXME: the version of the Delete constructor without the lock args was introduced
            // in 0.94.4, thus if we try to use it here we can no longer use the 0.94.2 version
            // of the client.
            Delete delete = new Delete(kv.getRowArray(), kv.getRowOffset(), kv.getRowLength(), clientTimeStamp);
            rowsToDelete.add(delete);
            results.clear();
            scanner.next(results);
        } while (!results.isEmpty());
    
        // Recursively delete indexes
        for (byte[] indexName : indexNames) {
            byte[] indexKey = SchemaUtil.getTableKey(tenantId, schemaName, indexName);
            // FIXME: Remove when unintentionally deprecated method is fixed (HBASE-7870).
            // FIXME: the version of the Delete constructor without the lock args was introduced
            // in 0.94.4, thus if we try to use it here we can no longer use the 0.94.2 version
            // of the client.
            Delete delete = new Delete(indexKey, clientTimeStamp);
            rowsToDelete.add(delete);
            acquireLock(region, indexKey, locks);
            MetaDataMutationResult result =
                    doDropTable(indexKey, tenantId, schemaName, indexName, PTableType.INDEX,
                        rowsToDelete, invalidateList, locks, tableNamesToDelete);
            if (result.getMutationCode() != MutationCode.TABLE_ALREADY_EXISTS
                    || result.getTable() == null) {
                return result;
            }
        }
    
        return new MetaDataMutationResult(MutationCode.TABLE_ALREADY_EXISTS,
                EnvironmentEdgeManager.currentTimeMillis(), table, tableNamesToDelete);
    }

    private static interface ColumnMutator {
      MetaDataMutationResult updateMutation(PTable table, byte[][] rowKeyMetaData,
          List<Mutation> tableMetadata, HRegion region,
          List<ImmutableBytesPtr> invalidateList, List<RowLock> locks) throws IOException,
          SQLException;
    }

    private MetaDataMutationResult
    mutateColumn(List<Mutation> tableMetadata, ColumnMutator mutator) throws IOException {
        byte[][] rowKeyMetaData = new byte[5][];
        MetaDataUtil.getTenantIdAndSchemaAndTableName(tableMetadata, rowKeyMetaData);
        byte[] tenantId = rowKeyMetaData[PhoenixDatabaseMetaData.TENANT_ID_INDEX];
        byte[] schemaName = rowKeyMetaData[PhoenixDatabaseMetaData.SCHEMA_NAME_INDEX];
        byte[] tableName = rowKeyMetaData[PhoenixDatabaseMetaData.TABLE_NAME_INDEX];
        try {
            byte[] key = SchemaUtil.getTableKey(tenantId, schemaName, tableName);
            HRegion region = env.getRegion();
            MetaDataMutationResult result = checkTableKeyInRegion(key, region);
            if (result != null) {
                return result;
            }
            List<RowLock> locks = Lists.newArrayList();
            try {
                acquireLock(region, key, locks);
                ImmutableBytesPtr cacheKey = new ImmutableBytesPtr(key);
                List<ImmutableBytesPtr> invalidateList = new ArrayList<ImmutableBytesPtr>();
                invalidateList.add(cacheKey);
<<<<<<< HEAD
                Map<ImmutableBytesPtr, PTable> metaDataCache =
                        GlobalCache.getInstance(this.env).getMetaDataCache();
                PTable table = metaDataCache.get(cacheKey);
                if (true) {
=======
                Cache<ImmutableBytesPtr,PTable> metaDataCache = GlobalCache.getInstance(this.env).getMetaDataCache();
                PTable table = metaDataCache.getIfPresent(cacheKey);
                if (logger.isDebugEnabled()) {
>>>>>>> cbe66317
                    if (table == null) {
                        logger.debug("Table " + Bytes.toStringBinary(key)
                                + " not found in cache. Will build through scan");
                    } else {
                        logger.debug("Table " + Bytes.toStringBinary(key)
                                + " found in cache with timestamp " + table.getTimeStamp()
                                + " seqNum " + table.getSequenceNumber());
                    }
                }
                // Get client timeStamp from mutations
                long clientTimeStamp = MetaDataUtil.getClientTimeStamp(tableMetadata);
                if (table == null
                        && (table = buildTable(key, cacheKey, region, HConstants.LATEST_TIMESTAMP)) == null) {
                    // if not found then call newerTableExists and add delete marker for timestamp
                    // found
                    if (buildDeletedTable(key, cacheKey, region, clientTimeStamp) != null) {
                        return new MetaDataMutationResult(MutationCode.NEWER_TABLE_FOUND,
                                EnvironmentEdgeManager.currentTimeMillis(), null);
                    }
                    return new MetaDataMutationResult(MutationCode.TABLE_NOT_FOUND,
                            EnvironmentEdgeManager.currentTimeMillis(), null);
                }
                if (table.getTimeStamp() >= clientTimeStamp) {
                    return new MetaDataMutationResult(MutationCode.NEWER_TABLE_FOUND,
                            EnvironmentEdgeManager.currentTimeMillis(), table);
                } else if (isTableDeleted(table)) {
                    return new MetaDataMutationResult(MutationCode.TABLE_NOT_FOUND,
                            EnvironmentEdgeManager.currentTimeMillis(), null);
                }
        
                long expectedSeqNum = MetaDataUtil.getSequenceNumber(tableMetadata) - 1; // lookup
                                                                                         // TABLE_SEQ_NUM
                                                                                         // in
                                                                                         // tableMetaData
                if (logger.isDebugEnabled()) {
                    logger.debug("For table " + Bytes.toStringBinary(key) + " expecting seqNum "
                            + expectedSeqNum + " and found seqNum " + table.getSequenceNumber()
                            + " with " + table.getColumns().size() + " columns: "
                            + table.getColumns());
                }
                if (expectedSeqNum != table.getSequenceNumber()) {
                    if (logger.isDebugEnabled()) {
                        logger.debug("For table " + Bytes.toStringBinary(key)
                                + " returning CONCURRENT_TABLE_MUTATION due to unexpected seqNum");
                    }
                    return new MetaDataMutationResult(MutationCode.CONCURRENT_TABLE_MUTATION,
                            EnvironmentEdgeManager.currentTimeMillis(), table);
                }
        
                PTableType type = table.getType();
                if (type == PTableType.INDEX) {
                    // Disallow mutation of an index table
                    return new MetaDataMutationResult(MutationCode.UNALLOWED_TABLE_MUTATION,
                            EnvironmentEdgeManager.currentTimeMillis(), null);
                } else {
                    // server-side, except for indexing, we always expect the keyvalues to be standard KeyValues
                    PTableType expectedType = MetaDataUtil.getTableType(tableMetadata, GenericKeyValueBuilder.INSTANCE, new ImmutableBytesPtr());
                    // We said to drop a table, but found a view or visa versa
                    if (type != expectedType) {
                        return new MetaDataMutationResult(MutationCode.TABLE_NOT_FOUND, EnvironmentEdgeManager.currentTimeMillis(), null);
                    }
                    if (hasViews(region, tenantId, table)) {
                        // Disallow any column mutations for parents of tenant tables
                        return new MetaDataMutationResult(MutationCode.UNALLOWED_TABLE_MUTATION, EnvironmentEdgeManager.currentTimeMillis(), null);
                    }
                }
                result = mutator.updateMutation(table, rowKeyMetaData, tableMetadata, region,
                            invalidateList, locks);
                if (result != null) {
                    return result;
                }
        
                region.mutateRowsWithLocks(tableMetadata, Collections.<byte[]> emptySet());
                // Invalidate from cache
                for (ImmutableBytesPtr invalidateKey : invalidateList) {
                    metaDataCache.invalidate(invalidateKey);
                }
                // Get client timeStamp from mutations, since it may get updated by the
                // mutateRowsWithLocks call
                long currentTime = MetaDataUtil.getClientTimeStamp(tableMetadata);
                return new MetaDataMutationResult(MutationCode.TABLE_ALREADY_EXISTS, currentTime,
                        null);
            } finally {
                region.releaseRowLocks(locks);
            }
        } catch (Throwable t) {
            ServerUtil.throwIOException(SchemaUtil.getTableName(schemaName, tableName), t);
            return null; // impossible
        }
    }


    @Override
    public void addColumn(RpcController controller, AddColumnRequest request,
            RpcCallback<MetaDataResponse> done) {
        try {
            List<Mutation> tableMetaData = ProtobufUtil.getMutations(request);
            MetaDataMutationResult result = mutateColumn(tableMetaData, new ColumnMutator() {
                @Override
                public MetaDataMutationResult updateMutation(PTable table, byte[][] rowKeyMetaData,
                        List<Mutation> tableMetaData, HRegion region,
                        List<ImmutableBytesPtr> invalidateList, List<RowLock> locks) {
                    byte[] tenantId = rowKeyMetaData[TENANT_ID_INDEX];
                    byte[] schemaName = rowKeyMetaData[SCHEMA_NAME_INDEX];
                    byte[] tableName = rowKeyMetaData[TABLE_NAME_INDEX];
                    for (Mutation m : tableMetaData) {
                        byte[] key = m.getRow();
                        boolean addingPKColumn = false;
                        int pkCount = getVarChars(key, rowKeyMetaData);
                        if (pkCount > COLUMN_NAME_INDEX
                                && Bytes.compareTo(schemaName, rowKeyMetaData[SCHEMA_NAME_INDEX]) == 0
                                && Bytes.compareTo(tableName, rowKeyMetaData[TABLE_NAME_INDEX]) == 0) {
                            try {
                                if (pkCount > FAMILY_NAME_INDEX
                                        && rowKeyMetaData[PhoenixDatabaseMetaData.FAMILY_NAME_INDEX].length > 0) {
                                    PColumnFamily family =
                                            table.getColumnFamily(rowKeyMetaData[PhoenixDatabaseMetaData.FAMILY_NAME_INDEX]);
                                    family.getColumn(rowKeyMetaData[PhoenixDatabaseMetaData.COLUMN_NAME_INDEX]);
                                } else if (pkCount > COLUMN_NAME_INDEX
                                        && rowKeyMetaData[PhoenixDatabaseMetaData.COLUMN_NAME_INDEX].length > 0) {
                                    addingPKColumn = true;
                                    table.getPKColumn(new String(
                                            rowKeyMetaData[PhoenixDatabaseMetaData.COLUMN_NAME_INDEX]));
                                } else {
                                    continue;
                                }

                                return new MetaDataMutationResult(
                                        MutationCode.COLUMN_ALREADY_EXISTS, EnvironmentEdgeManager
                                                .currentTimeMillis(), table);
                            } catch (ColumnFamilyNotFoundException e) {
                                continue;
                            } catch (ColumnNotFoundException e) {
                                if (addingPKColumn) {
                                    // Add all indexes to invalidate list, as they will all be
                                    // adding
                                    // the same PK column
                                    // No need to lock them, as we have the parent table lock at
                                    // this
                                    // point
                                    for (PTable index : table.getIndexes()) {
                                        invalidateList.add(new ImmutableBytesPtr(SchemaUtil
                                                .getTableKey(tenantId, index.getSchemaName()
                                                        .getBytes(), index.getTableName()
                                                        .getBytes())));
                                    }
                                }
                                continue;
                            }
                        }
                    }
                    return null;
                }
            });
            if (result != null) {
                done.run(MetaDataMutationResult.toProto(result));
            }
        } catch (IOException ioe) {
            ProtobufUtil.setControllerException(controller, ioe);
        }
    }
    
    @Override
    public void dropColumn(RpcController controller, DropColumnRequest request,
            RpcCallback<MetaDataResponse> done) {
        List<Mutation> tableMetaData = null;

        try {
            tableMetaData = ProtobufUtil.getMutations(request);
            final long clientTimeStamp = MetaDataUtil.getClientTimeStamp(tableMetaData);
            final List<byte[]> tableNamesToDelete = Lists.newArrayList();
            MetaDataMutationResult result = mutateColumn(tableMetaData, new ColumnMutator() {
                @Override
                public MetaDataMutationResult updateMutation(PTable table, byte[][] rowKeyMetaData,
                        List<Mutation> tableMetaData, HRegion region,
                        List<ImmutableBytesPtr> invalidateList, List<RowLock> locks)
                        throws IOException, SQLException {
                    byte[] tenantId = rowKeyMetaData[TENANT_ID_INDEX];
                    byte[] schemaName = rowKeyMetaData[SCHEMA_NAME_INDEX];
                    byte[] tableName = rowKeyMetaData[TABLE_NAME_INDEX];
                    boolean deletePKColumn = false;
                    List<Mutation> additionalTableMetaData = Lists.newArrayList();
                    for (Mutation m : tableMetaData) {
                        if (m instanceof Delete) {
                            byte[] key = m.getRow();
                            int pkCount = getVarChars(key, rowKeyMetaData);
                            if (pkCount > COLUMN_NAME_INDEX
                                    && Bytes.compareTo(schemaName,
                                        rowKeyMetaData[SCHEMA_NAME_INDEX]) == 0
                                    && Bytes.compareTo(tableName, rowKeyMetaData[TABLE_NAME_INDEX]) == 0) {
                                PColumn columnToDelete = null;
                                try {
                                    if (pkCount > FAMILY_NAME_INDEX
                                            && rowKeyMetaData[PhoenixDatabaseMetaData.FAMILY_NAME_INDEX].length > 0) {
                                        PColumnFamily family =
                                                table.getColumnFamily(rowKeyMetaData[PhoenixDatabaseMetaData.FAMILY_NAME_INDEX]);
                                        columnToDelete =
                                                family.getColumn(rowKeyMetaData[PhoenixDatabaseMetaData.COLUMN_NAME_INDEX]);
                                    } else if (pkCount > COLUMN_NAME_INDEX
                                            && rowKeyMetaData[PhoenixDatabaseMetaData.COLUMN_NAME_INDEX].length > 0) {
                                        deletePKColumn = true;
                                        columnToDelete = table.getPKColumn(new String(
                                          rowKeyMetaData[PhoenixDatabaseMetaData.COLUMN_NAME_INDEX]));
                                    } else {
                                        continue;
                                    }
                                    if (columnToDelete.getViewConstant() != null) { // Disallow deletion of column referenced in WHERE clause of view
                                        return new MetaDataMutationResult(MutationCode.UNALLOWED_TABLE_MUTATION, EnvironmentEdgeManager.currentTimeMillis(), table, columnToDelete);
                                    }
                                    // Look for columnToDelete in any indexes. If found as PK
                                    // column, get lock and drop the index. If found as covered
                                    // column, delete from index (do this client side?).
                                    // In either case, invalidate index if the column is in it
                                    for (PTable index : table.getIndexes()) {
                                        try {
                                            String indexColumnName = IndexUtil.getIndexColumnName(columnToDelete);
                                            PColumn indexColumn = index.getColumn(indexColumnName);
                                            byte[] indexKey =
                                                    SchemaUtil.getTableKey(tenantId, index
                                                            .getSchemaName().getBytes(), index.getTableName().getBytes());
                                            // If index contains the column in it's PK, then drop it
                                            if (SchemaUtil.isPKColumn(indexColumn)) {
                                                // Since we're dropping the index, lock it to ensure
                                                // that a change in index state doesn't
                                                // occur while we're dropping it.
                                                acquireLock(region, indexKey, locks);
                                                // Drop the index table. The doDropTable will expand
                                                // this to all of the table rows and invalidate the
                                                // index table
                                                additionalTableMetaData.add(new Delete(indexKey, clientTimeStamp));
                                                byte[] linkKey = MetaDataUtil.getParentLinkKey(tenantId,
                                                            schemaName, tableName, index.getTableName().getBytes());
                                                // Drop the link between the data table and the
                                                // index table
                                                additionalTableMetaData.add(new Delete(linkKey, clientTimeStamp));
                                                doDropTable(indexKey, tenantId, index.getSchemaName().getBytes(), index.getTableName().getBytes(),
                                                    index.getType(), additionalTableMetaData, invalidateList, locks, tableNamesToDelete);
                                                // TODO: return in result?
                                            } else {
                                                invalidateList.add(new ImmutableBytesPtr(indexKey));
                                            }
                                        } catch (ColumnNotFoundException e) {
                                        } catch (AmbiguousColumnException e) {
                                        }
                                    }
                                } catch (ColumnFamilyNotFoundException e) {
                                    return new MetaDataMutationResult(
                                            MutationCode.COLUMN_NOT_FOUND, EnvironmentEdgeManager
                                                    .currentTimeMillis(), table, columnToDelete);
                                } catch (ColumnNotFoundException e) {
                                    return new MetaDataMutationResult(
                                            MutationCode.COLUMN_NOT_FOUND, EnvironmentEdgeManager
                                                    .currentTimeMillis(), table, columnToDelete);
                                }
                            }
                        }
                    }
                    if (deletePKColumn) {
                        if (table.getPKColumns().size() == 1) {
                            return new MetaDataMutationResult(MutationCode.NO_PK_COLUMNS,
                                    EnvironmentEdgeManager.currentTimeMillis(), null);
                        }
                    }
                    tableMetaData.addAll(additionalTableMetaData);
                    return null;
                }
            });
            if (result != null) {
                done.run(MetaDataMutationResult.toProto(result));
            }
        } catch (IOException ioe) {
            ProtobufUtil.setControllerException(controller, ioe);
        }
    }

    @Override
    public void clearCache(RpcController controller, ClearCacheRequest request,
            RpcCallback<ClearCacheResponse> done) {
        GlobalCache cache = GlobalCache.getInstance(this.env);
        Cache<ImmutableBytesPtr, PTable> metaDataCache =
                GlobalCache.getInstance(this.env).getMetaDataCache();
<<<<<<< HEAD
        metaDataCache.clear();
        logger.info("cache has been cleared for env:" + this.env);
=======
        metaDataCache.invalidateAll();
        cache.clearTenantCache();
>>>>>>> cbe66317
    }

    @Override
    public void getVersion(RpcController controller, GetVersionRequest request,
            RpcCallback<GetVersionResponse> done) {

        GetVersionResponse.Builder builder = GetVersionResponse.newBuilder();
        // The first 3 bytes of the long is used to encoding the HBase version as major.minor.patch.
        // The next 4 bytes of the value is used to encode the Phoenix version as major.minor.patch.
        long version = MetaDataUtil.encodeHBaseAndPhoenixVersions(this.env.getHBaseVersion());

        // The last byte is used to communicate whether or not mutable secondary indexing
        // was configured properly.
        version =
                MetaDataUtil.encodeMutableIndexConfiguredProperly(version,
                    IndexManagementUtil.isWALEditCodecSet(this.env.getConfiguration()));

        builder.setVersion(version);
        done.run(builder.build());
    }

    @Override
    public void updateIndexState(RpcController controller, UpdateIndexStateRequest request,
            RpcCallback<MetaDataResponse> done) {
        MetaDataResponse.Builder builder = MetaDataResponse.newBuilder();
        byte[] schemaName = null;
        byte[] tableName = null;
        try {
            byte[][] rowKeyMetaData = new byte[3][];
            List<Mutation> tableMetadata = ProtobufUtil.getMutations(request);
            MetaDataUtil.getTenantIdAndSchemaAndTableName(tableMetadata, rowKeyMetaData);
            byte[] tenantId = rowKeyMetaData[PhoenixDatabaseMetaData.TENANT_ID_INDEX];
            schemaName = rowKeyMetaData[PhoenixDatabaseMetaData.SCHEMA_NAME_INDEX];
            tableName = rowKeyMetaData[PhoenixDatabaseMetaData.TABLE_NAME_INDEX];
            byte[] key = SchemaUtil.getTableKey(tenantId, schemaName, tableName);
            HRegion region = env.getRegion();
            MetaDataMutationResult result = checkTableKeyInRegion(key, region);
            if (result != null) {
                done.run(MetaDataMutationResult.toProto(result));
                return;
            }
            long timeStamp = MetaDataUtil.getClientTimeStamp(tableMetadata);
            ImmutableBytesPtr cacheKey = new ImmutableBytesPtr(key);
            List<Cell> newKVs = tableMetadata.get(0).getFamilyCellMap().get(TABLE_FAMILY_BYTES);
            Cell newKV = newKVs.get(0);
            PIndexState newState =
                    PIndexState.fromSerializedValue(newKV.getValueArray()[newKV.getValueOffset()]);
            RowLock rowLock = region.getRowLock(key);
            if (rowLock == null) {
                throw new IOException("Failed to acquire lock on " + Bytes.toStringBinary(key));
            }
            try {
                Get get = new Get(key);
                get.setTimeRange(PTable.INITIAL_SEQ_NUM, timeStamp);
                get.addColumn(TABLE_FAMILY_BYTES, INDEX_STATE_BYTES);
                Result currentResult = region.get(get);
                if (currentResult.rawCells().length == 0) {
                    builder.setReturnCode(MetaDataProtos.MutationCode.TABLE_NOT_FOUND);
                    builder.setMutationTime(EnvironmentEdgeManager.currentTimeMillis());
                    done.run(builder.build());
                    return;
                }
                Cell currentStateKV = currentResult.rawCells()[0];
                PIndexState currentState =
                        PIndexState.fromSerializedValue(currentStateKV.getValueArray()[currentStateKV
                                .getValueOffset()]);
                // Detect invalid transitions
                if (currentState == PIndexState.BUILDING) {
                    if (newState == PIndexState.USABLE) {
                        builder.setReturnCode(MetaDataProtos.MutationCode.UNALLOWED_TABLE_MUTATION);
                        builder.setMutationTime(EnvironmentEdgeManager.currentTimeMillis());
                        done.run(builder.build());
                        return;
                    }
                } else if (currentState == PIndexState.DISABLE) {
                    if (newState != PIndexState.BUILDING && newState != PIndexState.DISABLE) {
                        builder.setReturnCode(MetaDataProtos.MutationCode.UNALLOWED_TABLE_MUTATION);
                        builder.setMutationTime(EnvironmentEdgeManager.currentTimeMillis());
                        done.run(builder.build());
                        return;
                    }
                    // Done building, but was disable before that, so that in disabled state
                    if (newState == PIndexState.ACTIVE) {
                        newState = PIndexState.DISABLE;
                    }
                }

                if (currentState == PIndexState.BUILDING && newState != PIndexState.ACTIVE) {
                    timeStamp = currentStateKV.getTimestamp();
                }
                if ((currentState == PIndexState.UNUSABLE && newState == PIndexState.ACTIVE)
                        || (currentState == PIndexState.ACTIVE && newState == PIndexState.UNUSABLE)) {
                    newState = PIndexState.INACTIVE;
                    newKVs.set(0, KeyValueUtil.newKeyValue(key, TABLE_FAMILY_BYTES,
                        INDEX_STATE_BYTES, timeStamp, Bytes.toBytes(newState.getSerializedValue())));
                } else if (currentState == PIndexState.INACTIVE && newState == PIndexState.USABLE) {
                    newState = PIndexState.ACTIVE;
                    newKVs.set(0, KeyValueUtil.newKeyValue(key, TABLE_FAMILY_BYTES,
                        INDEX_STATE_BYTES, timeStamp, Bytes.toBytes(newState.getSerializedValue())));
                }
                if (currentState != newState) {
                    region.mutateRowsWithLocks(tableMetadata, Collections.<byte[]> emptySet());
                    // Invalidate from cache
                    Cache<ImmutableBytesPtr,PTable> metaDataCache = GlobalCache.getInstance(this.env).getMetaDataCache();
                    metaDataCache.invalidate(cacheKey);
                }
                // Get client timeStamp from mutations, since it may get updated by the
                // mutateRowsWithLocks call
                long currentTime = MetaDataUtil.getClientTimeStamp(tableMetadata);
                builder.setReturnCode(MetaDataProtos.MutationCode.TABLE_ALREADY_EXISTS);
                builder.setMutationTime(currentTime);
                done.run(builder.build());
                return;
            } finally {
                rowLock.release();
            }
        } catch (Throwable t) {
          logger.error("updateIndexState failed", t);
            ProtobufUtil.setControllerException(controller,
                ServerUtil.createIOException(SchemaUtil.getTableName(schemaName, tableName), t));
        }
    }
    
    /**
     * 
     * Matches rows that end with a given byte array suffix
     *
     * 
     * @since 3.0
     */
    private static class SuffixFilter extends FilterBase {
        protected byte[] suffix = null;

        public SuffixFilter(final byte[] suffix) {
            this.suffix = suffix;
        }

        @Override
        public boolean filterRowKey(byte[] buffer, int offset, int length) {
            if (buffer == null || this.suffix == null) return true;
            if (length < suffix.length) return true;
            // if they are equal, return false => pass row
            // else return true, filter row
            // if we are passed the suffix, set flag
            int cmp = Bytes.compareTo(buffer, offset + (length - this.suffix.length),
                    this.suffix.length, this.suffix, 0, this.suffix.length);
            return cmp != 0;
        }
    }
}<|MERGE_RESOLUTION|>--- conflicted
+++ resolved
@@ -1088,16 +1088,9 @@
                 ImmutableBytesPtr cacheKey = new ImmutableBytesPtr(key);
                 List<ImmutableBytesPtr> invalidateList = new ArrayList<ImmutableBytesPtr>();
                 invalidateList.add(cacheKey);
-<<<<<<< HEAD
-                Map<ImmutableBytesPtr, PTable> metaDataCache =
-                        GlobalCache.getInstance(this.env).getMetaDataCache();
-                PTable table = metaDataCache.get(cacheKey);
-                if (true) {
-=======
                 Cache<ImmutableBytesPtr,PTable> metaDataCache = GlobalCache.getInstance(this.env).getMetaDataCache();
                 PTable table = metaDataCache.getIfPresent(cacheKey);
                 if (logger.isDebugEnabled()) {
->>>>>>> cbe66317
                     if (table == null) {
                         logger.debug("Table " + Bytes.toStringBinary(key)
                                 + " not found in cache. Will build through scan");
@@ -1379,13 +1372,8 @@
         GlobalCache cache = GlobalCache.getInstance(this.env);
         Cache<ImmutableBytesPtr, PTable> metaDataCache =
                 GlobalCache.getInstance(this.env).getMetaDataCache();
-<<<<<<< HEAD
-        metaDataCache.clear();
-        logger.info("cache has been cleared for env:" + this.env);
-=======
         metaDataCache.invalidateAll();
         cache.clearTenantCache();
->>>>>>> cbe66317
     }
 
     @Override

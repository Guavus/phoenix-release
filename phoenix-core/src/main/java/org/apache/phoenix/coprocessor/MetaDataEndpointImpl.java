--- conflicted
+++ resolved
@@ -466,7 +466,7 @@
         }
     }
 
-    private List<PFunction> buildFunctions(List<byte[]> keys, HRegion region,
+    private List<PFunction> buildFunctions(List<byte[]> keys, Region region,
             long clientTimeStamp) throws IOException, SQLException {
         List<KeyRange> keyRanges = Lists.newArrayListWithExpectedSize(keys.size());
         for (byte[] key : keys) {
@@ -816,9 +816,6 @@
             disableWAL, multiTenant, storeNulls, viewType, viewIndexId, indexType, stats);
     }
 
-<<<<<<< HEAD
-    private PTable buildDeletedTable(byte[] key, ImmutableBytesPtr cacheKey, Region region,
-=======
     private PFunction getFunction(RegionScanner scanner)
             throws IOException, SQLException {
         List<Cell> results = Lists.newArrayList();
@@ -919,8 +916,7 @@
                 className.getString(), jarPath == null ? null : jarPath.getString(), timeStamp);
     }
     
-    private PTable buildDeletedTable(byte[] key, ImmutableBytesPtr cacheKey, HRegion region,
->>>>>>> 02d4ad7e
+    private PTable buildDeletedTable(byte[] key, ImmutableBytesPtr cacheKey, Region region,
         long clientTimeStamp) throws IOException {
         if (clientTimeStamp == HConstants.LATEST_TIMESTAMP) {
             return null;
@@ -948,7 +944,7 @@
     }
 
     
-    private PFunction buildDeletedFunction(byte[] key, ImmutableBytesPtr cacheKey, HRegion region,
+    private PFunction buildDeletedFunction(byte[] key, ImmutableBytesPtr cacheKey, Region region,
         long clientTimeStamp) throws IOException {
         if (clientTimeStamp == HConstants.LATEST_TIMESTAMP) {
             return null;
@@ -995,15 +991,9 @@
     private PTable loadTable(RegionCoprocessorEnvironment env, byte[] key,
         ImmutableBytesPtr cacheKey, long clientTimeStamp, long asOfTimeStamp)
         throws IOException, SQLException {
-<<<<<<< HEAD
         Region region = env.getRegion();
-        Cache<ImmutableBytesPtr,PTable> metaDataCache = GlobalCache.getInstance(this.env).getMetaDataCache();
-        PTable table = metaDataCache.getIfPresent(cacheKey);
-=======
-        HRegion region = env.getRegion();
         Cache<ImmutableBytesPtr,PMetaDataEntity> metaDataCache = GlobalCache.getInstance(this.env).getMetaDataCache();
         PTable table = (PTable)metaDataCache.getIfPresent(cacheKey);
->>>>>>> 02d4ad7e
         // We always cache the latest version - fault in if not in cache
         if (table != null || (table = buildTable(key, cacheKey, region, asOfTimeStamp)) != null) {
             return table;
@@ -1020,7 +1010,7 @@
     private PFunction loadFunction(RegionCoprocessorEnvironment env, byte[] key,
             ImmutableBytesPtr cacheKey, long clientTimeStamp, long asOfTimeStamp)
             throws IOException, SQLException {
-            HRegion region = env.getRegion();
+            Region region = env.getRegion();
             Cache<ImmutableBytesPtr,PMetaDataEntity> metaDataCache = GlobalCache.getInstance(this.env).getMetaDataCache();
             PFunction function = (PFunction)metaDataCache.getIfPresent(cacheKey);
             // We always cache the latest version - fault in if not in cache
@@ -1704,7 +1694,7 @@
     private List<PFunction> doGetFunctions(List<byte[]> keys, long clientTimeStamp) throws IOException, SQLException {
         Cache<ImmutableBytesPtr, PMetaDataEntity> metaDataCache =
                 GlobalCache.getInstance(this.env).getMetaDataCache();
-        HRegion region = env.getRegion();
+        Region region = env.getRegion();
         Collections.sort(keys, new Comparator<byte[]>() {
             @Override
             public int compare(byte[] o1, byte[] o2) {
@@ -1715,11 +1705,11 @@
          * Lock directly on key, though it may be an index table. This will just prevent a table
          * from getting rebuilt too often.
          */
-        List<RowLock> rowLocks = new ArrayList<HRegion.RowLock>(keys.size());;
+        List<RowLock> rowLocks = new ArrayList<Region.RowLock>(keys.size());;
         try {
-            rowLocks = new ArrayList<HRegion.RowLock>(keys.size());
+            rowLocks = new ArrayList<Region.RowLock>(keys.size());
             for (int i = 0; i < keys.size(); i++) {
-                HRegion.RowLock rowLock = region.getRowLock(keys.get(i));
+                Region.RowLock rowLock = region.getRowLock(keys.get(i), true);
                 if (rowLock == null) {
                     throw new IOException("Failed to acquire lock on "
                             + Bytes.toStringBinary(keys.get(i)));
@@ -1752,7 +1742,7 @@
             if(functionsAvailable.size() == numFunctions) return functionsAvailable;
             return null;
         } finally {
-            for (HRegion.RowLock lock : rowLocks) {
+            for (Region.RowLock lock : rowLocks) {
                 lock.release();
             }
             rowLocks.clear();
@@ -2072,9 +2062,9 @@
                 EnvironmentEdgeManager.currentTimeMillis(), null);
     }
 
-    private static MetaDataMutationResult checkFunctionKeyInRegion(byte[] key, HRegion region) {
-        byte[] startKey = region.getStartKey();
-        byte[] endKey = region.getEndKey();
+    private static MetaDataMutationResult checkFunctionKeyInRegion(byte[] key, Region region) {
+        byte[] startKey = region.getRegionInfo().getStartKey();
+        byte[] endKey = region.getRegionInfo().getEndKey();
         if (Bytes.compareTo(startKey, key) <= 0
                 && (Bytes.compareTo(HConstants.LAST_ROW, endKey) == 0 || Bytes.compareTo(key,
                     endKey) < 0)) {
@@ -2150,7 +2140,7 @@
         byte[] tenantId = request.getTenantId().toByteArray();
         List<String> functionNames = new ArrayList<>(request.getFunctionNamesCount());
         try {
-            HRegion region = env.getRegion();
+            Region region = env.getRegion();
             List<ByteString> functionNamesList = request.getFunctionNamesList();
             List<Long> functionTimestampsList = request.getFunctionTimestampsList();
             List<byte[]> keys = new ArrayList<byte[]>(request.getFunctionNamesCount());
@@ -2204,7 +2194,7 @@
             byte[] tenantIdBytes = rowKeyMetaData[PhoenixDatabaseMetaData.TENANT_ID_INDEX];
             functionName = rowKeyMetaData[PhoenixDatabaseMetaData.FUNTION_NAME_INDEX];
             byte[] lockKey = SchemaUtil.getFunctionKey(tenantIdBytes, functionName);
-            HRegion region = env.getRegion();
+            Region region = env.getRegion();
             MetaDataMutationResult result = checkFunctionKeyInRegion(lockKey, region);
             if (result != null) {
                 done.run(MetaDataMutationResult.toProto(result));
@@ -2240,7 +2230,7 @@
                 }
                 // Don't store function info for temporary functions.
                 if(!temporaryFunction) {
-                    region.mutateRowsWithLocks(functionMetaData, Collections.<byte[]> emptySet());
+                    region.mutateRowsWithLocks(functionMetaData, Collections.<byte[]> emptySet(), HConstants.NO_NONCE, HConstants.NO_NONCE);
                 }
 
                 // Invalidate the cache - the next getFunction call will add it
@@ -2274,7 +2264,7 @@
             byte[] tenantIdBytes = rowKeyMetaData[PhoenixDatabaseMetaData.TENANT_ID_INDEX];
             functionName = rowKeyMetaData[PhoenixDatabaseMetaData.FUNTION_NAME_INDEX];
             byte[] lockKey = SchemaUtil.getFunctionKey(tenantIdBytes, functionName);
-            HRegion region = env.getRegion();
+            Region region = env.getRegion();
             MetaDataMutationResult result = checkFunctionKeyInRegion(lockKey, region);
             if (result != null) {
                 done.run(MetaDataMutationResult.toProto(result));
@@ -2294,7 +2284,7 @@
                     done.run(MetaDataMutationResult.toProto(result));
                     return;
                 }
-                region.mutateRowsWithLocks(functionMetaData, Collections.<byte[]> emptySet());
+                region.mutateRowsWithLocks(functionMetaData, Collections.<byte[]> emptySet(), HConstants.NO_NONCE, HConstants.NO_NONCE);
 
                 Cache<ImmutableBytesPtr,PMetaDataEntity> metaDataCache = GlobalCache.getInstance(this.env).getMetaDataCache();
                 long currentTime = MetaDataUtil.getClientTimeStamp(functionMetaData);
@@ -2338,7 +2328,7 @@
                             EnvironmentEdgeManager.currentTimeMillis(), null);
                 }
                 invalidateList.add(new FunctionBytesPtr(keys.get(0)));
-                HRegion region = env.getRegion();
+                Region region = env.getRegion();
                 Scan scan = MetaDataUtil.newTableRowsScan(keys.get(0), MIN_TABLE_TIMESTAMP, clientTimeStamp);
                 List<Cell> results = Lists.newArrayList();
                 try (RegionScanner scanner = region.getScanner(scan);) {

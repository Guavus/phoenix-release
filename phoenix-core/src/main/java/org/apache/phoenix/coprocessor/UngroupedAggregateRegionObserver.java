--- conflicted
+++ resolved
@@ -375,13 +375,10 @@
             } while (hasMore);
         } finally {
             try {
-<<<<<<< HEAD
-=======
                 if (isAnalyze && stats != null) {
                     stats.updateStatistic(region);
                     stats.clear();
                 }
->>>>>>> c0c4bdf1
                 innerScanner.close();
             } finally {
                 region.closeRegionOperation();

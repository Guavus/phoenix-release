/*
 * Licensed to the Apache Software Foundation (ASF) under one
 * or more contributor license agreements.  See the NOTICE file
 * distributed with this work for additional information
 * regarding copyright ownership.  The ASF licenses this file
 * to you under the Apache License, Version 2.0 (the
 * "License"); you may not use this file except in compliance
 * with the License.  You may obtain a copy of the License at
 *
 * http://www.apache.org/licenses/LICENSE-2.0
 *
 * Unless required by applicable law or agreed to in writing, software
 * distributed under the License is distributed on an "AS IS" BASIS,
 * WITHOUT WARRANTIES OR CONDITIONS OF ANY KIND, either express or implied.
 * See the License for the specific language governing permissions and
 * limitations under the License.
 */
package org.apache.phoenix.execute;

import java.sql.ParameterMetaData;
import java.sql.SQLException;
import java.util.Collections;
import java.util.List;

import org.apache.hadoop.hbase.HConstants;
import org.apache.hadoop.hbase.client.Scan;
import org.apache.phoenix.compile.ExplainPlan;
import org.apache.phoenix.compile.GroupByCompiler.GroupBy;
import org.apache.phoenix.compile.OrderByCompiler.OrderBy;
import org.apache.phoenix.compile.QueryPlan;
import org.apache.phoenix.compile.RowProjector;
import org.apache.phoenix.compile.ScanRanges;
import org.apache.phoenix.compile.StatementContext;
import org.apache.phoenix.iterate.DelegateResultIterator;
import org.apache.phoenix.iterate.ParallelIterators.ParallelIteratorFactory;
import org.apache.phoenix.iterate.ResultIterator;
import org.apache.phoenix.jdbc.PhoenixConnection;
import org.apache.phoenix.parse.FilterableStatement;
import org.apache.phoenix.schema.TableRef;
import org.apache.phoenix.util.SQLCloseable;
import org.apache.phoenix.util.SQLCloseables;
import org.apache.phoenix.util.ScanUtil;

import com.google.common.collect.Lists;



/**
 *
 * Query plan that has no child plans
 *
 * 
 * @since 0.1
 */
public abstract class BasicQueryPlan implements QueryPlan {
    protected static final long DEFAULT_ESTIMATED_SIZE = 10 * 1024; // 10 K
    
    protected final TableRef tableRef;
    protected final StatementContext context;
    protected final FilterableStatement statement;
    protected final RowProjector projection;
    protected final ParameterMetaData paramMetaData;
    protected final Integer limit;
    protected final OrderBy orderBy;
    protected final GroupBy groupBy;
    protected final ParallelIteratorFactory parallelIteratorFactory;

    protected BasicQueryPlan(
            StatementContext context, FilterableStatement statement, TableRef table,
            RowProjector projection, ParameterMetaData paramMetaData, Integer limit, OrderBy orderBy,
            GroupBy groupBy, ParallelIteratorFactory parallelIteratorFactory) {
        this.context = context;
        this.statement = statement;
        this.tableRef = table;
        this.projection = projection;
        this.paramMetaData = paramMetaData;
        this.limit = limit;
        this.orderBy = orderBy;
        this.groupBy = groupBy;
        this.parallelIteratorFactory = parallelIteratorFactory;
    }

    @Override
    public boolean isDegenerate() {
        return context.getScanRanges() == ScanRanges.NOTHING;

    }
    
    @Override
    public GroupBy getGroupBy() {
        return groupBy;
    }

    
    @Override
    public OrderBy getOrderBy() {
        return orderBy;
    }

    @Override
    public TableRef getTableRef() {
        return tableRef;
    }

    @Override
    public Integer getLimit() {
        return limit;
    }

    @Override
    public RowProjector getProjector() {
        return projection;
    }

//    /**
//     * Sets up an id used to do round robin queue processing on the server
//     * @param scan
//     */
//    private void setProducer(Scan scan) {
//        byte[] producer = Bytes.toBytes(UUID.randomUUID().toString());
//        scan.setAttribute(HBaseServer.CALL_QUEUE_PRODUCER_ATTRIB_NAME, producer);
//    }
    
    @Override
    public final ResultIterator iterator() throws SQLException {
        return iterator(Collections.<SQLCloseable>emptyList());
    }

    public final ResultIterator iterator(final List<SQLCloseable> dependencies) throws SQLException {
        if (context.getScanRanges() == ScanRanges.NOTHING) {
            return ResultIterator.EMPTY_ITERATOR;
        }
        
        Scan scan = context.getScan();
        // Set producer on scan so HBase server does round robin processing
        //setProducer(scan);
        // Set the time range on the scan so we don't get back rows newer than when the statement was compiled
        // The time stamp comes from the server at compile time when the meta data
        // is resolved.
        // TODO: include time range in explain plan?
        PhoenixConnection connection = context.getConnection();
        Long scn = connection.getSCN();
        if(scn == null) {
            scn = context.getCurrentTime();
            // Add one to server time since max of time range is exclusive
            // and we need to account of OSs with lower resolution clocks.
            if(scn < HConstants.LATEST_TIMESTAMP) {
<<<<<<< HEAD
                scn = scn + 1;
=======
                scn++;
>>>>>>> f6e70b6e
            }
        }
        ScanUtil.setTimeRange(scan, scn);
        ScanUtil.setTenantId(scan, connection.getTenantId() == null ? null : connection.getTenantId().getBytes());
        ResultIterator iterator = newIterator();
        return dependencies.isEmpty() ? 
                iterator : new DelegateResultIterator(iterator) {
            @Override
            public void close() throws SQLException {
                try {
                    super.close();
                } finally {
                    SQLCloseables.closeAll(dependencies);
                }
            }
        };
    }

    abstract protected ResultIterator newIterator() throws SQLException;
    
    @Override
    public long getEstimatedSize() {
        return DEFAULT_ESTIMATED_SIZE;
    }

    @Override
    public ParameterMetaData getParameterMetaData() {
        return paramMetaData;
    }

    @Override
    public FilterableStatement getStatement() {
        return statement;
    }

    @Override
    public StatementContext getContext() {
        return context;
    }

    @Override
    public ExplainPlan getExplainPlan() throws SQLException {
        if (context.getScanRanges() == ScanRanges.NOTHING) {
            return new ExplainPlan(Collections.singletonList("DEGENERATE SCAN OVER " + tableRef.getTable().getName().getString()));
        }
        
        // Optimize here when getting explain plan, as queries don't get optimized until after compilation
        QueryPlan plan = context.getConnection().getQueryServices().getOptimizer().optimize(context.getStatement(), this);
        ResultIterator iterator = plan.iterator();
        List<String> planSteps = Lists.newArrayListWithExpectedSize(5);
        iterator.explain(planSteps);
        return new ExplainPlan(planSteps);
    }
}<|MERGE_RESOLUTION|>--- conflicted
+++ resolved
@@ -145,11 +145,7 @@
             // Add one to server time since max of time range is exclusive
             // and we need to account of OSs with lower resolution clocks.
             if(scn < HConstants.LATEST_TIMESTAMP) {
-<<<<<<< HEAD
-                scn = scn + 1;
-=======
                 scn++;
->>>>>>> f6e70b6e
             }
         }
         ScanUtil.setTimeRange(scan, scn);

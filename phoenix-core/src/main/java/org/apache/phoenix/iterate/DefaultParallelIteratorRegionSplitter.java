/*
 * Licensed to the Apache Software Foundation (ASF) under one
 * or more contributor license agreements.  See the NOTICE file
 * distributed with this work for additional information
 * regarding copyright ownership.  The ASF licenses this file
 * to you under the Apache License, Version 2.0 (the
 * "License"); you may not use this file except in compliance
 * with the License.  You may obtain a copy of the License at
 *
 * http://www.apache.org/licenses/LICENSE-2.0
 *
 * Unless required by applicable law or agreed to in writing, software
 * distributed under the License is distributed on an "AS IS" BASIS,
 * WITHOUT WARRANTIES OR CONDITIONS OF ANY KIND, either express or implied.
 * See the License for the specific language governing permissions and
 * limitations under the License.
 */
package org.apache.phoenix.iterate;

import java.sql.SQLException;
import java.util.Collections;
import java.util.List;

import org.apache.hadoop.hbase.HRegionLocation;
import org.apache.hadoop.hbase.client.Scan;
import org.apache.hadoop.hbase.util.Bytes;
import org.apache.phoenix.compile.StatementContext;
import org.apache.phoenix.parse.HintNode;
import org.apache.phoenix.query.KeyRange;
import org.apache.phoenix.query.QueryServices;
import org.apache.phoenix.query.QueryServicesOptions;
import org.apache.phoenix.schema.ColumnFamilyNotFoundException;
import org.apache.phoenix.schema.PTable;
import org.apache.phoenix.schema.TableRef;
<<<<<<< HEAD
import org.apache.phoenix.util.ReadOnlyProps;
=======
import org.apache.phoenix.util.LogUtil;
import org.apache.phoenix.util.ReadOnlyProps;
import org.apache.phoenix.util.ScanUtil;
>>>>>>> c0c4bdf1
import org.apache.phoenix.util.SchemaUtil;
import org.slf4j.Logger;
import org.slf4j.LoggerFactory;

import com.google.common.base.Predicate;
import com.google.common.collect.Iterables;
import com.google.common.collect.Lists;


/**
 * Default strategy for splitting regions in ParallelIterator. Refactored from the
 * original version.
 * 
 * 
 * 
 */
public class DefaultParallelIteratorRegionSplitter implements ParallelIteratorRegionSplitter {

    protected final long guidePostsDepth;
    protected final StatementContext context;
    protected final TableRef tableRef;

    private static final Logger logger = LoggerFactory.getLogger(DefaultParallelIteratorRegionSplitter.class);
    public static DefaultParallelIteratorRegionSplitter getInstance(StatementContext context, TableRef table, HintNode hintNode) {
        return new DefaultParallelIteratorRegionSplitter(context, table, hintNode);
    }

    protected DefaultParallelIteratorRegionSplitter(StatementContext context, TableRef table, HintNode hintNode) {
        this.context = context;
        this.tableRef = table;
        ReadOnlyProps props = context.getConnection().getQueryServices().getProps();
<<<<<<< HEAD
        this.guidePostsDepth = props.getLong(QueryServices.HISTOGRAM_BYTE_DEPTH_CONF_KEY,
=======
        this.guidePostsDepth = props.getLong(QueryServices.HISTOGRAM_BYTE_DEPTH_ATTRIB,
>>>>>>> c0c4bdf1
                QueryServicesOptions.DEFAULT_HISTOGRAM_BYTE_DEPTH);
    }

    // Get the mapping between key range and the regions that contains them.
    protected List<HRegionLocation> getAllRegions() throws SQLException {
        Scan scan = context.getScan();
        PTable table = tableRef.getTable();
        List<HRegionLocation> allTableRegions = context.getConnection().getQueryServices()
                .getAllTableRegions(table.getPhysicalName().getBytes());
        // If we're not salting, then we've already intersected the minMaxRange with the scan range
        // so there's nothing to do here.
        return filterRegions(allTableRegions, scan.getStartRow(), scan.getStopRow());
    }

    /**
     * Filters out regions that intersect with key range specified by the startKey and stopKey
     * @param allTableRegions all region infos for a given table
     * @param startKey the lower bound of key range, inclusive
     * @param stopKey the upper bound of key range, inclusive
     * @return regions that intersect with the key range given by the startKey and stopKey
     */
    // exposed for tests
    public static List<HRegionLocation> filterRegions(List<HRegionLocation> allTableRegions, byte[] startKey, byte[] stopKey) {
        Iterable<HRegionLocation> regions;
        final KeyRange keyRange = KeyRange.getKeyRange(startKey, true, stopKey, false);
        if (keyRange == KeyRange.EVERYTHING_RANGE) {
            return allTableRegions;
        }
        
        regions = Iterables.filter(allTableRegions, new Predicate<HRegionLocation>() {
            @Override
            public boolean apply(HRegionLocation location) {
                KeyRange regionKeyRange = KeyRange.getKeyRange(location.getRegionInfo().getStartKey(), location
                        .getRegionInfo().getEndKey());
                return keyRange.intersect(regionKeyRange) != KeyRange.EMPTY_RANGE;
            }
        });
        return Lists.newArrayList(regions);
    }

    protected List<KeyRange> genKeyRanges(List<HRegionLocation> regions) {
        if (regions.isEmpty()) { return Collections.emptyList(); }
        Scan scan = context.getScan();
        PTable table = this.tableRef.getTable();
        byte[] defaultCF = SchemaUtil.getEmptyColumnFamily(table);
        List<byte[]> gps = Lists.newArrayList();
<<<<<<< HEAD

        if (table.getColumnFamilies().isEmpty()) {
            // For sure we can get the defaultCF from the table
            gps = table.getGuidePosts();
        } else {
            try {
                if (scan.getFamilyMap().size() > 0) {
                    if (scan.getFamilyMap().containsKey(defaultCF)) { // Favor using default CF if it's used in scan
                        gps = table.getColumnFamily(defaultCF).getGuidePosts();
                    } else { // Otherwise, just use first CF in use by scan
                        gps = table.getColumnFamily(scan.getFamilyMap().keySet().iterator().next()).getGuidePosts();
                    }
                } else {
                    gps = table.getColumnFamily(defaultCF).getGuidePosts();
=======
        if (!ScanUtil.isAnalyzeTable(scan)) {
            if (table.getColumnFamilies().isEmpty()) {
                // For sure we can get the defaultCF from the table
                gps = table.getGuidePosts();
            } else {
                try {
                    if (scan.getFamilyMap().size() > 0) {
                        if (scan.getFamilyMap().containsKey(defaultCF)) { // Favor using default CF if it's used in scan
                            gps = table.getColumnFamily(defaultCF).getGuidePosts();
                        } else { // Otherwise, just use first CF in use by scan
                            gps = table.getColumnFamily(scan.getFamilyMap().keySet().iterator().next()).getGuidePosts();
                        }
                    } else {
                        gps = table.getColumnFamily(defaultCF).getGuidePosts();
                    }
                } catch (ColumnFamilyNotFoundException cfne) {
                    // Alter table does this
>>>>>>> c0c4bdf1
                }
            } catch (ColumnFamilyNotFoundException cfne) {
                // Alter table does this
            }
        }
        List<KeyRange> guidePosts = Lists.newArrayListWithCapacity(regions.size());
        byte[] currentKey = regions.get(0).getRegionInfo().getStartKey();
        byte[] endKey = null;
        int regionIndex = 0;
        int guideIndex = 0;
        int gpsSize = gps.size();
        int regionSize = regions.size();
        if (currentKey.length > 0) {
            guideIndex = Collections.binarySearch(gps, currentKey, Bytes.BYTES_COMPARATOR);
            guideIndex = (guideIndex < 0 ? -(guideIndex + 1) : (guideIndex + 1));
        }
        // Merge bisect with guideposts for all but the last region
        while (regionIndex < regionSize) {
            byte[] currentGuidePost;
            currentKey = regions.get(regionIndex).getRegionInfo().getStartKey();
            endKey = regions.get(regionIndex++).getRegionInfo().getEndKey();
            while (guideIndex < gpsSize
                    && (Bytes.compareTo(currentGuidePost = gps.get(guideIndex), endKey) <= 0 || endKey.length == 0)) {
                KeyRange keyRange = KeyRange.getKeyRange(currentKey, currentGuidePost);
                if (keyRange != KeyRange.EMPTY_RANGE) {
                    guidePosts.add(keyRange);
                }
                currentKey = currentGuidePost;
                guideIndex++;
            }
            KeyRange keyRange = KeyRange.getKeyRange(currentKey, endKey);
            if (keyRange != KeyRange.EMPTY_RANGE) {
                guidePosts.add(keyRange);
            }
        }
        if (logger.isDebugEnabled()) {
<<<<<<< HEAD
            logger.debug("The captured guideposts are: " + guidePosts);
=======
            logger.debug(LogUtil.addCustomAnnotations("The captured guideposts are: " + guidePosts, ScanUtil.getCustomAnnotations(scan)));
>>>>>>> c0c4bdf1
        }
        return guidePosts;
    }
        
    @Override
    public List<KeyRange> getSplits() throws SQLException {
        return genKeyRanges(getAllRegions());
    }
}<|MERGE_RESOLUTION|>--- conflicted
+++ resolved
@@ -32,13 +32,9 @@
 import org.apache.phoenix.schema.ColumnFamilyNotFoundException;
 import org.apache.phoenix.schema.PTable;
 import org.apache.phoenix.schema.TableRef;
-<<<<<<< HEAD
-import org.apache.phoenix.util.ReadOnlyProps;
-=======
 import org.apache.phoenix.util.LogUtil;
 import org.apache.phoenix.util.ReadOnlyProps;
 import org.apache.phoenix.util.ScanUtil;
->>>>>>> c0c4bdf1
 import org.apache.phoenix.util.SchemaUtil;
 import org.slf4j.Logger;
 import org.slf4j.LoggerFactory;
@@ -70,11 +66,7 @@
         this.context = context;
         this.tableRef = table;
         ReadOnlyProps props = context.getConnection().getQueryServices().getProps();
-<<<<<<< HEAD
-        this.guidePostsDepth = props.getLong(QueryServices.HISTOGRAM_BYTE_DEPTH_CONF_KEY,
-=======
         this.guidePostsDepth = props.getLong(QueryServices.HISTOGRAM_BYTE_DEPTH_ATTRIB,
->>>>>>> c0c4bdf1
                 QueryServicesOptions.DEFAULT_HISTOGRAM_BYTE_DEPTH);
     }
 
@@ -121,22 +113,6 @@
         PTable table = this.tableRef.getTable();
         byte[] defaultCF = SchemaUtil.getEmptyColumnFamily(table);
         List<byte[]> gps = Lists.newArrayList();
-<<<<<<< HEAD
-
-        if (table.getColumnFamilies().isEmpty()) {
-            // For sure we can get the defaultCF from the table
-            gps = table.getGuidePosts();
-        } else {
-            try {
-                if (scan.getFamilyMap().size() > 0) {
-                    if (scan.getFamilyMap().containsKey(defaultCF)) { // Favor using default CF if it's used in scan
-                        gps = table.getColumnFamily(defaultCF).getGuidePosts();
-                    } else { // Otherwise, just use first CF in use by scan
-                        gps = table.getColumnFamily(scan.getFamilyMap().keySet().iterator().next()).getGuidePosts();
-                    }
-                } else {
-                    gps = table.getColumnFamily(defaultCF).getGuidePosts();
-=======
         if (!ScanUtil.isAnalyzeTable(scan)) {
             if (table.getColumnFamilies().isEmpty()) {
                 // For sure we can get the defaultCF from the table
@@ -154,10 +130,7 @@
                     }
                 } catch (ColumnFamilyNotFoundException cfne) {
                     // Alter table does this
->>>>>>> c0c4bdf1
                 }
-            } catch (ColumnFamilyNotFoundException cfne) {
-                // Alter table does this
             }
         }
         List<KeyRange> guidePosts = Lists.newArrayListWithCapacity(regions.size());
@@ -191,11 +164,7 @@
             }
         }
         if (logger.isDebugEnabled()) {
-<<<<<<< HEAD
-            logger.debug("The captured guideposts are: " + guidePosts);
-=======
             logger.debug(LogUtil.addCustomAnnotations("The captured guideposts are: " + guidePosts, ScanUtil.getCustomAnnotations(scan)));
->>>>>>> c0c4bdf1
         }
         return guidePosts;
     }

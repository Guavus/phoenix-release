/*
 * Licensed to the Apache Software Foundation (ASF) under one
 * or more contributor license agreements.  See the NOTICE file
 * distributed with this work for additional information
 * regarding copyright ownership.  The ASF licenses this file
 * to you under the Apache License, Version 2.0 (the
 * "License"); you may not use this file except in compliance
 * with the License.  You may obtain a copy of the License at
 *
 * http://www.apache.org/licenses/LICENSE-2.0
 *
 * Unless required by applicable law or agreed to in writing, software
 * distributed under the License is distributed on an "AS IS" BASIS,
 * WITHOUT WARRANTIES OR CONDITIONS OF ANY KIND, either express or implied.
 * See the License for the specific language governing permissions and
 * limitations under the License.
 */
package org.apache.phoenix.iterate;

import java.sql.SQLException;
import java.util.Collections;
import java.util.List;
import java.util.concurrent.ExecutorService;
import java.util.concurrent.Future;

import org.apache.hadoop.hbase.client.Scan;
import org.apache.hadoop.hbase.util.Pair;
import org.apache.phoenix.compile.QueryPlan;
import org.apache.phoenix.job.JobManager.JobCallable;
import org.apache.phoenix.trace.util.Tracing;
import org.apache.phoenix.util.LogUtil;
import org.apache.phoenix.util.ScanUtil;
import org.slf4j.Logger;
import org.slf4j.LoggerFactory;

import com.google.common.collect.Lists;


/**
 *
 * Class that parallelizes the scan over a table using the ExecutorService provided.  Each region of the table will be scanned in parallel with
 * the results accessible through {@link #getIterators()}
 *
 * 
 * @since 0.1
 */
public class ParallelIterators extends BaseResultIterators {
	private static final Logger logger = LoggerFactory.getLogger(ParallelIterators.class);
	private static final String NAME = "PARALLEL";
    private final ParallelIteratorFactory iteratorFactory;
    
    public ParallelIterators(QueryPlan plan, Integer perScanLimit, ParallelIteratorFactory iteratorFactory)
            throws SQLException {
        super(plan, perScanLimit);
        this.iteratorFactory = iteratorFactory;
<<<<<<< HEAD
        this.scans = getParallelScans();
        List<KeyRange> splitRanges = Lists.newArrayListWithExpectedSize(scans.size() * ESTIMATED_GUIDEPOSTS_PER_REGION);
        for (List<Scan> scanList : scans) {
            for (Scan aScan : scanList) {
                splitRanges.add(KeyRange.getKeyRange(aScan.getStartRow(), aScan.getStopRow()));
            }
        }
        this.splits = ImmutableList.copyOf(splitRanges);
    }

    private void doColumnProjectionOptimization(StatementContext context, Scan scan, PTable table, FilterableStatement statement) {
        Map<byte[], NavigableSet<byte[]>> familyMap = scan.getFamilyMap();
        if (familyMap != null && !familyMap.isEmpty()) {
            // columnsTracker contain cf -> qualifiers which should get returned.
            Map<ImmutableBytesPtr, NavigableSet<ImmutableBytesPtr>> columnsTracker = 
                    new TreeMap<ImmutableBytesPtr, NavigableSet<ImmutableBytesPtr>>();
            Set<byte[]> conditionOnlyCfs = new TreeSet<byte[]>(Bytes.BYTES_COMPARATOR);
            int referencedCfCount = familyMap.size();
            for (Pair<byte[], byte[]> whereCol : context.getWhereCoditionColumns()) {
                if (!(familyMap.containsKey(whereCol.getFirst()))) {
                    referencedCfCount++;
                }
            }
            boolean useOptimization;
            if (statement.getHint().hasHint(Hint.SEEK_TO_COLUMN)) {
                // Do not use the optimization
                useOptimization = false;
            } else if (statement.getHint().hasHint(Hint.NO_SEEK_TO_COLUMN)) {
                // Strictly use the optimization
                useOptimization = true;
            } else {
                // when referencedCfCount is >1 and no Hints, we are not using the optimization
                useOptimization = referencedCfCount == 1;
            }
            if (useOptimization) {
                for (Entry<byte[], NavigableSet<byte[]>> entry : familyMap.entrySet()) {
                    ImmutableBytesPtr cf = new ImmutableBytesPtr(entry.getKey());
                    NavigableSet<byte[]> qs = entry.getValue();
                    NavigableSet<ImmutableBytesPtr> cols = null;
                    if (qs != null) {
                        cols = new TreeSet<ImmutableBytesPtr>();
                        for (byte[] q : qs) {
                            cols.add(new ImmutableBytesPtr(q));
                        }
                    }
                    columnsTracker.put(cf, cols);
                }
            }
            // Making sure that where condition CFs are getting scanned at HRS.
            for (Pair<byte[], byte[]> whereCol : context.getWhereCoditionColumns()) {
                if (useOptimization) {
                    if (!(familyMap.containsKey(whereCol.getFirst()))) {
                        scan.addFamily(whereCol.getFirst());
                        conditionOnlyCfs.add(whereCol.getFirst());
                    }
                } else {
                    if (familyMap.containsKey(whereCol.getFirst())) {
                        // where column's CF is present. If there are some specific columns added against this CF, we
                        // need to ensure this where column also getting added in it.
                        // If the select was like select cf1.*, then that itself will select the whole CF. So no need to
                        // specifically add the where column. Adding that will remove the cf1.* stuff and only this
                        // where condition column will get returned!
                        NavigableSet<byte[]> cols = familyMap.get(whereCol.getFirst());
                        // cols is null means the whole CF will get scanned.
                        if (cols != null) {
                            scan.addColumn(whereCol.getFirst(), whereCol.getSecond());
                        }
                    } else {
                        // where column's CF itself is not present in family map. We need to add the column
                        scan.addColumn(whereCol.getFirst(), whereCol.getSecond());
                    }
                }
            }
            if (useOptimization && !columnsTracker.isEmpty()) {
                for (ImmutableBytesPtr f : columnsTracker.keySet()) {
                    // This addFamily will remove explicit cols in scan familyMap and make it as entire row.
                    // We don't want the ExplicitColumnTracker to be used. Instead we have the ColumnProjectionFilter
                    scan.addFamily(f.get());
                }
                // We don't need this filter for aggregates, as we're not returning back what's
                // in the scan in this case. We still want the other optimization that causes
                // the ExplicitColumnTracker not to be used, though.
                if (!(statement.isAggregate())) {
                    ScanUtil.andFilterAtEnd(scan, new ColumnProjectionFilter(SchemaUtil.getEmptyColumnFamily(table),
                            columnsTracker, conditionOnlyCfs));
                }
            }
        }
    }

    public List<KeyRange> getSplits() {
        return splits;
    }

    public List<List<Scan>> getScans() {
        return scans;
    }

    private static List<byte[]> toBoundaries(List<HRegionLocation> regionLocations) {
        int nBoundaries = regionLocations.size() - 1;
        List<byte[]> ranges = Lists.newArrayListWithExpectedSize(nBoundaries);
        for (int i = 0; i < nBoundaries; i++) {
            HRegionInfo regionInfo = regionLocations.get(i).getRegionInfo();
            ranges.add(regionInfo.getEndKey());
        }
        return ranges;
    }
    
    private static int getIndexContainingInclusive(List<byte[]> boundaries, byte[] inclusiveKey) {
        int guideIndex = Collections.binarySearch(boundaries, inclusiveKey, Bytes.BYTES_COMPARATOR);
        // If we found an exact match, return the index+1, as the inclusiveKey will be contained
        // in the next region (since we're matching on the end boundary).
        guideIndex = (guideIndex < 0 ? -(guideIndex + 1) : (guideIndex + 1));
        return guideIndex;
    }
    
    private static int getIndexContainingExclusive(List<byte[]> boundaries, byte[] exclusiveKey) {
        int guideIndex = Collections.binarySearch(boundaries, exclusiveKey, Bytes.BYTES_COMPARATOR);
        // If we found an exact match, return the index we found as the exclusiveKey won't be
        // contained in the next region as with getIndexContainingInclusive.
        guideIndex = (guideIndex < 0 ? -(guideIndex + 1) : guideIndex);
        return guideIndex;
    }
    
    private List<byte[]> getGuidePosts() {
        /*
         *  Don't use guide posts if:
         *  1) We're doing a point lookup, as HBase is fast enough at those
         *     to not need them to be further parallelized. TODO: pref test to verify
         *  2) We're collecting stats, as in this case we need to scan entire
         *     regions worth of data to track where to put the guide posts.
         */
        if (!useStats()) {
            return Collections.emptyList();
        }
        
        List<byte[]> gps = null;
        PTable table = getTable();
        Map<byte[],GuidePostsInfo> guidePostMap = tableStats.getGuidePosts();
        byte[] defaultCF = SchemaUtil.getEmptyColumnFamily(getTable());
        if (table.getColumnFamilies().isEmpty()) {
            // For sure we can get the defaultCF from the table
            if (guidePostMap.get(defaultCF) != null) {
                gps = guidePostMap.get(defaultCF).getGuidePosts();
            }
        } else {
            Scan scan = context.getScan();
            if (scan.getFamilyMap().size() > 0 && !scan.getFamilyMap().containsKey(defaultCF)) {
                // If default CF is not used in scan, use first CF referenced in scan
                GuidePostsInfo guidePostsInfo = guidePostMap.get(scan.getFamilyMap().keySet().iterator().next());
                if (guidePostsInfo != null) {
                    gps = guidePostsInfo.getGuidePosts();
                }
            } else {
                // Otherwise, favor use of default CF.
                if (guidePostMap.get(defaultCF) != null) {
                    gps = guidePostMap.get(defaultCF).getGuidePosts();
                }
            }
        }
        if (gps == null) {
            return Collections.emptyList();
        }
        return gps;
    }
    
    private static String toString(List<byte[]> gps) {
        StringBuilder buf = new StringBuilder(gps.size() * 100);
        buf.append("[");
        for (int i = 0; i < gps.size(); i++) {
            buf.append(Bytes.toStringBinary(gps.get(i)));
            buf.append(",");
            if (i > 0 && i < gps.size()-1 && (i % 10) == 0) {
                buf.append("\n");
            }
        }
        buf.setCharAt(buf.length()-1, ']');
        return buf.toString();
    }
    
    private List<Scan> addNewScan(List<List<Scan>> parallelScans, List<Scan> scans, Scan scan, byte[] startKey, boolean crossedRegionBoundary) {
        PTable table = getTable();
        boolean startNewScanList = false;
        if (!plan.isRowKeyOrdered()) {
            startNewScanList = true;
        } else if (crossedRegionBoundary) {
            if (table.getIndexType() == IndexType.LOCAL) {
                startNewScanList = true;
            } else if (table.getBucketNum() != null) {
                startNewScanList = scans.isEmpty() ||
                        ScanUtil.crossesPrefixBoundary(startKey,
                                ScanUtil.getPrefix(scans.get(scans.size()-1).getStartRow(), SaltingUtil.NUM_SALTING_BYTES), 
                                SaltingUtil.NUM_SALTING_BYTES);
            }
        }
        if (scan != null) {
            scans.add(scan);
        }
        if (startNewScanList && !scans.isEmpty()) {
            parallelScans.add(scans);
            scans = Lists.newArrayListWithExpectedSize(1);
        }
        return scans;
    }

    private List<List<Scan>> getParallelScans() throws SQLException {
        return getParallelScans(EMPTY_BYTE_ARRAY, EMPTY_BYTE_ARRAY);
=======
>>>>>>> 907f9c25
    }

    @Override
    protected void submitWork(List<List<Scan>> nestedScans, List<List<Pair<Scan,Future<PeekingResultIterator>>>> nestedFutures,
            final List<PeekingResultIterator> allIterators, int estFlattenedSize) {
        // Pre-populate nestedFutures lists so that we can shuffle the scans
        // and add the future to the right nested list. By shuffling the scans
        // we get better utilization of the cluster since our thread executor
        // will spray the scans across machines as opposed to targeting a
        // single one since the scans are in row key order.
        ExecutorService executor = context.getConnection().getQueryServices().getExecutor();
        List<ScanLocator> scanLocations = Lists.newArrayListWithExpectedSize(estFlattenedSize);
        for (int i = 0; i < nestedScans.size(); i++) {
            List<Scan> scans = nestedScans.get(i);
            List<Pair<Scan,Future<PeekingResultIterator>>> futures = Lists.newArrayListWithExpectedSize(scans.size());
            nestedFutures.add(futures);
            for (int j = 0; j < scans.size(); j++) {
            	Scan scan = nestedScans.get(i).get(j);
                scanLocations.add(new ScanLocator(scan, i, j));
                futures.add(null); // placeholder
            }
        }
        // Shuffle so that we start execution across many machines
        // before we fill up the thread pool
        Collections.shuffle(scanLocations);
        for (ScanLocator scanLocation : scanLocations) {
            final Scan scan = scanLocation.getScan();
            Future<PeekingResultIterator> future = executor.submit(Tracing.wrap(new JobCallable<PeekingResultIterator>() {

                @Override
                public PeekingResultIterator call() throws Exception {
                    long startTime = System.currentTimeMillis();
                    ResultIterator scanner = new TableResultIterator(context, tableRef, scan);
                    if (logger.isDebugEnabled()) {
                        logger.debug(LogUtil.addCustomAnnotations("Id: " + scanId + ", Time: " + (System.currentTimeMillis() - startTime) + "ms, Scan: " + scan, ScanUtil.getCustomAnnotations(scan)));
                    }
                    PeekingResultIterator iterator = iteratorFactory.newIterator(context, scanner, scan);
                    allIterators.add(iterator);
                    return iterator;
                }

                /**
                 * Defines the grouping for round robin behavior.  All threads spawned to process
                 * this scan will be grouped together and time sliced with other simultaneously
                 * executing parallel scans.
                 */
                @Override
                public Object getJobId() {
                    return ParallelIterators.this;
                }
            }, "Parallel scanner for table: " + tableRef.getTable().getName().getString()));
            // Add our future in the right place so that we can concatenate the
            // results of the inner futures versus merge sorting across all of them.
            nestedFutures.get(scanLocation.getOuterListIndex()).set(scanLocation.getInnerListIndex(), new Pair<Scan,Future<PeekingResultIterator>>(scan,future));
        }
    }

    @Override
    protected String getName() {
        return NAME;
    }
}<|MERGE_RESOLUTION|>--- conflicted
+++ resolved
@@ -53,216 +53,6 @@
             throws SQLException {
         super(plan, perScanLimit);
         this.iteratorFactory = iteratorFactory;
-<<<<<<< HEAD
-        this.scans = getParallelScans();
-        List<KeyRange> splitRanges = Lists.newArrayListWithExpectedSize(scans.size() * ESTIMATED_GUIDEPOSTS_PER_REGION);
-        for (List<Scan> scanList : scans) {
-            for (Scan aScan : scanList) {
-                splitRanges.add(KeyRange.getKeyRange(aScan.getStartRow(), aScan.getStopRow()));
-            }
-        }
-        this.splits = ImmutableList.copyOf(splitRanges);
-    }
-
-    private void doColumnProjectionOptimization(StatementContext context, Scan scan, PTable table, FilterableStatement statement) {
-        Map<byte[], NavigableSet<byte[]>> familyMap = scan.getFamilyMap();
-        if (familyMap != null && !familyMap.isEmpty()) {
-            // columnsTracker contain cf -> qualifiers which should get returned.
-            Map<ImmutableBytesPtr, NavigableSet<ImmutableBytesPtr>> columnsTracker = 
-                    new TreeMap<ImmutableBytesPtr, NavigableSet<ImmutableBytesPtr>>();
-            Set<byte[]> conditionOnlyCfs = new TreeSet<byte[]>(Bytes.BYTES_COMPARATOR);
-            int referencedCfCount = familyMap.size();
-            for (Pair<byte[], byte[]> whereCol : context.getWhereCoditionColumns()) {
-                if (!(familyMap.containsKey(whereCol.getFirst()))) {
-                    referencedCfCount++;
-                }
-            }
-            boolean useOptimization;
-            if (statement.getHint().hasHint(Hint.SEEK_TO_COLUMN)) {
-                // Do not use the optimization
-                useOptimization = false;
-            } else if (statement.getHint().hasHint(Hint.NO_SEEK_TO_COLUMN)) {
-                // Strictly use the optimization
-                useOptimization = true;
-            } else {
-                // when referencedCfCount is >1 and no Hints, we are not using the optimization
-                useOptimization = referencedCfCount == 1;
-            }
-            if (useOptimization) {
-                for (Entry<byte[], NavigableSet<byte[]>> entry : familyMap.entrySet()) {
-                    ImmutableBytesPtr cf = new ImmutableBytesPtr(entry.getKey());
-                    NavigableSet<byte[]> qs = entry.getValue();
-                    NavigableSet<ImmutableBytesPtr> cols = null;
-                    if (qs != null) {
-                        cols = new TreeSet<ImmutableBytesPtr>();
-                        for (byte[] q : qs) {
-                            cols.add(new ImmutableBytesPtr(q));
-                        }
-                    }
-                    columnsTracker.put(cf, cols);
-                }
-            }
-            // Making sure that where condition CFs are getting scanned at HRS.
-            for (Pair<byte[], byte[]> whereCol : context.getWhereCoditionColumns()) {
-                if (useOptimization) {
-                    if (!(familyMap.containsKey(whereCol.getFirst()))) {
-                        scan.addFamily(whereCol.getFirst());
-                        conditionOnlyCfs.add(whereCol.getFirst());
-                    }
-                } else {
-                    if (familyMap.containsKey(whereCol.getFirst())) {
-                        // where column's CF is present. If there are some specific columns added against this CF, we
-                        // need to ensure this where column also getting added in it.
-                        // If the select was like select cf1.*, then that itself will select the whole CF. So no need to
-                        // specifically add the where column. Adding that will remove the cf1.* stuff and only this
-                        // where condition column will get returned!
-                        NavigableSet<byte[]> cols = familyMap.get(whereCol.getFirst());
-                        // cols is null means the whole CF will get scanned.
-                        if (cols != null) {
-                            scan.addColumn(whereCol.getFirst(), whereCol.getSecond());
-                        }
-                    } else {
-                        // where column's CF itself is not present in family map. We need to add the column
-                        scan.addColumn(whereCol.getFirst(), whereCol.getSecond());
-                    }
-                }
-            }
-            if (useOptimization && !columnsTracker.isEmpty()) {
-                for (ImmutableBytesPtr f : columnsTracker.keySet()) {
-                    // This addFamily will remove explicit cols in scan familyMap and make it as entire row.
-                    // We don't want the ExplicitColumnTracker to be used. Instead we have the ColumnProjectionFilter
-                    scan.addFamily(f.get());
-                }
-                // We don't need this filter for aggregates, as we're not returning back what's
-                // in the scan in this case. We still want the other optimization that causes
-                // the ExplicitColumnTracker not to be used, though.
-                if (!(statement.isAggregate())) {
-                    ScanUtil.andFilterAtEnd(scan, new ColumnProjectionFilter(SchemaUtil.getEmptyColumnFamily(table),
-                            columnsTracker, conditionOnlyCfs));
-                }
-            }
-        }
-    }
-
-    public List<KeyRange> getSplits() {
-        return splits;
-    }
-
-    public List<List<Scan>> getScans() {
-        return scans;
-    }
-
-    private static List<byte[]> toBoundaries(List<HRegionLocation> regionLocations) {
-        int nBoundaries = regionLocations.size() - 1;
-        List<byte[]> ranges = Lists.newArrayListWithExpectedSize(nBoundaries);
-        for (int i = 0; i < nBoundaries; i++) {
-            HRegionInfo regionInfo = regionLocations.get(i).getRegionInfo();
-            ranges.add(regionInfo.getEndKey());
-        }
-        return ranges;
-    }
-    
-    private static int getIndexContainingInclusive(List<byte[]> boundaries, byte[] inclusiveKey) {
-        int guideIndex = Collections.binarySearch(boundaries, inclusiveKey, Bytes.BYTES_COMPARATOR);
-        // If we found an exact match, return the index+1, as the inclusiveKey will be contained
-        // in the next region (since we're matching on the end boundary).
-        guideIndex = (guideIndex < 0 ? -(guideIndex + 1) : (guideIndex + 1));
-        return guideIndex;
-    }
-    
-    private static int getIndexContainingExclusive(List<byte[]> boundaries, byte[] exclusiveKey) {
-        int guideIndex = Collections.binarySearch(boundaries, exclusiveKey, Bytes.BYTES_COMPARATOR);
-        // If we found an exact match, return the index we found as the exclusiveKey won't be
-        // contained in the next region as with getIndexContainingInclusive.
-        guideIndex = (guideIndex < 0 ? -(guideIndex + 1) : guideIndex);
-        return guideIndex;
-    }
-    
-    private List<byte[]> getGuidePosts() {
-        /*
-         *  Don't use guide posts if:
-         *  1) We're doing a point lookup, as HBase is fast enough at those
-         *     to not need them to be further parallelized. TODO: pref test to verify
-         *  2) We're collecting stats, as in this case we need to scan entire
-         *     regions worth of data to track where to put the guide posts.
-         */
-        if (!useStats()) {
-            return Collections.emptyList();
-        }
-        
-        List<byte[]> gps = null;
-        PTable table = getTable();
-        Map<byte[],GuidePostsInfo> guidePostMap = tableStats.getGuidePosts();
-        byte[] defaultCF = SchemaUtil.getEmptyColumnFamily(getTable());
-        if (table.getColumnFamilies().isEmpty()) {
-            // For sure we can get the defaultCF from the table
-            if (guidePostMap.get(defaultCF) != null) {
-                gps = guidePostMap.get(defaultCF).getGuidePosts();
-            }
-        } else {
-            Scan scan = context.getScan();
-            if (scan.getFamilyMap().size() > 0 && !scan.getFamilyMap().containsKey(defaultCF)) {
-                // If default CF is not used in scan, use first CF referenced in scan
-                GuidePostsInfo guidePostsInfo = guidePostMap.get(scan.getFamilyMap().keySet().iterator().next());
-                if (guidePostsInfo != null) {
-                    gps = guidePostsInfo.getGuidePosts();
-                }
-            } else {
-                // Otherwise, favor use of default CF.
-                if (guidePostMap.get(defaultCF) != null) {
-                    gps = guidePostMap.get(defaultCF).getGuidePosts();
-                }
-            }
-        }
-        if (gps == null) {
-            return Collections.emptyList();
-        }
-        return gps;
-    }
-    
-    private static String toString(List<byte[]> gps) {
-        StringBuilder buf = new StringBuilder(gps.size() * 100);
-        buf.append("[");
-        for (int i = 0; i < gps.size(); i++) {
-            buf.append(Bytes.toStringBinary(gps.get(i)));
-            buf.append(",");
-            if (i > 0 && i < gps.size()-1 && (i % 10) == 0) {
-                buf.append("\n");
-            }
-        }
-        buf.setCharAt(buf.length()-1, ']');
-        return buf.toString();
-    }
-    
-    private List<Scan> addNewScan(List<List<Scan>> parallelScans, List<Scan> scans, Scan scan, byte[] startKey, boolean crossedRegionBoundary) {
-        PTable table = getTable();
-        boolean startNewScanList = false;
-        if (!plan.isRowKeyOrdered()) {
-            startNewScanList = true;
-        } else if (crossedRegionBoundary) {
-            if (table.getIndexType() == IndexType.LOCAL) {
-                startNewScanList = true;
-            } else if (table.getBucketNum() != null) {
-                startNewScanList = scans.isEmpty() ||
-                        ScanUtil.crossesPrefixBoundary(startKey,
-                                ScanUtil.getPrefix(scans.get(scans.size()-1).getStartRow(), SaltingUtil.NUM_SALTING_BYTES), 
-                                SaltingUtil.NUM_SALTING_BYTES);
-            }
-        }
-        if (scan != null) {
-            scans.add(scan);
-        }
-        if (startNewScanList && !scans.isEmpty()) {
-            parallelScans.add(scans);
-            scans = Lists.newArrayListWithExpectedSize(1);
-        }
-        return scans;
-    }
-
-    private List<List<Scan>> getParallelScans() throws SQLException {
-        return getParallelScans(EMPTY_BYTE_ARRAY, EMPTY_BYTE_ARRAY);
-=======
->>>>>>> 907f9c25
     }
 
     @Override

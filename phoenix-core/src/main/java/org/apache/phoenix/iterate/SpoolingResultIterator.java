/*
 * Licensed to the Apache Software Foundation (ASF) under one
 * or more contributor license agreements.  See the NOTICE file
 * distributed with this work for additional information
 * regarding copyright ownership.  The ASF licenses this file
 * to you under the Apache License, Version 2.0 (the
 * "License"); you may not use this file except in compliance
 * with the License.  You may obtain a copy of the License at
 *
 * http://www.apache.org/licenses/LICENSE-2.0
 *
 * Unless required by applicable law or agreed to in writing, software
 * distributed under the License is distributed on an "AS IS" BASIS,
 * WITHOUT WARRANTIES OR CONDITIONS OF ANY KIND, either express or implied.
 * See the License for the specific language governing permissions and
 * limitations under the License.
 */
package org.apache.phoenix.iterate;

import java.io.BufferedInputStream;
import java.io.DataInputStream;
import java.io.DataOutputStream;
import java.io.EOFException;
import java.io.File;
import java.io.FileInputStream;
import java.io.IOException;
import java.sql.SQLException;
import java.util.List;

import org.apache.commons.io.output.DeferredFileOutputStream;
import org.apache.hadoop.hbase.client.Scan;
import org.apache.hadoop.hbase.io.ImmutableBytesWritable;
import org.apache.hadoop.io.WritableUtils;
import org.apache.phoenix.compile.StatementContext;
import org.apache.phoenix.memory.MemoryManager;
import org.apache.phoenix.memory.MemoryManager.MemoryChunk;
import org.apache.phoenix.query.QueryServices;
import org.apache.phoenix.query.QueryServicesOptions;
import org.apache.phoenix.schema.tuple.ResultTuple;
import org.apache.phoenix.schema.tuple.Tuple;
import org.apache.phoenix.util.ByteUtil;
import org.apache.phoenix.util.ResultUtil;
import org.apache.phoenix.util.ServerUtil;
import org.apache.phoenix.util.TupleUtil;



/**
 *
 * Result iterator that spools the results of a scan to disk once an in-memory threshold has been reached.
 * If the in-memory threshold is not reached, the results are held in memory with no disk writing perfomed.
 *
 *
 * @since 0.1
 */
public class SpoolingResultIterator implements PeekingResultIterator {
    private final PeekingResultIterator spoolFrom;

    public static class SpoolingResultIteratorFactory implements ParallelIteratorFactory {
        private final QueryServices services;

        public SpoolingResultIteratorFactory(QueryServices services) {
            this.services = services;
        }
        @Override
        public PeekingResultIterator newIterator(StatementContext context, ResultIterator scanner, Scan scan) throws SQLException {
            return new SpoolingResultIterator(scanner, services);
        }

    }

    public SpoolingResultIterator(ResultIterator scanner, QueryServices services) throws SQLException {
        this (scanner, services.getMemoryManager(),
                services.getProps().getInt(QueryServices.SPOOL_THRESHOLD_BYTES_ATTRIB, QueryServicesOptions.DEFAULT_SPOOL_THRESHOLD_BYTES),
                services.getProps().getLong(QueryServices.MAX_SPOOL_TO_DISK_BYTES_ATTRIB, QueryServicesOptions.DEFAULT_MAX_SPOOL_TO_DISK_BYTES),
                services.getProps().get(QueryServices.SPOOL_DIRECTORY, QueryServicesOptions.DEFAULT_SPOOL_DIRECTORY));
    }

    /**
    * Create a result iterator by iterating through the results of a scan, spooling them to disk once
    * a threshold has been reached. The scanner passed in is closed prior to returning.
    * @param scanner the results of a table scan
    * @param mm memory manager tracking memory usage across threads.
    * @param thresholdBytes the requested threshold.  Will be dialed down if memory usage (as determined by
    *  the memory manager) is exceeded.
    * @throws SQLException
    */
    SpoolingResultIterator(ResultIterator scanner, MemoryManager mm, final int thresholdBytes, final long maxSpoolToDisk, final String spoolDirectory) throws SQLException {
        boolean success = false;
        final MemoryChunk chunk = mm.allocate(0, thresholdBytes);
        DeferredFileOutputStream spoolTo = null;
        try {
            // Can't be bigger than int, since it's the max of the above allocation
            int size = (int)chunk.getSize();
            spoolTo = new DeferredFileOutputStream(size, "ResultSpooler",".bin", new File(spoolDirectory)) {
                @Override
                protected void thresholdReached() throws IOException {
                    super.thresholdReached();
                    chunk.close();
                }
            };
            DataOutputStream out = new DataOutputStream(spoolTo);
            final long maxBytesAllowed = maxSpoolToDisk == -1 ?
            		Long.MAX_VALUE : thresholdBytes + maxSpoolToDisk;
            long bytesWritten = 0L;
            for (Tuple result = scanner.next(); result != null; result = scanner.next()) {
                int length = TupleUtil.write(result, out);
                bytesWritten += length;
                if(bytesWritten > maxBytesAllowed){
                		throw new SpoolTooBigToDiskException("result too big, max allowed(bytes): " + maxBytesAllowed);
                }
            }
            if (spoolTo.isInMemory()) {
                byte[] data = spoolTo.getData();
                chunk.resize(data.length);
                spoolFrom = new InMemoryResultIterator(data, chunk);
            } else {
<<<<<<< HEAD
                spoolFrom = new OnDiskResultIterator(maxSize, spoolTo.getFile());
                if (spoolTo.getFile() != null) {
                    spoolTo.getFile().deleteOnExit();
                }
=======
                spoolFrom = new OnDiskResultIterator(spoolTo.getFile());
>>>>>>> 907f9c25
            }
            success = true;
        } catch (IOException e) {
            throw ServerUtil.parseServerException(e);
        } finally {
            try {
                scanner.close();
            } finally {
                try {
                    if (spoolTo != null) {
                        if(!success && spoolTo.getFile() != null){
                            spoolTo.getFile().delete();
                        }
                        spoolTo.close();
                    }
                } catch (IOException ignored) {
                  // ignore close error
                } finally {
                    if (!success) {
                        chunk.close();
                    }
                }
            }
        }
    }

    @Override
    public Tuple peek() throws SQLException {
        return spoolFrom.peek();
    }

    @Override
    public Tuple next() throws SQLException {
        return spoolFrom.next();
    }

    @Override
    public void close() throws SQLException {
        spoolFrom.close();
    }

    /**
     *
     * Backing result iterator if it was not necessary to spool results to disk.
     *
     *
     * @since 0.1
     */
    private static class InMemoryResultIterator implements PeekingResultIterator {
        private final MemoryChunk memoryChunk;
        private final byte[] bytes;
        private Tuple next;
        private int offset;

        private InMemoryResultIterator(byte[] bytes, MemoryChunk memoryChunk) throws SQLException {
            this.bytes = bytes;
            this.memoryChunk = memoryChunk;
            advance();
        }

        private Tuple advance() throws SQLException {
            if (offset >= bytes.length) {
                return next = null;
            }
            int resultSize = ByteUtil.vintFromBytes(bytes, offset);
            offset += WritableUtils.getVIntSize(resultSize);
            ImmutableBytesWritable value = new ImmutableBytesWritable(bytes,offset,resultSize);
            offset += resultSize;
            Tuple result = new ResultTuple(ResultUtil.toResult(value));
            return next = result;
        }

        @Override
        public Tuple peek() throws SQLException {
            return next;
        }

        @Override
        public Tuple next() throws SQLException {
            Tuple current = next;
            advance();
            return current;
        }

        @Override
        public void close() {
            memoryChunk.close();
        }

        @Override
        public void explain(List<String> planSteps) {
        }
    }

    /**
     *
     * Backing result iterator if results were spooled to disk
     *
     *
     * @since 0.1
     */
    private static class OnDiskResultIterator implements PeekingResultIterator {
        private final File file;
        private DataInputStream spoolFrom;
        private Tuple next;
        private boolean isClosed;

        private OnDiskResultIterator (File file) {
            this.file = file;
        }

        private synchronized void init() throws IOException {
            if (spoolFrom == null) {
                spoolFrom = new DataInputStream(new BufferedInputStream(new FileInputStream(file)));
                advance();
            }
        }

        private synchronized void reachedEnd() throws IOException {
            next = null;
            isClosed = true;
            try {
                if (spoolFrom != null) {
                    spoolFrom.close();
                }
            } finally {
                file.delete();
            }
        }

        private synchronized Tuple advance() throws IOException {
            if (isClosed) {
                return next;
            }
            int length;
            try {
                length = WritableUtils.readVInt(spoolFrom);
            } catch (EOFException e) {
                reachedEnd();
                return next;
            }
            int totalBytesRead = 0;
            int offset = 0;
            byte[] buffer = new byte[length];
            while(totalBytesRead < length) {
                int bytesRead = spoolFrom.read(buffer, offset, length);
                if (bytesRead == -1) {
                    reachedEnd();
                    return next;
                }
                offset += bytesRead;
                totalBytesRead += bytesRead;
            }
            next = new ResultTuple(ResultUtil.toResult(new ImmutableBytesWritable(buffer,0,length)));
            return next;
        }

        @Override
        public synchronized Tuple peek() throws SQLException {
            try {
                init();
                return next;
            } catch (IOException e) {
                throw ServerUtil.parseServerException(e);
            }
        }

        @Override
        public synchronized Tuple next() throws SQLException {
            try {
                init();
                Tuple current = next;
                advance();
                return current;
            } catch (IOException e) {
                throw ServerUtil.parseServerException(e);
            }
        }

        @Override
        public synchronized void close() throws SQLException {
            try {
                if (!isClosed) {
                    reachedEnd();
                }
            } catch (IOException e) {
                throw ServerUtil.parseServerException(e);
            }
        }

        @Override
        public void explain(List<String> planSteps) {
        }
    }

    @Override
    public void explain(List<String> planSteps) {
    }
}<|MERGE_RESOLUTION|>--- conflicted
+++ resolved
@@ -115,14 +115,10 @@
                 chunk.resize(data.length);
                 spoolFrom = new InMemoryResultIterator(data, chunk);
             } else {
-<<<<<<< HEAD
-                spoolFrom = new OnDiskResultIterator(maxSize, spoolTo.getFile());
+                spoolFrom = new OnDiskResultIterator(spoolTo.getFile());
                 if (spoolTo.getFile() != null) {
                     spoolTo.getFile().deleteOnExit();
                 }
-=======
-                spoolFrom = new OnDiskResultIterator(spoolTo.getFile());
->>>>>>> 907f9c25
             }
             success = true;
         } catch (IOException e) {

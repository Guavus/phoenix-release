/*
 * Licensed to the Apache Software Foundation (ASF) under one
 * or more contributor license agreements.  See the NOTICE file
 * distributed with this work for additional information
 * regarding copyright ownership.  The ASF licenses this file
 * to you under the Apache License, Version 2.0 (the
 * "License"); you may not use this file except in compliance
 * with the License.  You may obtain a copy of the License at
 *
 * http://www.apache.org/licenses/LICENSE-2.0
 *
 * Unless required by applicable law or agreed to in writing, software
 * distributed under the License is distributed on an "AS IS" BASIS,
 * WITHOUT WARRANTIES OR CONDITIONS OF ANY KIND, either express or implied.
 * See the License for the specific language governing permissions and
 * limitations under the License.
 */
package org.apache.phoenix.jdbc;

import java.io.EOFException;
import java.io.IOException;
import java.io.PrintStream;
import java.io.Reader;
import java.sql.Array;
import java.sql.Blob;
import java.sql.CallableStatement;
import java.sql.Clob;
import java.sql.Connection;
import java.sql.DatabaseMetaData;
import java.sql.NClob;
import java.sql.ParameterMetaData;
import java.sql.PreparedStatement;
import java.sql.ResultSet;
import java.sql.ResultSetMetaData;
import java.sql.SQLClientInfoException;
import java.sql.SQLException;
import java.sql.SQLFeatureNotSupportedException;
import java.sql.SQLWarning;
import java.sql.SQLXML;
import java.sql.Savepoint;
import java.sql.Statement;
import java.sql.Struct;
import java.text.Format;
import java.util.ArrayList;
import java.util.Collections;
import java.util.List;
import java.util.Map;
import java.util.Map.Entry;
import java.util.Properties;
import java.util.concurrent.Executor;

import javax.annotation.Nullable;

import org.apache.commons.logging.Log;
import org.apache.commons.logging.LogFactory;
import org.apache.hadoop.hbase.HConstants;
import org.apache.phoenix.call.CallRunner;
import org.apache.phoenix.exception.SQLExceptionCode;
import org.apache.phoenix.exception.SQLExceptionInfo;
import org.apache.phoenix.execute.MutationState;
import org.apache.phoenix.expression.function.FunctionArgumentType;
import org.apache.phoenix.hbase.index.util.KeyValueBuilder;
import org.apache.phoenix.jdbc.PhoenixStatement.PhoenixStatementParser;
import org.apache.phoenix.query.ConnectionQueryServices;
import org.apache.phoenix.query.DelegateConnectionQueryServices;
import org.apache.phoenix.query.MetaDataMutated;
import org.apache.phoenix.query.QueryConstants;
import org.apache.phoenix.query.QueryServices;
import org.apache.phoenix.query.QueryServicesOptions;
import org.apache.phoenix.schema.MetaDataClient;
import org.apache.phoenix.schema.PArrayDataType;
import org.apache.phoenix.schema.PColumn;
import org.apache.phoenix.schema.PDataType;
import org.apache.phoenix.schema.PMetaData;
import org.apache.phoenix.schema.PMetaData.Pruner;
import org.apache.phoenix.schema.PName;
import org.apache.phoenix.schema.PTable;
import org.apache.phoenix.schema.PTableType;
import org.apache.phoenix.trace.TracingCompat;
import org.apache.phoenix.trace.util.Tracing;
import org.apache.phoenix.util.DateUtil;
import org.apache.phoenix.util.JDBCUtil;
import org.apache.phoenix.util.NumberUtil;
import org.apache.phoenix.util.PhoenixRuntime;
import org.apache.phoenix.util.PropertiesUtil;
import org.apache.phoenix.util.ReadOnlyProps;
import org.apache.phoenix.util.SQLCloseable;
import org.apache.phoenix.util.SQLCloseables;
<<<<<<< HEAD
import org.slf4j.Logger;
import org.slf4j.LoggerFactory;
=======
import org.cloudera.htrace.Sampler;
import org.cloudera.htrace.Trace;
>>>>>>> 9cd0b494

import com.google.common.base.Objects;
import com.google.common.base.Strings;
import com.google.common.collect.Lists;
import com.google.common.collect.Maps;


/**
 * 
 * JDBC Connection implementation of Phoenix.
 * Currently the following are supported:
 * - Statement
 * - PreparedStatement
 * The connection may only be used with the following options:
 * - ResultSet.TYPE_FORWARD_ONLY
 * - Connection.TRANSACTION_READ_COMMITTED
 * 
 * 
 * @since 0.1
 */
public class PhoenixConnection implements Connection, org.apache.phoenix.jdbc.Jdbc7Shim.Connection, MetaDataMutated  {
<<<<<<< HEAD
    private static final Logger logger = LoggerFactory.getLogger(PhoenixConnection.class);
	
=======
    private static final Log LOG = LogFactory.getLog(PhoenixConnection.class);

>>>>>>> 9cd0b494
    private final String url;
    private final ConnectionQueryServices services;
    private final Properties info;
    private List<SQLCloseable> statements = new ArrayList<SQLCloseable>();
    private final Format[] formatters = new Format[PDataType.values().length];
    private final MutationState mutationState;
    private final int mutateBatchSize;
    private final Long scn;
    private boolean isAutoCommit = false;
    private PMetaData metaData;
    private final PName tenantId;
    private final String datePattern;
    
    private boolean isClosed = false;
    private Sampler<?> sampler;
    
    static {
        // add the phoenix span receiver so we can log the traces. We have a single trace
        // source for the whole JVM
        try {
            Trace.addReceiver(TracingCompat.newTraceMetricSource());
        } catch (RuntimeException e) {
            LOG.warn("Tracing will outputs will not be written to any metrics sink! No "
                    + "TraceMetricsSink found on the classpath", e);
        }
    }

    private static Properties newPropsWithSCN(long scn, Properties props) {
        props = new Properties(props);
        props.setProperty(PhoenixRuntime.CURRENT_SCN_ATTRIB, Long.toString(scn));
        return props;
    }

    public PhoenixConnection(PhoenixConnection connection) throws SQLException {
        this(connection.getQueryServices(), connection.getURL(), connection.getClientInfo(), connection.getMetaDataCache());
        this.isAutoCommit = connection.isAutoCommit;
        this.sampler = connection.sampler;
    }
    
    public PhoenixConnection(PhoenixConnection connection, long scn) throws SQLException {
        this(connection.getQueryServices(), connection, scn);
        this.sampler = connection.sampler;
    }
    
    public PhoenixConnection(ConnectionQueryServices services, PhoenixConnection connection, long scn) throws SQLException {
        this(services, connection.getURL(), newPropsWithSCN(scn,connection.getClientInfo()), connection.getMetaDataCache());
        this.isAutoCommit = connection.isAutoCommit;
        this.sampler = connection.sampler;
    }
    
    public PhoenixConnection(ConnectionQueryServices services, String url, Properties info, PMetaData metaData) throws SQLException {
        this.url = url;
        // Copy so client cannot change
        this.info = info == null ? new Properties() : PropertiesUtil.deepCopy(info);
        final PName tenantId = JDBCUtil.getTenantId(url, info);
        if (this.info.isEmpty() && tenantId == null) {
            this.services = services;
        } else {
            // Create child services keyed by tenantId to track resource usage for
            // a tenantId for all connections on this JVM.
            if (tenantId != null) {
                services = services.getChildQueryServices(tenantId.getBytesPtr());
            }
            // TODO: we could avoid creating another wrapper if the only property
            // specified was for the tenant ID
            Map<String, String> existingProps = services.getProps().asMap();
            final Map<String, String> tmpAugmentedProps = Maps.newHashMapWithExpectedSize(existingProps.size() + info.size());
            tmpAugmentedProps.putAll(existingProps);
            boolean needsDelegate = false;
            for (Entry<Object, Object> entry : this.info.entrySet()) {
                String key = entry.getKey().toString();
                String value = entry.getValue().toString();
                String oldValue = tmpAugmentedProps.put(key, value);
                needsDelegate |= !Objects.equal(oldValue, value);
            }
            this.services = !needsDelegate ? services : new DelegateConnectionQueryServices(services) {
                final ReadOnlyProps augmentedProps = new ReadOnlyProps(tmpAugmentedProps);
    
                @Override
                public ReadOnlyProps getProps() {
                    return augmentedProps;
                }
            };
        }
        this.scn = JDBCUtil.getCurrentSCN(url, this.info);
        this.tenantId = tenantId;
        this.mutateBatchSize = JDBCUtil.getMutateBatchSize(url, this.info, this.services.getProps());
        datePattern = this.services.getProps().get(QueryServices.DATE_FORMAT_ATTRIB, DateUtil.DEFAULT_DATE_FORMAT);
        String numberPattern = this.services.getProps().get(QueryServices.NUMBER_FORMAT_ATTRIB, NumberUtil.DEFAULT_NUMBER_FORMAT);
        int maxSize = this.services.getProps().getInt(QueryServices.MAX_MUTATION_SIZE_ATTRIB,QueryServicesOptions.DEFAULT_MAX_MUTATION_SIZE);
        Format dateTimeFormat = DateUtil.getDateFormatter(datePattern);
        formatters[PDataType.DATE.ordinal()] = dateTimeFormat;
        formatters[PDataType.TIME.ordinal()] = dateTimeFormat;
        formatters[PDataType.TIMESTAMP.ordinal()] = dateTimeFormat;
        formatters[PDataType.UNSIGNED_DATE.ordinal()] = dateTimeFormat;
        formatters[PDataType.UNSIGNED_TIME.ordinal()] = dateTimeFormat;
        formatters[PDataType.UNSIGNED_TIMESTAMP.ordinal()] = dateTimeFormat;
        formatters[PDataType.DECIMAL.ordinal()] = FunctionArgumentType.NUMERIC.getFormatter(numberPattern);
        // We do not limit the metaData on a connection less than the global one,
        // as there's not much that will be cached here.
        this.metaData = metaData.pruneTables(new Pruner() {

            @Override
            public boolean prune(PTable table) {
                long maxTimestamp = scn == null ? HConstants.LATEST_TIMESTAMP : scn;
                return (table.getType() != PTableType.SYSTEM && 
                        (  table.getTimeStamp() >= maxTimestamp || 
                         ! Objects.equal(tenantId, table.getTenantId())) );
            }
            
        });
        this.mutationState = new MutationState(maxSize, this);
        this.services.addConnection(this);

        // setup tracing, if its enabled
        this.sampler = Tracing.getConfiguredSampler(this);
    }

    public Sampler<?> getSampler() {
        return this.sampler;
    }

    public int executeStatements(Reader reader, List<Object> binds, PrintStream out) throws IOException, SQLException {
        int bindsOffset = 0;
        int nStatements = 0;
        PhoenixStatementParser parser = new PhoenixStatementParser(reader);
        try {
            while (true) {
                PhoenixPreparedStatement stmt = null;
                try {
                    stmt = new PhoenixPreparedStatement(this, parser);
                    ParameterMetaData paramMetaData = stmt.getParameterMetaData();
                    for (int i = 0; i < paramMetaData.getParameterCount(); i++) {
                        stmt.setObject(i+1, binds.get(bindsOffset+i));
                    }
                    long start = System.currentTimeMillis();
                    boolean isQuery = stmt.execute();
                    if (isQuery) {
                        ResultSet rs = stmt.getResultSet();
                        if (!rs.next()) {
                            if (out != null) {
                                out.println("no rows selected");
                            }
                        } else {
                            int columnCount = 0;
                            if (out != null) {
                                ResultSetMetaData md = rs.getMetaData();
                                columnCount = md.getColumnCount();
                                for (int i = 1; i <= columnCount; i++) {
                                    int displayWidth = md.getColumnDisplaySize(i);
                                    String label = md.getColumnLabel(i);
                                    if (md.isSigned(i)) {
                                        out.print(displayWidth < label.length() ? label.substring(0,displayWidth) : Strings.padStart(label, displayWidth, ' '));
                                        out.print(' ');
                                    } else {
                                        out.print(displayWidth < label.length() ? label.substring(0,displayWidth) : Strings.padEnd(md.getColumnLabel(i), displayWidth, ' '));
                                        out.print(' ');
                                    }
                                }
                                out.println();
                                for (int i = 1; i <= columnCount; i++) {
                                    int displayWidth = md.getColumnDisplaySize(i);
                                    out.print(Strings.padStart("", displayWidth,'-'));
                                    out.print(' ');
                                }
                                out.println();
                            }
                            do {
                                if (out != null) {
                                    ResultSetMetaData md = rs.getMetaData();
                                    for (int i = 1; i <= columnCount; i++) {
                                        int displayWidth = md.getColumnDisplaySize(i);
                                        String value = rs.getString(i);
                                        String valueString = value == null ? QueryConstants.NULL_DISPLAY_TEXT : value;
                                        if (md.isSigned(i)) {
                                            out.print(Strings.padStart(valueString, displayWidth, ' '));
                                        } else {
                                            out.print(Strings.padEnd(valueString, displayWidth, ' '));
                                        }
                                        out.print(' ');
                                    }
                                    out.println();
                                }
                            } while (rs.next());
                        }
                    } else if (out != null){
                        int updateCount = stmt.getUpdateCount();
                        if (updateCount >= 0) {
                            out.println((updateCount == 0 ? "no" : updateCount) + (updateCount == 1 ? " row " : " rows ") + stmt.getUpdateOperation().toString());
                        }
                    }
                    bindsOffset += paramMetaData.getParameterCount();
                    double elapsedDuration = ((System.currentTimeMillis() - start) / 1000.0);
                    out.println("Time: " + elapsedDuration + " sec(s)\n");
                    nStatements++;
                } finally {
                    if (stmt != null) {
                        stmt.close();
                    }
                }
            }
        } catch (EOFException e) {
        }
        return nStatements;
    }

    public @Nullable PName getTenantId() {
        return tenantId;
    }
    
    public Long getSCN() {
        return scn;
    }
    
    public int getMutateBatchSize() {
        return mutateBatchSize;
    }
    
    public PMetaData getMetaDataCache() {
        return metaData;
    }

    public MutationState getMutationState() {
        return mutationState;
    }
    
    public String getDatePattern() {
        return datePattern;
    }
    
    public Format getFormatter(PDataType type) {
        return formatters[type.ordinal()];
    }
    
    public String getURL() {
        return url;
    }
    
    public ConnectionQueryServices getQueryServices() {
        return services;
    }
    
    @Override
    public void clearWarnings() throws SQLException {
    }

    private void closeStatements() throws SQLException {
        List<SQLCloseable> statements = this.statements;
        // create new list to prevent close of statements
        // from modifying this list.
        this.statements = Lists.newArrayList();
        try {
            mutationState.rollback(this);
        } finally {
            try {
                SQLCloseables.closeAll(statements);
            } finally {
                statements.clear();
            }
        }
    }
    
    @Override
    public void close() throws SQLException {
        if (isClosed) {
            return;
        }
        try {
            try {
                closeStatements();
            } finally {
                services.removeConnection(this);
            }
        } finally {
            isClosed = true;
        }
    }

    @Override
    public void commit() throws SQLException {
        CallRunner.run(new CallRunner.CallableThrowable<Void, SQLException>() {
            @Override
            public Void call() throws SQLException {
                mutationState.commit();
                return null;
            }
        }, Tracing.withTracing(this, "committing mutations"));
    }

    @Override
    public Array createArrayOf(String typeName, Object[] elements) throws SQLException {
    	PDataType arrayPrimitiveType = PDataType.fromSqlTypeName(typeName);
    	return PArrayDataType.instantiatePhoenixArray(arrayPrimitiveType, elements);
    }

    @Override
    public Blob createBlob() throws SQLException {
        throw new SQLFeatureNotSupportedException();
    }

    @Override
    public Clob createClob() throws SQLException {
        throw new SQLFeatureNotSupportedException();
    }

    @Override
    public NClob createNClob() throws SQLException {
        throw new SQLFeatureNotSupportedException();
    }

    @Override
    public SQLXML createSQLXML() throws SQLException {
        throw new SQLFeatureNotSupportedException();
    }

    @Override
    public Statement createStatement() throws SQLException {
        PhoenixStatement statement = new PhoenixStatement(this);
        statements.add(statement);
        return statement;
    }

    /**
     * Back-door way to inject processing into walking through a result set
     * @param statementFactory
     * @return PhoenixStatement
     * @throws SQLException
     */
    public PhoenixStatement createStatement(PhoenixStatementFactory statementFactory) throws SQLException {
        PhoenixStatement statement = statementFactory.newStatement(this);
        statements.add(statement);
        return statement;
    }

    @Override
    public Statement createStatement(int resultSetType, int resultSetConcurrency) throws SQLException {
        if (resultSetType != ResultSet.TYPE_FORWARD_ONLY || resultSetConcurrency != ResultSet.CONCUR_READ_ONLY) {
            throw new SQLFeatureNotSupportedException();
        }
        return createStatement();
    }

    @Override
    public Statement createStatement(int resultSetType, int resultSetConcurrency, int resultSetHoldability)
            throws SQLException {
        if (resultSetHoldability != ResultSet.CLOSE_CURSORS_AT_COMMIT) {
            throw new SQLFeatureNotSupportedException();
        }
        return createStatement(resultSetType, resultSetConcurrency);
    }

    @Override
    public Struct createStruct(String typeName, Object[] attributes) throws SQLException {
        throw new SQLFeatureNotSupportedException();
    }

    @Override
    public boolean getAutoCommit() throws SQLException {
        return isAutoCommit;
    }

    @Override
    public String getCatalog() throws SQLException {
        return "";
    }

    @Override
    public Properties getClientInfo() throws SQLException { 
        // Defensive copy so client cannot change
        return new Properties(info);
    }

    @Override
    public String getClientInfo(String name) {
        return info.getProperty(name);
    }

    @Override
    public int getHoldability() throws SQLException {
        return ResultSet.CLOSE_CURSORS_AT_COMMIT;
    }

    @Override
    public DatabaseMetaData getMetaData() throws SQLException {
        return new PhoenixDatabaseMetaData(this);
    }

    @Override
    public int getTransactionIsolation() throws SQLException {
        return Connection.TRANSACTION_READ_COMMITTED;
    }

    @Override
    public Map<String, Class<?>> getTypeMap() throws SQLException {
        return Collections.emptyMap();
    }

    @Override
    public SQLWarning getWarnings() throws SQLException {
        return null;
    }

    @Override
    public boolean isClosed() throws SQLException {
        return isClosed;
    }

    @Override
    public boolean isReadOnly() throws SQLException {
        return true;
    }

    @Override
    public boolean isValid(int timeout) throws SQLException {
        // TODO: run query here or ping
        return !isClosed;
    }

    @Override
    public String nativeSQL(String sql) throws SQLException {
        throw new SQLFeatureNotSupportedException();
    }

    @Override
    public CallableStatement prepareCall(String sql) throws SQLException {
        throw new SQLFeatureNotSupportedException();
    }

    @Override
    public CallableStatement prepareCall(String sql, int resultSetType, int resultSetConcurrency) throws SQLException {
        throw new SQLFeatureNotSupportedException();
    }

    @Override
    public CallableStatement prepareCall(String sql, int resultSetType, int resultSetConcurrency,
            int resultSetHoldability) throws SQLException {
        throw new SQLFeatureNotSupportedException();
    }

    @Override
    public PreparedStatement prepareStatement(String sql) throws SQLException {
        PhoenixPreparedStatement statement = new PhoenixPreparedStatement(this, sql);
        statements.add(statement);
        return statement;
    }

    @Override
    public PreparedStatement prepareStatement(String sql, int autoGeneratedKeys) throws SQLException {
        throw new SQLFeatureNotSupportedException();
    }

    @Override
    public PreparedStatement prepareStatement(String sql, int[] columnIndexes) throws SQLException {
        throw new SQLFeatureNotSupportedException();
    }

    @Override
    public PreparedStatement prepareStatement(String sql, String[] columnNames) throws SQLException {
        throw new SQLFeatureNotSupportedException();
    }

    @Override
    public PreparedStatement prepareStatement(String sql, int resultSetType, int resultSetConcurrency)
            throws SQLException {
        if (resultSetType != ResultSet.TYPE_FORWARD_ONLY || resultSetConcurrency != ResultSet.CONCUR_READ_ONLY) {
            throw new SQLFeatureNotSupportedException();
        }
        return prepareStatement(sql);
    }

    @Override
    public PreparedStatement prepareStatement(String sql, int resultSetType, int resultSetConcurrency,
            int resultSetHoldability) throws SQLException {
        if (resultSetHoldability != ResultSet.CLOSE_CURSORS_AT_COMMIT) {
            throw new SQLFeatureNotSupportedException();
        }
        return prepareStatement(sql, resultSetType, resultSetConcurrency);
    }

    @Override
    public void releaseSavepoint(Savepoint savepoint) throws SQLException {
        throw new SQLFeatureNotSupportedException();
    }

    @Override
    public void rollback() throws SQLException {
        mutationState.rollback(this);
    }

    @Override
    public void rollback(Savepoint savepoint) throws SQLException {
        throw new SQLFeatureNotSupportedException();
    }

    @Override
    public void setAutoCommit(boolean isAutoCommit) throws SQLException {
        this.isAutoCommit = isAutoCommit;
    }

    @Override
    public void setCatalog(String catalog) throws SQLException {
        throw new SQLFeatureNotSupportedException();
    }

    @Override
    public void setClientInfo(Properties properties) throws SQLClientInfoException {
        throw new UnsupportedOperationException();
    }

    @Override
    public void setClientInfo(String name, String value) throws SQLClientInfoException {
        throw new UnsupportedOperationException();
    }

    @Override
    public void setHoldability(int holdability) throws SQLException {
        throw new SQLFeatureNotSupportedException();
    }

    @Override
    public void setReadOnly(boolean readOnly) throws SQLException {
        if (readOnly) {
            throw new SQLFeatureNotSupportedException();
        }
    }

    @Override
    public Savepoint setSavepoint() throws SQLException {
        throw new SQLFeatureNotSupportedException();
    }

    @Override
    public Savepoint setSavepoint(String name) throws SQLException {
        throw new SQLFeatureNotSupportedException();
    }

    @Override
    public void setTransactionIsolation(int level) throws SQLException {
        if (level != Connection.TRANSACTION_READ_COMMITTED) {
            throw new SQLFeatureNotSupportedException();
        }
    }

    @Override
    public void setTypeMap(Map<String, Class<?>> map) throws SQLException {
        throw new SQLFeatureNotSupportedException();
    }

    @Override
    public boolean isWrapperFor(Class<?> iface) throws SQLException {
        return iface.isInstance(this);
    }

    @SuppressWarnings("unchecked")
    @Override
    public <T> T unwrap(Class<T> iface) throws SQLException {
        if (!iface.isInstance(this)) {
            throw new SQLExceptionInfo.Builder(SQLExceptionCode.CLASS_NOT_UNWRAPPABLE)
                .setMessage(this.getClass().getName() + " not unwrappable from " + iface.getName())
                .build().buildException();
        }
        return (T)this;
    }

    @Override
    public void setSchema(String schema) throws SQLException {
        // TODO Auto-generated method stub
        
    }

    @Override
    public String getSchema() throws SQLException {
        // TODO Auto-generated method stub
        return null;
    }

    @Override
    public void abort(Executor executor) throws SQLException {
        // TODO Auto-generated method stub
        
    }

    @Override
    public void setNetworkTimeout(Executor executor, int milliseconds) throws SQLException {
        // TODO Auto-generated method stub
        
    }

    @Override
    public int getNetworkTimeout() throws SQLException {
        // TODO Auto-generated method stub
        return 0;
    }

    @Override
    public PMetaData addTable(PTable table) throws SQLException {
        // TODO: since a connection is only used by one thread at a time,
        // we could modify this metadata in place since it's not shared.
        if (scn == null || scn > table.getTimeStamp()) {
            metaData = metaData.addTable(table);
            logger.info("Table " + table + " has been added into metaData");
        }
        //Cascade through to connectionQueryServices too
        getQueryServices().addTable(table);
        return metaData;
    }

    @Override
    public PMetaData addColumn(PName tenantId, String tableName, List<PColumn> columns, long tableTimeStamp, long tableSeqNum, boolean isImmutableRows)
            throws SQLException {
        metaData = metaData.addColumn(tenantId, tableName, columns, tableTimeStamp, tableSeqNum, isImmutableRows);
        //Cascade through to connectionQueryServices too
        getQueryServices().addColumn(tenantId, tableName, columns, tableTimeStamp, tableSeqNum, isImmutableRows);
        return metaData;
    }

    @Override
    public PMetaData removeTable(PName tenantId, String tableName) throws SQLException {
        metaData = metaData.removeTable(tenantId, tableName);
        //Cascade through to connectionQueryServices too
        getQueryServices().removeTable(tenantId, tableName);
        return metaData;
    }

    @Override
    public PMetaData removeColumn(PName tenantId, String tableName, String familyName, String columnName,
            long tableTimeStamp, long tableSeqNum) throws SQLException {
        metaData = metaData.removeColumn(tenantId, tableName, familyName, columnName, tableTimeStamp, tableSeqNum);
        //Cascade through to connectionQueryServices too
        getQueryServices().removeColumn(tenantId, tableName, familyName, columnName, tableTimeStamp, tableSeqNum);
        return metaData;
    }

    protected boolean removeStatement(PhoenixStatement statement) throws SQLException {
        return statements.remove(statement);
   }

    public KeyValueBuilder getKeyValueBuilder() {
        return this.services.getKeyValueBuilder();
    }
}<|MERGE_RESOLUTION|>--- conflicted
+++ resolved
@@ -86,13 +86,10 @@
 import org.apache.phoenix.util.ReadOnlyProps;
 import org.apache.phoenix.util.SQLCloseable;
 import org.apache.phoenix.util.SQLCloseables;
-<<<<<<< HEAD
 import org.slf4j.Logger;
 import org.slf4j.LoggerFactory;
-=======
 import org.cloudera.htrace.Sampler;
 import org.cloudera.htrace.Trace;
->>>>>>> 9cd0b494
 
 import com.google.common.base.Objects;
 import com.google.common.base.Strings;
@@ -114,13 +111,8 @@
  * @since 0.1
  */
 public class PhoenixConnection implements Connection, org.apache.phoenix.jdbc.Jdbc7Shim.Connection, MetaDataMutated  {
-<<<<<<< HEAD
-    private static final Logger logger = LoggerFactory.getLogger(PhoenixConnection.class);
-	
-=======
     private static final Log LOG = LogFactory.getLog(PhoenixConnection.class);
 
->>>>>>> 9cd0b494
     private final String url;
     private final ConnectionQueryServices services;
     private final Properties info;
@@ -721,7 +713,7 @@
         // we could modify this metadata in place since it's not shared.
         if (scn == null || scn > table.getTimeStamp()) {
             metaData = metaData.addTable(table);
-            logger.info("Table " + table + " has been added into metaData");
+            LOG.info("Table " + table + " has been added into metaData");
         }
         //Cascade through to connectionQueryServices too
         getQueryServices().addTable(table);

/*
 * Licensed to the Apache Software Foundation (ASF) under one
 * or more contributor license agreements.  See the NOTICE file
 * distributed with this work for additional information
 * regarding copyright ownership.  The ASF licenses this file
 * to you under the Apache License, Version 2.0 (the
 * "License"); you may not use this file except in compliance
 * with the License.  You may obtain a copy of the License at
 *
 * http://www.apache.org/licenses/LICENSE-2.0
 *
 * Unless required by applicable law or agreed to in writing, software
 * distributed under the License is distributed on an "AS IS" BASIS,
 * WITHOUT WARRANTIES OR CONDITIONS OF ANY KIND, either express or implied.
 * See the License for the specific language governing permissions and
 * limitations under the License.
 */
package org.apache.phoenix.mapreduce;

import java.io.IOException;
import java.io.StringReader;
import java.sql.DriverManager;
import java.sql.SQLException;
import java.util.Iterator;
import java.util.List;
import java.util.Map.Entry;
import java.util.Properties;

import javax.annotation.Nullable;

import org.apache.commons.csv.CSVFormat;
import org.apache.commons.csv.CSVParser;
import org.apache.commons.csv.CSVRecord;
import org.apache.hadoop.conf.Configuration;
import org.apache.hadoop.hbase.HConstants;
import org.apache.hadoop.hbase.KeyValue;
import org.apache.hadoop.hbase.io.ImmutableBytesWritable;
import org.apache.hadoop.hbase.util.Bytes;
import org.apache.hadoop.hbase.util.Pair;
import org.apache.hadoop.io.LongWritable;
import org.apache.hadoop.io.Text;
import org.apache.hadoop.mapreduce.Mapper;
import org.apache.hadoop.util.ReflectionUtils;
import org.apache.phoenix.jdbc.PhoenixConnection;
import org.apache.phoenix.jdbc.PhoenixDriver;
import org.apache.phoenix.util.CSVCommonsLoader;
import org.apache.phoenix.util.ColumnInfo;
import org.apache.phoenix.util.PhoenixRuntime;
import org.apache.phoenix.util.csv.CsvUpsertExecutor;
import org.slf4j.Logger;
import org.slf4j.LoggerFactory;

import com.google.common.annotations.VisibleForTesting;
import com.google.common.base.Function;
import com.google.common.base.Joiner;
import com.google.common.base.Preconditions;
import com.google.common.base.Splitter;
import com.google.common.collect.ImmutableList;
import com.google.common.collect.Iterables;
import com.google.common.collect.Lists;

/**
 * MapReduce mapper that converts CSV input lines into KeyValues that can be written to HFiles.
 * <p/>
 * KeyValues are produced by executing UPSERT statements on a Phoenix connection and then
 * extracting the created KeyValues and rolling back the statement execution before it is
 * committed to HBase.
 */
public class CsvToKeyValueMapper extends Mapper<LongWritable,Text,ImmutableBytesWritable,
        KeyValue> {

    private static final Logger LOG = LoggerFactory.getLogger(CsvToKeyValueMapper.class);

    private static final String COUNTER_GROUP_NAME = "Phoenix MapReduce Import";

    /** Configuration key for the class name of an ImportPreUpsertKeyValueProcessor */
    public static final String UPSERT_HOOK_CLASS_CONFKEY = "phoenix.mapreduce.import.kvprocessor";

    /** Configuration key for the field delimiter for input csv records */
    public static final String FIELD_DELIMITER_CONFKEY = "phoenix.mapreduce.import.fielddelimiter";

    /** Configuration key for the array element delimiter for input arrays */
    public static final String ARRAY_DELIMITER_CONFKEY = "phoenix.mapreduce.import.arraydelimiter";

    /** Configuration key for the name of the output table */
    public static final String TABLE_NAME_CONFKEY = "phoenix.mapreduce.import.tablename";
    
    /** Configuration key for the name of the output index table */
    public static final String INDEX_TABLE_NAME_CONFKEY = "phoenix.mapreduce.import.indextablename";

    /** Configuration key for the columns to be imported */
    public static final String COLUMN_INFO_CONFKEY = "phoenix.mapreduce.import.columninfos";

    /** Configuration key for the flag to ignore invalid rows */
    public static final String IGNORE_INVALID_ROW_CONFKEY = "phoenix.mapreduce.import.ignoreinvalidrow";

    private PhoenixConnection conn;
    private CsvUpsertExecutor csvUpsertExecutor;
    private MapperUpsertListener upsertListener;
    private CsvLineParser csvLineParser;
    private ImportPreUpsertKeyValueProcessor preUpdateProcessor;
    private byte[] tableName;

    @Override
    protected void setup(Context context) throws IOException, InterruptedException {

        Configuration conf = context.getConfiguration();
        String jdbcUrl = getJdbcUrl(conf);

        // pass client configuration into driver
        Properties clientInfos = new Properties();
        Iterator<Entry<String, String>> iterator = conf.iterator();
        while(iterator.hasNext()) {
            Entry<String,String> entry = iterator.next();
            clientInfos.setProperty(entry.getKey(), entry.getValue());
        }
<<<<<<< HEAD

=======
        
>>>>>>> 59647fc3
        // This statement also ensures that the driver class is loaded
        LOG.info("Connection with driver {} with url {}", PhoenixDriver.class.getName(), jdbcUrl);

        try {
            conn = (PhoenixConnection) DriverManager.getConnection(jdbcUrl, clientInfos);
        } catch (SQLException e) {
            throw new RuntimeException(e);
        }

        upsertListener = new MapperUpsertListener(
                context, conf.getBoolean(IGNORE_INVALID_ROW_CONFKEY, true));
        csvUpsertExecutor = buildUpsertExecutor(conf);
        csvLineParser = new CsvLineParser(conf.get(FIELD_DELIMITER_CONFKEY).charAt(0));

        preUpdateProcessor = loadPreUpsertProcessor(conf);
        if(!conf.get(CsvToKeyValueMapper.INDEX_TABLE_NAME_CONFKEY, "").isEmpty()){
        	tableName = Bytes.toBytes(conf.get(CsvToKeyValueMapper.INDEX_TABLE_NAME_CONFKEY));
        } else {
        	tableName = Bytes.toBytes(conf.get(CsvToKeyValueMapper.TABLE_NAME_CONFKEY, ""));
        }
    }

    @SuppressWarnings("deprecation")
    @Override
    protected void map(LongWritable key, Text value, Context context) throws IOException, InterruptedException {
        ImmutableBytesWritable outputKey = new ImmutableBytesWritable();
        try {
            CSVRecord csvRecord = null;
            try {
                csvRecord = csvLineParser.parse(value.toString());
            } catch (IOException e) {
                context.getCounter(COUNTER_GROUP_NAME, "CSV Parser errors").increment(1L);
            }

            if (csvRecord == null) {
                context.getCounter(COUNTER_GROUP_NAME, "Empty records").increment(1L);
                return;
            }
            csvUpsertExecutor.execute(ImmutableList.of(csvRecord));

            Iterator<Pair<byte[], List<KeyValue>>> uncommittedDataIterator
                    = PhoenixRuntime.getUncommittedDataIterator(conn, true);
            while (uncommittedDataIterator.hasNext()) {
                Pair<byte[], List<KeyValue>> kvPair = uncommittedDataIterator.next();
                if(Bytes.compareTo(tableName, kvPair.getFirst()) != 0) {
                	// skip edits for other tables
                	continue;
                }
                List<KeyValue> keyValueList = kvPair.getSecond();
                keyValueList = preUpdateProcessor.preUpsert(kvPair.getFirst(), keyValueList);
                for (KeyValue kv : keyValueList) {
                    outputKey.set(kv.getRowArray(), kv.getRowOffset(), kv.getRowLength());
                    context.write(outputKey, kv);
                }
            }
            conn.rollback();
        } catch (Exception e) {
            throw new RuntimeException(e);
        }
    }

    @Override
    protected void cleanup(Context context) throws IOException, InterruptedException {
        try {
            conn.close();
        } catch (SQLException e) {
            throw new RuntimeException(e);
        }
    }

    /**
     * Load the configured ImportPreUpsertKeyValueProcessor, or supply a dummy processor.
     */
    @VisibleForTesting
    static ImportPreUpsertKeyValueProcessor loadPreUpsertProcessor(Configuration conf) {
        Class<? extends ImportPreUpsertKeyValueProcessor> processorClass = null;
        try {
            processorClass = conf.getClass(
                    UPSERT_HOOK_CLASS_CONFKEY, DefaultImportPreUpsertKeyValueProcessor.class,
                    ImportPreUpsertKeyValueProcessor.class);
        } catch (Exception e) {
            throw new IllegalStateException("Couldn't load upsert hook class", e);
        }

        return ReflectionUtils.newInstance(processorClass, conf);
    }

    /**
     * Build up the JDBC URL for connecting to Phoenix.
     *
     * @return the full JDBC URL for a Phoenix connection
     */
    @VisibleForTesting
    static String getJdbcUrl(Configuration conf) {
        String zkQuorum = conf.get(HConstants.ZOOKEEPER_QUORUM);
        if (zkQuorum == null) {
            throw new IllegalStateException(HConstants.ZOOKEEPER_QUORUM + " is not configured");
        }
        return PhoenixRuntime.JDBC_PROTOCOL + PhoenixRuntime.JDBC_PROTOCOL_SEPARATOR + zkQuorum;
    }

    @VisibleForTesting
    CsvUpsertExecutor buildUpsertExecutor(Configuration conf) {
        String tableName = conf.get(TABLE_NAME_CONFKEY);
        String arraySeparator = conf.get(ARRAY_DELIMITER_CONFKEY,
                                            CSVCommonsLoader.DEFAULT_ARRAY_ELEMENT_SEPARATOR);
        Preconditions.checkNotNull(tableName, "table name is not configured");

        List<ColumnInfo> columnInfoList = buildColumnInfoList(conf);

        return CsvUpsertExecutor.create(conn, tableName, columnInfoList, upsertListener, arraySeparator);
    }

    /**
     * Write the list of to-import columns to a job configuration.
     *
     * @param conf configuration to be written to
     * @param columnInfoList list of ColumnInfo objects to be configured for import
     */
    @VisibleForTesting
    static void configureColumnInfoList(Configuration conf, List<ColumnInfo> columnInfoList) {
        conf.set(COLUMN_INFO_CONFKEY, Joiner.on("|").useForNull("").join(columnInfoList));
    }

    /**
     * Build the list of ColumnInfos for the import based on information in the configuration.
     */
    @VisibleForTesting
    static List<ColumnInfo> buildColumnInfoList(Configuration conf) {

        return Lists.newArrayList(
                Iterables.transform(
                        Splitter.on("|").split(conf.get(COLUMN_INFO_CONFKEY)),
                        new Function<String, ColumnInfo>() {
                            @Nullable
                            @Override
                            public ColumnInfo apply(@Nullable String input) {
                                if (input.isEmpty()) {
                                    // An empty string represents a null that was passed in to
                                    // the configuration, which corresponds to an input column
                                    // which is to be skipped
                                    return null;
                                }
                                return ColumnInfo.fromString(input);
                            }
                        }));
    }

    /**
     * Listener that logs successful upserts and errors to job counters.
     */
    @VisibleForTesting
    static class MapperUpsertListener implements CsvUpsertExecutor.UpsertListener {

        private final Context context;
        private final boolean ignoreRecordErrors;

        private MapperUpsertListener(Context context, boolean ignoreRecordErrors) {
            this.context = context;
            this.ignoreRecordErrors = ignoreRecordErrors;
        }

        @Override
        public void upsertDone(long upsertCount) {
            context.getCounter(COUNTER_GROUP_NAME, "Upserts Done").increment(1L);
        }

        @Override
        public void errorOnRecord(CSVRecord csvRecord, String errorMessage) {
            LOG.error("Error on record {}: {}", csvRecord, errorMessage);
            context.getCounter(COUNTER_GROUP_NAME, "Errors on records").increment(1L);
            if (!ignoreRecordErrors) {
                throw new RuntimeException("Error on record, " + errorMessage + ", " +
                        "record =" + csvRecord);
            }
        }
    }

    /**
     * Parses a single CSV input line, returning a {@code CSVRecord}.
     */
    @VisibleForTesting
    static class CsvLineParser {

        private final CSVFormat csvFormat;

        CsvLineParser(char fieldDelimiter) {
            this.csvFormat = CSVFormat.newFormat(fieldDelimiter);
        }

        public CSVRecord parse(String input) throws IOException {
            // TODO Creating a new parser for each line seems terribly inefficient but
            // there's no public way to parse single lines via commons-csv. We should update
            // it to create a LineParser class like this one.
            CSVParser csvParser = new CSVParser(new StringReader(input), csvFormat);
            return Iterables.getFirst(csvParser, null);
        }
    }

    /**
     * A default implementation of {@code ImportPreUpsertKeyValueProcessor} that is used if no
     * specific class is configured. This implementation simply passes through the KeyValue
     * list that is passed in.
     */
    public static class DefaultImportPreUpsertKeyValueProcessor implements
            ImportPreUpsertKeyValueProcessor {

        @Override
        public List<KeyValue> preUpsert(byte[] rowKey, List<KeyValue> keyValues) {
            return keyValues;
        }
    }
}<|MERGE_RESOLUTION|>--- conflicted
+++ resolved
@@ -114,11 +114,7 @@
             Entry<String,String> entry = iterator.next();
             clientInfos.setProperty(entry.getKey(), entry.getValue());
         }
-<<<<<<< HEAD
-
-=======
         
->>>>>>> 59647fc3
         // This statement also ensures that the driver class is loaded
         LOG.info("Connection with driver {} with url {}", PhoenixDriver.class.getName(), jdbcUrl);
 

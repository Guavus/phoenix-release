--- conflicted
+++ resolved
@@ -300,11 +300,7 @@
     public DropColumnStatement dropColumn(NamedTableNode table,  PTableType tableType, List<ColumnName> columnNodes, boolean ifExists) {
         return new DropColumnStatement(table, tableType, columnNodes, ifExists);
     }
-<<<<<<< HEAD
-    
-=======
-
->>>>>>> c0c4bdf1
+
     public DropTableStatement dropTable(TableName tableName, PTableType tableType, boolean ifExists, boolean cascade) {
         return new DropTableStatement(tableName, tableType, ifExists, cascade);
     }
@@ -348,11 +344,6 @@
     public UpdateStatisticsStatement updateStatistics(NamedTableNode table) {
       return new UpdateStatisticsStatement(table);
     }
-
-    public UpdateStatisticsStatement updateStatistics(NamedTableNode table) {
-      return new UpdateStatisticsStatement(table);
-    }
-
 
     public FunctionParseNode functionDistinct(String name, List<ParseNode> args) {
         if (CountAggregateFunction.NAME.equals(SchemaUtil.normalizeIdentifier(name))) {

--- conflicted
+++ resolved
@@ -348,15 +348,9 @@
     public DivideParseNode divide(List<ParseNode> children) {
         return new DivideParseNode(children);
     }
-<<<<<<< HEAD
-    
-    public UpdateStatisticsStatement updateStatistics(NamedTableNode table) {
-      return new UpdateStatisticsStatement(table);
-=======
 
     public UpdateStatisticsStatement updateStatistics(NamedTableNode table, StatisticsCollectionScope scope) {
       return new UpdateStatisticsStatement(table, scope);
->>>>>>> 59647fc3
     }
 
     public FunctionParseNode functionDistinct(String name, List<ParseNode> args) {

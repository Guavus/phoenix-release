/*
 * Licensed to the Apache Software Foundation (ASF) under one
 * or more contributor license agreements.  See the NOTICE file
 * distributed with this work for additional information
 * regarding copyright ownership.  The ASF licenses this file
 * to you under the Apache License, Version 2.0 (the
 * "License"); you may not use this file except in compliance
 * with the License.  You may obtain a copy of the License at
 *
 * http://www.apache.org/licenses/LICENSE-2.0
 *
 * Unless required by applicable law or agreed to in writing, software
 * distributed under the License is distributed on an "AS IS" BASIS,
 * WITHOUT WARRANTIES OR CONDITIONS OF ANY KIND, either express or implied.
 * See the License for the specific language governing permissions and
 * limitations under the License.
 */
package org.apache.phoenix.query;

import static org.apache.phoenix.jdbc.PhoenixDatabaseMetaData.COLUMN_COUNT;
import static org.apache.phoenix.jdbc.PhoenixDatabaseMetaData.COLUMN_FAMILY;
import static org.apache.phoenix.jdbc.PhoenixDatabaseMetaData.COLUMN_NAME;
import static org.apache.phoenix.jdbc.PhoenixDatabaseMetaData.COLUMN_SIZE;
import static org.apache.phoenix.jdbc.PhoenixDatabaseMetaData.DATA_TABLE_NAME;
import static org.apache.phoenix.jdbc.PhoenixDatabaseMetaData.DATA_TABLE_NAME_BYTES;
import static org.apache.phoenix.jdbc.PhoenixDatabaseMetaData.DATA_TYPE;
import static org.apache.phoenix.jdbc.PhoenixDatabaseMetaData.DECIMAL_DIGITS;
import static org.apache.phoenix.jdbc.PhoenixDatabaseMetaData.DEFAULT_COLUMN_FAMILY_NAME;
import static org.apache.phoenix.jdbc.PhoenixDatabaseMetaData.IMMUTABLE_ROWS;
import static org.apache.phoenix.jdbc.PhoenixDatabaseMetaData.INDEX_STATE;
import static org.apache.phoenix.jdbc.PhoenixDatabaseMetaData.KEY_SEQ;
import static org.apache.phoenix.jdbc.PhoenixDatabaseMetaData.LINK_TYPE;
import static org.apache.phoenix.jdbc.PhoenixDatabaseMetaData.NULLABLE;
import static org.apache.phoenix.jdbc.PhoenixDatabaseMetaData.ORDINAL_POSITION;
import static org.apache.phoenix.jdbc.PhoenixDatabaseMetaData.PK_NAME;
import static org.apache.phoenix.jdbc.PhoenixDatabaseMetaData.SALT_BUCKETS;
import static org.apache.phoenix.jdbc.PhoenixDatabaseMetaData.SORT_ORDER;
import static org.apache.phoenix.jdbc.PhoenixDatabaseMetaData.SYSTEM_CATALOG_NAME;
import static org.apache.phoenix.jdbc.PhoenixDatabaseMetaData.SYSTEM_CATALOG_NAME_BYTES;
import static org.apache.phoenix.jdbc.PhoenixDatabaseMetaData.TABLE_CAT;
import static org.apache.phoenix.jdbc.PhoenixDatabaseMetaData.TABLE_NAME;
import static org.apache.phoenix.jdbc.PhoenixDatabaseMetaData.TABLE_SCHEM;
import static org.apache.phoenix.jdbc.PhoenixDatabaseMetaData.TABLE_SEQ_NUM;
import static org.apache.phoenix.jdbc.PhoenixDatabaseMetaData.TABLE_TYPE;
import static org.apache.phoenix.jdbc.PhoenixDatabaseMetaData.TABLE_TYPE_BYTES;
import static org.apache.phoenix.jdbc.PhoenixDatabaseMetaData.TENANT_ID;
import static org.apache.phoenix.query.QueryServicesOptions.DEFAULT_DROP_METADATA;

import java.io.IOException;
import java.sql.Connection;
import java.sql.DriverManager;
import java.sql.PreparedStatement;
import java.sql.ResultSet;
import java.sql.SQLException;
import java.util.Collections;
import java.util.Iterator;
import java.util.List;
import java.util.Map;
import java.util.Map.Entry;
import java.util.Properties;
import java.util.Set;
import java.util.StringTokenizer;
import java.util.TreeMap;
import java.util.concurrent.ConcurrentHashMap;
import java.util.concurrent.ConcurrentMap;

import org.apache.hadoop.conf.Configuration;
import org.apache.hadoop.hbase.Cell;
import org.apache.hadoop.hbase.HBaseConfiguration;
import org.apache.hadoop.hbase.HColumnDescriptor;
import org.apache.hadoop.hbase.HConstants;
import org.apache.hadoop.hbase.HRegionLocation;
import org.apache.hadoop.hbase.HTableDescriptor;
import org.apache.hadoop.hbase.TableExistsException;
import org.apache.hadoop.hbase.TableName;
import org.apache.hadoop.hbase.client.Append;
import org.apache.hadoop.hbase.client.HBaseAdmin;
import org.apache.hadoop.hbase.client.HConnection;
import org.apache.hadoop.hbase.client.HTableInterface;
import org.apache.hadoop.hbase.client.Increment;
import org.apache.hadoop.hbase.client.Mutation;
import org.apache.hadoop.hbase.client.Result;
import org.apache.hadoop.hbase.client.ResultScanner;
import org.apache.hadoop.hbase.client.Scan;
import org.apache.hadoop.hbase.client.coprocessor.Batch;
import org.apache.hadoop.hbase.filter.CompareFilter.CompareOp;
import org.apache.hadoop.hbase.filter.SingleColumnValueFilter;
import org.apache.hadoop.hbase.io.ImmutableBytesWritable;
import org.apache.hadoop.hbase.ipc.BlockingRpcCallback;
import org.apache.hadoop.hbase.ipc.ServerRpcController;
import org.apache.hadoop.hbase.protobuf.generated.ClientProtos.MutationProto;
import org.apache.hadoop.hbase.util.Bytes;
import org.apache.hadoop.hbase.util.Pair;
import org.apache.hadoop.hbase.util.VersionInfo;
import org.apache.hadoop.hbase.zookeeper.ZKConfig;
import org.apache.phoenix.compile.MutationPlan;
import org.apache.phoenix.coprocessor.GroupedAggregateRegionObserver;
import org.apache.phoenix.coprocessor.MetaDataEndpointImpl;
import org.apache.phoenix.coprocessor.MetaDataProtocol;
import org.apache.phoenix.coprocessor.MetaDataProtocol.MetaDataMutationResult;
import org.apache.phoenix.coprocessor.MetaDataProtocol.MutationCode;
import org.apache.phoenix.coprocessor.MetaDataRegionObserver;
import org.apache.phoenix.coprocessor.ScanRegionObserver;
import org.apache.phoenix.coprocessor.SequenceRegionObserver;
import org.apache.phoenix.coprocessor.ServerCachingEndpointImpl;
import org.apache.phoenix.coprocessor.UngroupedAggregateRegionObserver;
import org.apache.phoenix.coprocessor.generated.MetaDataProtos;
import org.apache.phoenix.coprocessor.generated.MetaDataProtos.AddColumnRequest;
import org.apache.phoenix.coprocessor.generated.MetaDataProtos.ClearCacheRequest;
import org.apache.phoenix.coprocessor.generated.MetaDataProtos.ClearCacheResponse;
import org.apache.phoenix.coprocessor.generated.MetaDataProtos.CreateTableRequest;
import org.apache.phoenix.coprocessor.generated.MetaDataProtos.DropColumnRequest;
import org.apache.phoenix.coprocessor.generated.MetaDataProtos.DropTableRequest;
import org.apache.phoenix.coprocessor.generated.MetaDataProtos.GetTableRequest;
import org.apache.phoenix.coprocessor.generated.MetaDataProtos.GetVersionRequest;
import org.apache.phoenix.coprocessor.generated.MetaDataProtos.GetVersionResponse;
import org.apache.phoenix.coprocessor.generated.MetaDataProtos.MetaDataResponse;
import org.apache.phoenix.coprocessor.generated.MetaDataProtos.MetaDataService;
import org.apache.phoenix.coprocessor.generated.MetaDataProtos.UpdateIndexStateRequest;
import org.apache.phoenix.exception.PhoenixIOException;
import org.apache.phoenix.exception.SQLExceptionCode;
import org.apache.phoenix.exception.SQLExceptionInfo;
import org.apache.phoenix.execute.MutationState;
import org.apache.phoenix.hbase.index.Indexer;
import org.apache.phoenix.hbase.index.covered.CoveredColumnsIndexBuilder;
import org.apache.phoenix.hbase.index.util.KeyValueBuilder;
import org.apache.phoenix.index.PhoenixIndexBuilder;
import org.apache.phoenix.index.PhoenixIndexCodec;
import org.apache.phoenix.jdbc.PhoenixConnection;
import org.apache.phoenix.jdbc.PhoenixDatabaseMetaData;
import org.apache.phoenix.jdbc.PhoenixEmbeddedDriver.ConnectionInfo;
import org.apache.phoenix.protobuf.ProtobufUtil;
import org.apache.phoenix.schema.EmptySequenceCacheException;
import org.apache.phoenix.schema.MetaDataSplitPolicy;
import org.apache.phoenix.schema.NewerTableAlreadyExistsException;
import org.apache.phoenix.schema.PColumn;
import org.apache.phoenix.schema.PColumnFamily;
import org.apache.phoenix.schema.PDataType;
import org.apache.phoenix.schema.PMetaData;
import org.apache.phoenix.schema.PMetaDataImpl;
import org.apache.phoenix.schema.PName;
import org.apache.phoenix.schema.PNameFactory;
import org.apache.phoenix.schema.PTable;
import org.apache.phoenix.schema.PTable.LinkType;
import org.apache.phoenix.schema.PTableKey;
import org.apache.phoenix.schema.PTableType;
import org.apache.phoenix.schema.ReadOnlyTableException;
import org.apache.phoenix.schema.SaltingUtil;
import org.apache.phoenix.schema.Sequence;
import org.apache.phoenix.schema.SequenceKey;
import org.apache.phoenix.schema.TableAlreadyExistsException;
import org.apache.phoenix.schema.TableNotFoundException;
import org.apache.phoenix.util.ByteUtil;
import org.apache.phoenix.util.ConfigUtil;
import org.apache.phoenix.util.JDBCUtil;
import org.apache.phoenix.util.MetaDataUtil;
import org.apache.phoenix.util.PhoenixRuntime;
import org.apache.phoenix.util.PropertiesUtil;
import org.apache.phoenix.util.ReadOnlyProps;
import org.apache.phoenix.util.SchemaUtil;
import org.apache.phoenix.util.ServerUtil;
import org.slf4j.Logger;
import org.slf4j.LoggerFactory;

import com.google.common.base.Objects;
import com.google.common.collect.ImmutableSet;
import com.google.common.collect.Iterators;
import com.google.common.collect.Lists;
import com.google.common.collect.Maps;
import com.google.common.collect.Sets;
import com.google.common.io.Closeables;
import com.google.protobuf.HBaseZeroCopyByteString;

public class ConnectionQueryServicesImpl extends DelegateQueryServices implements ConnectionQueryServices {
    private static final Logger logger = LoggerFactory.getLogger(ConnectionQueryServicesImpl.class);
    private static final int INITIAL_CHILD_SERVICES_CAPACITY = 100;
    private static final int DEFAULT_OUT_OF_ORDER_MUTATIONS_WAIT_TIME_MS = 1000;
    private static final String OLD_DEFAULT_COLUMN_FAMILY = "_0";
    private static final byte[] OLD_DEFAULT_COLUMN_FAMILY_BYTES = Bytes.toBytes(OLD_DEFAULT_COLUMN_FAMILY);
    private static final String OLD_SYSTEM_SCHEMA_NAME = "SYSTEM";
    private static final String OLD_SYSTEM_TABLE_NAME = "TABLE";
    private static final byte[] OLD_SYSTEM_TABLE_NAME_BYTES = SchemaUtil.getTableNameAsBytes("SYSTEM", "TABLE");
    // Don't use SYSTEM as the schema name, otherwise we'll treat it as a system table
    private static final String OLD_SYSTEM_TABLE_AS_VIEW_NAME = SchemaUtil.getTableName("META", "\"TABLE\"");
    
    public static final String UPGRADE_TO_3_0 = "UpgradeTo30";
    public static final String UPGRADE_TO_2_2 = "UpgradeTo22";
    
    protected final Configuration config;
    // Copy of config.getProps(), but read-only to prevent synchronization that we
    // don't need.
    private final ReadOnlyProps props;
    private final ConcurrentHashMap<ImmutableBytesWritable,ConnectionQueryServices> childServices;
    private final StatsManager statsManager;
    // Cache the latest meta data here for future connections
    private volatile PMetaData latestMetaData;
    private final Object latestMetaDataLock = new Object();
    // Lowest HBase version on the cluster.
    private int lowestClusterHBaseVersion = Integer.MAX_VALUE;
    private boolean hasInvalidIndexConfiguration = false;
    private int connectionCount = 0;
    private WhiteList upgradeWhiteList = null;

    private HConnection connection;
    private volatile boolean initialized;
    private volatile boolean closed;
    private volatile SQLException initializationException;
    private ConcurrentMap<SequenceKey,Sequence> sequenceMap = Maps.newConcurrentMap();
    private KeyValueBuilder kvBuilder;

    private PMetaData newEmptyMetaData() {
        long maxSizeBytes = props.getLong(QueryServices.MAX_CLIENT_METADATA_CACHE_SIZE_ATTRIB,
                QueryServicesOptions.DEFAULT_MAX_CLIENT_METADATA_CACHE_SIZE);
        return new PMetaDataImpl(INITIAL_META_DATA_TABLE_CAPACITY, maxSizeBytes);
    }
    /**
     * Construct a ConnectionQueryServicesImpl that represents a connection to an HBase
     * cluster.
     * @param services base services from where we derive our default configuration
     * @param connectionInfo to provide connection information
     * @throws SQLException
     */
    public ConnectionQueryServicesImpl(QueryServices services, ConnectionInfo connectionInfo) {
        super(services);
        Configuration config = HBaseFactoryProvider.getConfigurationFactory().getConfiguration();
        for (Entry<String,String> entry : services.getProps()) {
            config.set(entry.getKey(), entry.getValue());
        }
        for (Entry<String,String> entry : connectionInfo.asProps()) {
            config.set(entry.getKey(), entry.getValue());
        }
        // Without making a copy of the configuration we cons up, we lose some of our properties
        // on the server side during testing.
        this.config = HBaseConfiguration.create(config);
        // set replication required parameter
        ConfigUtil.setReplicationConfigIfAbsent(this.config);
        this.props = new ReadOnlyProps(this.config.iterator());
        this.latestMetaData = newEmptyMetaData();
        // TODO: should we track connection wide memory usage or just org-wide usage?
        // If connection-wide, create a MemoryManager here, otherwise just use the one from the delegate
        this.childServices = new ConcurrentHashMap<ImmutableBytesWritable,ConnectionQueryServices>(INITIAL_CHILD_SERVICES_CAPACITY);
        int statsUpdateFrequencyMs = this.getProps().getInt(QueryServices.STATS_UPDATE_FREQ_MS_ATTRIB, QueryServicesOptions.DEFAULT_STATS_UPDATE_FREQ_MS);
        int maxStatsAgeMs = this.getProps().getInt(QueryServices.MAX_STATS_AGE_MS_ATTRIB, QueryServicesOptions.DEFAULT_MAX_STATS_AGE_MS);
        this.statsManager = new StatsManagerImpl(this, statsUpdateFrequencyMs, maxStatsAgeMs);
        
        // find the HBase version and use that to determine the KeyValueBuilder that should be used
        String hbaseVersion = VersionInfo.getVersion();
        this.kvBuilder = KeyValueBuilder.get(hbaseVersion);
    }
    
    private void openConnection() throws SQLException {
        try {
            this.connection = HBaseFactoryProvider.getHConnectionFactory().createConnection(this.config);
        } catch (IOException e) {
            throw new SQLExceptionInfo.Builder(SQLExceptionCode.CANNOT_ESTABLISH_CONNECTION)
                .setRootCause(e).build().buildException();
        }
        if (this.connection.isClosed()) { // TODO: why the heck doesn't this throw above?
            throw new SQLExceptionInfo.Builder(SQLExceptionCode.CANNOT_ESTABLISH_CONNECTION).build().buildException();
        }
    }

    @Override
    public StatsManager getStatsManager() {
        return this.statsManager;
    }
    
    @Override
    public HTableInterface getTable(byte[] tableName) throws SQLException {
        try {
            return HBaseFactoryProvider.getHTableFactory().getTable(tableName, connection, getExecutor());
        } catch (org.apache.hadoop.hbase.TableNotFoundException e) {
            byte[][] schemaAndTableName = new byte[2][];
            SchemaUtil.getVarChars(tableName, schemaAndTableName);
            throw new TableNotFoundException(Bytes.toString(schemaAndTableName[0]), Bytes.toString(schemaAndTableName[1]));
        } catch (IOException e) {
        	throw new SQLException(e);
        } 
    }
    
    @Override
    public HTableDescriptor getTableDescriptor(byte[] tableName) throws SQLException {
        HTableInterface htable = getTable(tableName);
        try {
            return htable.getTableDescriptor();
        } catch (IOException e) {
            if(e instanceof org.apache.hadoop.hbase.TableNotFoundException || 
                e.getCause() instanceof org.apache.hadoop.hbase.TableNotFoundException) {
              byte[][] schemaAndTableName = new byte[2][];
              SchemaUtil.getVarChars(tableName, schemaAndTableName);
              throw new TableNotFoundException(Bytes.toString(schemaAndTableName[0]), Bytes.toString(schemaAndTableName[1]));
            } 
            throw new RuntimeException(e);
        } finally {
            Closeables.closeQuietly(htable);
        }
    }

    @Override
    public ReadOnlyProps getProps() {
        return props;
    }

    /**
     * Closes the underlying connection to zookeeper. The QueryServices
     * may not be used after that point. When a Connection is closed,
     * this is not called, since these instances are pooled by the
     * Driver. Instead, the Driver should call this if the QueryServices
     * is ever removed from the pool
     */
    @Override
    public void close() throws SQLException {
        if (closed) {
            return;
        }
        synchronized (this) {
            if (closed) {
                return;
            }
            closed = true;
            SQLException sqlE = null;
            try {
                // Attempt to return any unused sequences.
                if (connection != null) returnAllSequences(this.sequenceMap);
            } catch (SQLException e) {
                sqlE = e;
            } finally {
                try {
                    // Clear any client-side caches.  
                    statsManager.clearStats();
                } catch (SQLException e) {
                    if (sqlE == null) {
                        sqlE = e;
                    } else {
                        sqlE.setNextException(e);
                    }
                } finally {
                    try {
                        childServices.clear();
                        latestMetaData = null;
                        if (connection != null) connection.close();
                    } catch (IOException e) {
                        if (sqlE == null) {
                            sqlE = ServerUtil.parseServerException(e);
                        } else {
                            sqlE.setNextException(ServerUtil.parseServerException(e));
                        }
                    } finally {
                        try {
                            super.close();
                        } catch (SQLException e) {
                            if (sqlE == null) {
                                sqlE = e;
                            } else {
                                sqlE.setNextException(e);
                            }
                        } finally {
                            if (sqlE != null) {
                                throw sqlE;
                            }
                        }
                    }
                }
            }
        }
    }    

    protected ConnectionQueryServices newChildQueryService() {
        return new ChildQueryServices(this);
    }

    /**
     * Get (and create if necessary) a child QueryService for a given tenantId.
     * The QueryService will be cached for the lifetime of the parent QueryService
     * @param tenantId the tenant ID
     * @return the child QueryService
     */
    @Override
    public ConnectionQueryServices getChildQueryServices(ImmutableBytesWritable tenantId) {
        ConnectionQueryServices childQueryService = childServices.get(tenantId);
        if (childQueryService == null) {
            childQueryService = newChildQueryService();
            ConnectionQueryServices prevQueryService = childServices.putIfAbsent(tenantId, childQueryService);
            return prevQueryService == null ? childQueryService : prevQueryService;
        }
        return childQueryService;
    }

    @SuppressWarnings("deprecation")
    @Override
    public void clearTableRegionCache(byte[] tableName) throws SQLException {
        connection.clearRegionCache(TableName.valueOf(tableName));
    }
    
    @Override
    public List<HRegionLocation> getAllTableRegions(byte[] tableName) throws SQLException {
        /*
         * Use HConnection.getRegionLocation as it uses the cache in HConnection, while getting
         * all region locations from the HTable doesn't. 
         */
        int retryCount = 0, maxRetryCount = 1;
        boolean reload =false;
        while (true) {
            try {
                // We could surface the package projected HConnectionImplementation.getNumberOfCachedRegionLocations
                // to get the sizing info we need, but this would require a new class in the same package and a cast
                // to this implementation class, so it's probably not worth it.
                List<HRegionLocation> locations = Lists.newArrayList();
                byte[] currentKey = HConstants.EMPTY_START_ROW;
                do {
                  @SuppressWarnings("deprecation")
                HRegionLocation regionLocation = connection.getRegionLocation(
                    TableName.valueOf(tableName), currentKey, reload);
                  locations.add(regionLocation);
                  currentKey = regionLocation.getRegionInfo().getEndKey();
                } while (!Bytes.equals(currentKey, HConstants.EMPTY_END_ROW));
                return locations;
            } catch (org.apache.hadoop.hbase.TableNotFoundException e) {
                String fullName = Bytes.toString(tableName);
                throw new TableNotFoundException(SchemaUtil.getSchemaNameFromFullName(fullName), SchemaUtil.getTableNameFromFullName(fullName));
            } catch (IOException e) {
                if (retryCount++ < maxRetryCount) { // One retry, in case split occurs while navigating
                    reload = true;
                    continue;
                }
                throw new SQLExceptionInfo.Builder(SQLExceptionCode.GET_TABLE_REGIONS_FAIL)
                    .setRootCause(e).build().buildException();
            }
        }
    }

    @Override
    public PMetaData addTable(PTable table) throws SQLException {
        try {
            // If existing table isn't older than new table, don't replace
            // If a client opens a connection at an earlier timestamp, this can happen
            PTable existingTable = latestMetaData.getTable(new PTableKey(table.getTenantId(), table.getName().getString()));
            if (existingTable.getTimeStamp() >= table.getTimeStamp()) {
                return latestMetaData;
            }
        } catch (TableNotFoundException e) {
        }
        synchronized(latestMetaDataLock) {
            latestMetaData = latestMetaData.addTable(table);
        	logger.info("Table " + table + " has been added into latestMetaData");
            latestMetaDataLock.notifyAll();
            return latestMetaData;
        }
    }

    private static interface Mutator {
        PMetaData mutate(PMetaData metaData) throws SQLException;
    }

    /**
     * Ensures that metaData mutations are handled in the correct order
     * @param tenantId TODO
     */
    private PMetaData metaDataMutated(PName tenantId, String tableName, long tableSeqNum, Mutator mutator) throws SQLException {
        synchronized(latestMetaDataLock) {
            PMetaData metaData = latestMetaData;
            PTable table;
            long endTime = System.currentTimeMillis() + DEFAULT_OUT_OF_ORDER_MUTATIONS_WAIT_TIME_MS;
            while (true) {
                try {
                    try {
                        table = metaData.getTable(new PTableKey(tenantId, tableName));
                        /* If the table is at the prior sequence number, then we're good to go.
                         * We know if we've got this far, that the server validated the mutations,
                         * so we'd just need to wait until the other connection that mutated the same
                         * table is processed.
                         */
                        if (table.getSequenceNumber() + 1 == tableSeqNum) {
                            // TODO: assert that timeStamp is bigger that table timeStamp?
                            metaData = mutator.mutate(metaData);
                            break;
                        } else if (table.getSequenceNumber() >= tableSeqNum) {
                            logger.warn("Attempt to cache older version of " + tableName + ": current= " + table.getSequenceNumber() + ", new=" + tableSeqNum);
                            break;
                        }
                    } catch (TableNotFoundException e) {
                    }
                    long waitTime = endTime - System.currentTimeMillis();
                    // We waited long enough - just remove the table from the cache
                    // and the next time it's used it'll be pulled over from the server.
                    if (waitTime <= 0) {
                        logger.warn("Unable to update meta data repo within " + (DEFAULT_OUT_OF_ORDER_MUTATIONS_WAIT_TIME_MS/1000) + " seconds for " + tableName);
                        metaData = metaData.removeTable(tenantId, tableName);
                        break;
                    }
                    latestMetaDataLock.wait(waitTime);
                } catch (InterruptedException e) {
                    throw new SQLExceptionInfo.Builder(SQLExceptionCode.INTERRUPTED_EXCEPTION)
                        .setRootCause(e).build().buildException(); // FIXME
                }
            }
            latestMetaData = metaData;
            latestMetaDataLock.notifyAll();
            return metaData;
        }
     }

    @Override
    public PMetaData addColumn(final PName tenantId, final String tableName, final List<PColumn> columns, final long tableTimeStamp, final long tableSeqNum, final boolean isImmutableRows) throws SQLException {
        return metaDataMutated(tenantId, tableName, tableSeqNum, new Mutator() {
            @Override
            public PMetaData mutate(PMetaData metaData) throws SQLException {
                try {
                    return metaData.addColumn(tenantId, tableName, columns, tableTimeStamp, tableSeqNum, isImmutableRows);
                } catch (TableNotFoundException e) {
                    // The DROP TABLE may have been processed first, so just ignore.
                    return metaData;
                }
            }
        });
     }

    @Override
    public PMetaData removeTable(PName tenantId, final String tableName) throws SQLException {
        synchronized(latestMetaDataLock) {
            latestMetaData = latestMetaData.removeTable(tenantId, tableName);
            latestMetaDataLock.notifyAll();
            return latestMetaData;
        }
    }

    @Override
    public PMetaData removeColumn(final PName tenantId, final String tableName, final String familyName, final String columnName, final long tableTimeStamp, final long tableSeqNum) throws SQLException {
        return metaDataMutated(tenantId, tableName, tableSeqNum, new Mutator() {
            @Override
            public PMetaData mutate(PMetaData metaData) throws SQLException {
                try {
                    return metaData.removeColumn(tenantId, tableName, familyName, columnName, tableTimeStamp, tableSeqNum);
                } catch (TableNotFoundException e) {
                    // The DROP TABLE may have been processed first, so just ignore.
                    return metaData;
                }
            }
        });
    }


    @Override
    public PhoenixConnection connect(String url, Properties info) throws SQLException {
        return new PhoenixConnection(this, url, info, latestMetaData);
    }


    private HColumnDescriptor generateColumnFamilyDescriptor(Pair<byte[],Map<String,Object>> family, PTableType tableType) throws SQLException {
        HColumnDescriptor columnDesc = new HColumnDescriptor(family.getFirst());
        if (tableType != PTableType.VIEW) {
            columnDesc.setKeepDeletedCells(true);
            columnDesc.setDataBlockEncoding(SchemaUtil.DEFAULT_DATA_BLOCK_ENCODING);
            for (Entry<String,Object> entry : family.getSecond().entrySet()) {
                String key = entry.getKey();
                Object value = entry.getValue();
                columnDesc.setValue(key, value == null ? null : value.toString());
            }
        }
        return columnDesc;
    }

    private void modifyColumnFamilyDescriptor(HColumnDescriptor hcd, Pair<byte[],Map<String,Object>> family) throws SQLException {
      for (Entry<String, Object> entry : family.getSecond().entrySet()) {
        String key = entry.getKey();
        Object value = entry.getValue();
        hcd.setValue(key, value == null ? null : value.toString());
      }
    }
    
    private static final String OLD_PACKAGE = "com.salesforce.";
    private static final String NEW_PACKAGE = "org.apache.";
    private static final String OLD_INDEXER_CLASS_NAME = "com.salesforce.hbase.index.Indexer";
    
    private HTableDescriptor generateTableDescriptor(byte[] tableName, HTableDescriptor existingDesc, PTableType tableType, Map<String,Object> tableProps, List<Pair<byte[],Map<String,Object>>> families, byte[][] splits) throws SQLException {
        String defaultFamilyName = (String)tableProps.remove(PhoenixDatabaseMetaData.DEFAULT_COLUMN_FAMILY_NAME);                
        HTableDescriptor descriptor = (existingDesc != null) ? new HTableDescriptor(existingDesc) : 
          new HTableDescriptor(TableName.valueOf(tableName));
        for (Entry<String,Object> entry : tableProps.entrySet()) {
            String key = entry.getKey();
            Object value = entry.getValue();
            descriptor.setValue(key, value == null ? null : value.toString());
        }
        if (families.isEmpty()) {
            if (tableType != PTableType.VIEW) {
                byte[] defaultFamilyByes = defaultFamilyName == null ? QueryConstants.DEFAULT_COLUMN_FAMILY_BYTES : Bytes.toBytes(defaultFamilyName);
                // Add dummy column family so we have key values for tables that 
                HColumnDescriptor columnDescriptor = generateColumnFamilyDescriptor(new Pair<byte[],Map<String,Object>>(defaultFamilyByes,Collections.<String,Object>emptyMap()), tableType);
                descriptor.addFamily(columnDescriptor);
            }
        } else {
            for (Pair<byte[],Map<String,Object>> family : families) {
                // If family is only in phoenix description, add it. otherwise, modify its property accordingly.
                byte[] familyByte = family.getFirst();
                if (descriptor.getFamily(familyByte) == null) {
                    if (tableType == PTableType.VIEW) {
                        String fullTableName = Bytes.toString(tableName);
                        throw new ReadOnlyTableException(
                                "The HBase column families for a read-only table must already exist",
                                SchemaUtil.getSchemaNameFromFullName(fullTableName),
                                SchemaUtil.getTableNameFromFullName(fullTableName),
                                Bytes.toString(familyByte));
                    }
                    HColumnDescriptor columnDescriptor = generateColumnFamilyDescriptor(family, tableType);
                    descriptor.addFamily(columnDescriptor);
                } else {
                    if (tableType != PTableType.VIEW) {
                        modifyColumnFamilyDescriptor(descriptor.getFamily(familyByte), family);
                    }
                }
            }
        }
        addCoprocessors(tableName, descriptor, tableType);
        return descriptor;
    }

    private void addCoprocessors(byte[] tableName, HTableDescriptor descriptor, PTableType tableType) throws SQLException {
        // The phoenix jar must be available on HBase classpath
        try {
            // Hack to detect that we're installing view on old SYSTEM.TABLE for conversion.
            // In this case, we do not want to uninstall the old coprocessors.
            boolean isOldSysTable = Bytes.compareTo(OLD_SYSTEM_TABLE_NAME_BYTES,tableName) == 0;
            if (!descriptor.hasCoprocessor(ScanRegionObserver.class.getName())) {
                if (!isOldSysTable) {
                    descriptor.removeCoprocessor(ScanRegionObserver.class.getName().replace(NEW_PACKAGE, OLD_PACKAGE));
                }
                descriptor.addCoprocessor(ScanRegionObserver.class.getName(), null, 1, null);
            }
            if (!descriptor.hasCoprocessor(UngroupedAggregateRegionObserver.class.getName())) {
                if (!isOldSysTable) {
                    descriptor.removeCoprocessor(UngroupedAggregateRegionObserver.class.getName().replace(NEW_PACKAGE, OLD_PACKAGE));
                }
                descriptor.addCoprocessor(UngroupedAggregateRegionObserver.class.getName(), null, 1, null);
            }
            if (!descriptor.hasCoprocessor(GroupedAggregateRegionObserver.class.getName())) {
                if (!isOldSysTable) {
                    descriptor.removeCoprocessor(GroupedAggregateRegionObserver.class.getName().replace(NEW_PACKAGE, OLD_PACKAGE));
                }
                descriptor.addCoprocessor(GroupedAggregateRegionObserver.class.getName(), null, 1, null);
            }
            if (!descriptor.hasCoprocessor(ServerCachingEndpointImpl.class.getName())) {
                if (!isOldSysTable) {
                    descriptor.removeCoprocessor(ServerCachingEndpointImpl.class.getName().replace(NEW_PACKAGE, OLD_PACKAGE));
                }
                descriptor.addCoprocessor(ServerCachingEndpointImpl.class.getName(), null, 1, null);
            }
            
            // Always try to remove, as this coprocessor doesn't exist anymore
            descriptor.removeCoprocessor("com.salesforce.phoenix.join.HashJoiningRegionObserver");
            // Remove indexing coprocessor if on VIEW or INDEX, as we may have added this by mistake in 2.x versions
            if (tableType == PTableType.INDEX || tableType == PTableType.VIEW) {
                if (!isOldSysTable) {
                    descriptor.removeCoprocessor(Indexer.class.getName());
                    descriptor.removeCoprocessor(OLD_INDEXER_CLASS_NAME);
                }
            }
            // TODO: better encapsulation for this
            // Since indexes can't have indexes, don't install our indexing coprocessor for indexes. Also,
            // don't install on the metadata table until we fix the TODO there.
            if ((tableType != PTableType.INDEX && tableType != PTableType.VIEW) && !SchemaUtil.isMetaTable(tableName) && !descriptor.hasCoprocessor(Indexer.class.getName())) {
                if (!isOldSysTable) {
                    descriptor.removeCoprocessor(OLD_INDEXER_CLASS_NAME);
                }
                Map<String, String> opts = Maps.newHashMapWithExpectedSize(1);
                opts.put(CoveredColumnsIndexBuilder.CODEC_CLASS_NAME_KEY, PhoenixIndexCodec.class.getName());
                Indexer.enableIndexing(descriptor, PhoenixIndexBuilder.class, opts);
            }
            
            // Setup split policy on Phoenix metadata table to ensure that the key values of a Phoenix table
            // stay on the same region.
            if (SchemaUtil.isMetaTable(tableName)) {
                descriptor.setValue(ConnectionQueryServicesImpl.UPGRADE_TO_3_0, Boolean.TRUE.toString());
                if (!descriptor.hasCoprocessor(MetaDataEndpointImpl.class.getName())) {
                    descriptor.removeCoprocessor(MetaDataEndpointImpl.class.getName().replace(NEW_PACKAGE, OLD_PACKAGE));
                    descriptor.addCoprocessor(MetaDataEndpointImpl.class.getName(), null, 1, null);
                }
                if (!descriptor.hasCoprocessor(MetaDataRegionObserver.class.getName())) {
                    descriptor.removeCoprocessor(MetaDataRegionObserver.class.getName().replace(NEW_PACKAGE, OLD_PACKAGE));
                    descriptor.addCoprocessor(MetaDataRegionObserver.class.getName(), null, 2, null);
                }
            } else if (SchemaUtil.isSequenceTable(tableName)) {
                if (!descriptor.hasCoprocessor(SequenceRegionObserver.class.getName())) {
                    descriptor.addCoprocessor(SequenceRegionObserver.class.getName(), null, 1, null);
                }
            }
        } catch (IOException e) {
            throw ServerUtil.parseServerException(e);
        }
    }

    private void ensureFamilyCreated(byte[] tableName, PTableType tableType , Pair<byte[],Map<String,Object>> family) throws SQLException {
        HBaseAdmin admin = null;
        SQLException sqlE = null;
        try {
            admin = new HBaseAdmin(config);
            try {
                HTableDescriptor existingDesc = admin.getTableDescriptor(tableName);
                HColumnDescriptor oldDescriptor = existingDesc.getFamily(family.getFirst());
                HColumnDescriptor columnDescriptor = null;

                if (oldDescriptor == null) {
                    if (tableType == PTableType.VIEW) {
                        String fullTableName = Bytes.toString(tableName);
                        throw new ReadOnlyTableException(
                                "The HBase column families for a VIEW must already exist",
                                SchemaUtil.getSchemaNameFromFullName(fullTableName),
                                SchemaUtil.getTableNameFromFullName(fullTableName),
                                Bytes.toString(family.getFirst()));
                    }
                    columnDescriptor = generateColumnFamilyDescriptor(family, tableType );
                } else {
                    columnDescriptor = new HColumnDescriptor(oldDescriptor);
                    // Don't attempt to make any metadata changes for a VIEW
                    if (tableType == PTableType.VIEW) {
                        return;
                    }
                    modifyColumnFamilyDescriptor(columnDescriptor, family);
                }
                
                if (columnDescriptor.equals(oldDescriptor)) {
                    // Table already has family and it's the same.
                    return;
                }
                admin.disableTable(tableName);
                if (oldDescriptor == null) {
                    admin.addColumn(tableName, columnDescriptor);
                } else {
                    admin.modifyColumn(tableName, columnDescriptor);
                }
                admin.enableTable(tableName);
            } catch (org.apache.hadoop.hbase.TableNotFoundException e) {
                sqlE = new SQLExceptionInfo.Builder(SQLExceptionCode.TABLE_UNDEFINED).setRootCause(e).build().buildException();
            }
        } catch (IOException e) {
            sqlE = ServerUtil.parseServerException(e);
        } finally {
            try {
                if (admin != null) {
                    admin.close();
                }
            } catch (IOException e) {
                if (sqlE == null) {
                    sqlE = ServerUtil.parseServerException(e);
                } else {
                    sqlE.setNextException(ServerUtil.parseServerException(e));
                }
            } finally {
                if (sqlE != null) {
                    throw sqlE;
                }
            }
        }
    }
    
    /**
     * 
     * @param tableName
     * @param splits
     * @param modifyExistingMetaData TODO
     * @param familyNames
     * @return true if table was created and false if it already exists
     * @throws SQLException
     */
    private HTableDescriptor ensureTableCreated(byte[] tableName, PTableType tableType , Map<String,Object> props, List<Pair<byte[],Map<String,Object>>> families, byte[][] splits, boolean modifyExistingMetaData) throws SQLException {
        HBaseAdmin admin = null;
        SQLException sqlE = null;
        HTableDescriptor existingDesc = null;
        boolean isMetaTable = SchemaUtil.isMetaTable(tableName);
        boolean tableExist = true;
        try {
            logger.info("Found quorum: " + ZKConfig.getZKQuorumServersString(config));
            admin = new HBaseAdmin(config);
            try {
                existingDesc = admin.getTableDescriptor(tableName);
            } catch (org.apache.hadoop.hbase.TableNotFoundException e) {
                tableExist = false;
                if (tableType == PTableType.VIEW) {
                    String fullTableName = Bytes.toString(tableName);
                    throw new ReadOnlyTableException(
                            "An HBase table for a VIEW must already exist",
                            SchemaUtil.getSchemaNameFromFullName(fullTableName),
                            SchemaUtil.getTableNameFromFullName(fullTableName));
                }
            }

            HTableDescriptor newDesc = generateTableDescriptor(tableName, existingDesc, tableType , props, families, splits);
            
            if (!tableExist) {
                /*
                 * Remove the splitPolicy attribute due to an HBase bug (see below)
                 */
                if (isMetaTable) {
                    newDesc.remove(HTableDescriptor.SPLIT_POLICY);
                }
                try {
                    if (splits == null) {
                        admin.createTable(newDesc);
                    } else {
                        admin.createTable(newDesc, splits);
                    }
                } catch (TableExistsException e) {
                    // We can ignore this, as it just means that another client beat us
                    // to creating the HBase metadata.
                    return null;
                }
                if (isMetaTable) {
                    checkClientServerCompatibility();
                    /*
                     * Now we modify the table to add the split policy, since we know that the client and
                     * server and compatible. This works around a nasty, known HBase bug where if a split
                     * policy class cannot be found on the server, the HBase table is left in a horrible
                     * "ghost" state where it can't be used and can't be deleted without bouncing the master. 
                     */
                    newDesc.setValue(HTableDescriptor.SPLIT_POLICY, MetaDataSplitPolicy.class.getName());
                    admin.disableTable(tableName);
                    admin.modifyTable(tableName, newDesc);
                    admin.enableTable(tableName);

                    upgradeWhiteList = upgradeCoprocessorsTo3_0(admin, false);
                }
                return null;
            } else {
                if (!modifyExistingMetaData || existingDesc.equals(newDesc)) {
                    // Table is already created. Note that the presplits are ignored in this case
                    if (isMetaTable) {
                        checkClientServerCompatibility();
                    }
                    return existingDesc;
                }

                if (isMetaTable) {
                    checkClientServerCompatibility();
                    // To allow clients to run the upgrade again, for example if more tables were added to white list
                    if (!Boolean.TRUE.toString().equals(existingDesc.getValue(ConnectionQueryServicesImpl.UPGRADE_TO_3_0))) {
                        upgradeWhiteList = upgradeCoprocessorsTo3_0(admin, true);
                    }
                }
                         
                // TODO: Take advantage of online schema change ability by setting "hbase.online.schema.update.enable" to true
                admin.disableTable(tableName);
                admin.modifyTable(tableName, newDesc);
                admin.enableTable(tableName);
                
                return newDesc;
            }

        } catch (IOException e) {
            sqlE = ServerUtil.parseServerException(e);
        } finally {
            try {
                if (admin != null) {
                    admin.close();
                }
            } catch (IOException e) {
                if (sqlE == null) {
                    sqlE = ServerUtil.parseServerException(e);
                } else {
                    sqlE.setNextException(ServerUtil.parseServerException(e));
                }
            } finally {
                if (sqlE != null) {
                    throw sqlE;
                }
            }
        }
        return null; // will never make it here
    }

    private static boolean isInvalidMutableIndexConfig(Long serverVersion) {
        if (serverVersion == null) {
            return false;
        }
        return !MetaDataUtil.decodeMutableIndexConfiguredProperly(serverVersion);
    }
    
    private static boolean isCompatible(Long serverVersion) {
        if (serverVersion == null) {
            return false;
        }
        return MetaDataUtil.areClientAndServerCompatible(serverVersion);
    }

    private void checkClientServerCompatibility() throws SQLException {
        StringBuilder buf = new StringBuilder("The following servers require an updated " + QueryConstants.DEFAULT_COPROCESS_PATH + " to be put in the classpath of HBase: ");
        boolean isIncompatible = false;
        int minHBaseVersion = Integer.MAX_VALUE;
        try {
            List<HRegionLocation> locations = this.getAllTableRegions(SYSTEM_CATALOG_NAME_BYTES);
            Set<HRegionLocation> serverMap = Sets.newHashSetWithExpectedSize(locations.size());
            TreeMap<byte[], HRegionLocation> regionMap = Maps.newTreeMap(Bytes.BYTES_COMPARATOR);
            List<byte[]> regionKeys = Lists.newArrayListWithExpectedSize(locations.size());
            for (HRegionLocation entry : locations) {
                if (!serverMap.contains(entry)) {
                    regionKeys.add(entry.getRegionInfo().getStartKey());
                    regionMap.put(entry.getRegionInfo().getRegionName(), entry);
                    serverMap.add(entry);
                }
            }

            HTableInterface ht = this.getTable(PhoenixDatabaseMetaData.SYSTEM_CATALOG_NAME_BYTES);
            final Map<byte[], Long> results =
                    ht.coprocessorService(MetaDataService.class, null, null, new Batch.Call<MetaDataService,Long>() {
                        @Override
                        public Long call(MetaDataService instance) throws IOException {
                            ServerRpcController controller = new ServerRpcController();
                            BlockingRpcCallback<GetVersionResponse> rpcCallback =
                                    new BlockingRpcCallback<GetVersionResponse>();
                            GetVersionRequest.Builder builder = GetVersionRequest.newBuilder();
                            
                            instance.getVersion(controller, builder.build(), rpcCallback);
                            if(controller.getFailedOn() != null) {
                                throw controller.getFailedOn();
                            }
                            return rpcCallback.get().getVersion();
                        }
                    });
            for (Map.Entry<byte[],Long> result : results.entrySet()) {
                // This is the "phoenix.jar" is in-place, but server is out-of-sync with client case.
                if (!isCompatible(result.getValue())) {
                    isIncompatible = true;
                    HRegionLocation name = regionMap.get(result.getKey());
                    buf.append(name);
                    buf.append(';');
                }
                hasInvalidIndexConfiguration |= isInvalidMutableIndexConfig(result.getValue());
                if (minHBaseVersion > MetaDataUtil.decodeHBaseVersion(result.getValue())) {
                    minHBaseVersion = MetaDataUtil.decodeHBaseVersion(result.getValue());
                }
            }
            lowestClusterHBaseVersion = minHBaseVersion;
        } catch (Throwable t) {
            // This is the case if the "phoenix.jar" is not on the classpath of HBase on the region server
            throw new SQLExceptionInfo.Builder(SQLExceptionCode.INCOMPATIBLE_CLIENT_SERVER_JAR).setRootCause(t)
                .setMessage("Ensure that " + QueryConstants.DEFAULT_COPROCESS_PATH + " is put on the classpath of HBase in every region server: " + t.getMessage())
                .build().buildException();
        }
        if (isIncompatible) {
            buf.setLength(buf.length()-1);
            throw new SQLExceptionInfo.Builder(SQLExceptionCode.OUTDATED_JARS).setMessage(buf.toString()).build().buildException();
        }
    }

    /**
     * Invoke meta data coprocessor with one retry if the key was found to not be in the regions
     * (due to a table split)
     */
    @SuppressWarnings("deprecation")
    private MetaDataMutationResult metaDataCoprocessorExec(byte[] tableKey,
            Batch.Call<MetaDataService, MetaDataResponse> callable) throws SQLException {
        try {
            boolean retried = false;
            while (true) {
                if (retried) {
                    connection.relocateRegion(
                        TableName.valueOf(PhoenixDatabaseMetaData.SYSTEM_CATALOG_NAME_BYTES),
                        tableKey);
                }

                HTableInterface ht = this.getTable(PhoenixDatabaseMetaData.SYSTEM_CATALOG_NAME_BYTES);
                final Map<byte[], MetaDataResponse> results =
                        ht.coprocessorService(MetaDataService.class, tableKey, tableKey, callable);
                
                assert(results.size() == 1);
                MetaDataResponse result = results.values().iterator().next();
                if (result.getReturnCode() == MetaDataProtos.MutationCode.TABLE_NOT_IN_REGION) {
                    if (retried) return MetaDataMutationResult.constructFromProto(result);
                    retried = true;
                    continue;
                }
                return MetaDataMutationResult.constructFromProto(result);
            }
        } catch (IOException e) {
            throw ServerUtil.parseServerException(e);
        } catch (Throwable t) {
            throw new SQLException(t);
        }
    }
    
    // Our property values are translated using toString, so we need to "string-ify" this.
    private static final String TRUE_BYTES_AS_STRING = Bytes.toString(PDataType.TRUE_BYTES);

    private void ensureViewIndexTableCreated(byte[] physicalTableName, Map<String,Object> tableProps, List<Pair<byte[],Map<String,Object>>> families, byte[][] splits, long timestamp) throws SQLException {
        Long maxFileSize = (Long)tableProps.get(HTableDescriptor.MAX_FILESIZE);
        if (maxFileSize == null) {
            maxFileSize = this.config.getLong(HConstants.HREGION_MAX_FILESIZE, HConstants.DEFAULT_MAX_FILE_SIZE);
        }
        byte[] physicalIndexName = MetaDataUtil.getViewIndexPhysicalName(physicalTableName);
        
        int indexMaxFileSizePerc;
        // Get percentage to use from table props first and then fallback to config
        Integer indexMaxFileSizePercProp = (Integer)tableProps.remove(QueryServices.INDEX_MAX_FILESIZE_PERC_ATTRIB);
        if (indexMaxFileSizePercProp == null) {
            indexMaxFileSizePerc = config.getInt(QueryServices.INDEX_MAX_FILESIZE_PERC_ATTRIB, QueryServicesOptions.DEFAULT_INDEX_MAX_FILESIZE_PERC);
        } else {
            indexMaxFileSizePerc = indexMaxFileSizePercProp;
        }
        long indexMaxFileSize = maxFileSize * indexMaxFileSizePerc / 100;
        tableProps.put(HTableDescriptor.MAX_FILESIZE, indexMaxFileSize);
        tableProps.put(MetaDataUtil.IS_VIEW_INDEX_TABLE_PROP_NAME, TRUE_BYTES_AS_STRING);
        HTableDescriptor desc = ensureTableCreated(physicalIndexName, PTableType.TABLE, tableProps, families, splits, false);
        if (desc != null) {
            if (!Boolean.TRUE.equals(PDataType.BOOLEAN.toObject(desc.getValue(MetaDataUtil.IS_VIEW_INDEX_TABLE_PROP_BYTES)))) {
                String fullTableName = Bytes.toString(physicalIndexName);
                throw new TableAlreadyExistsException(
                        "Unable to create shared physical table for indexes on views.",
                        SchemaUtil.getSchemaNameFromFullName(fullTableName),
                        SchemaUtil.getTableNameFromFullName(fullTableName));
            }
        }
    }


    private boolean ensureViewIndexTableDropped(byte[] physicalTableName, long timestamp) throws SQLException {
        byte[] physicalIndexName = MetaDataUtil.getViewIndexPhysicalName(physicalTableName);
        HTableDescriptor desc = null;
        HBaseAdmin admin = null;
        boolean wasDeleted = false;
        try {
            admin = new HBaseAdmin(config);
            try {
                desc = admin.getTableDescriptor(physicalIndexName);
                if (Boolean.TRUE.equals(PDataType.BOOLEAN.toObject(desc.getValue(MetaDataUtil.IS_VIEW_INDEX_TABLE_PROP_BYTES)))) {
                    final ReadOnlyProps props = this.getProps();
                    final boolean dropMetadata = props.getBoolean(DROP_METADATA_ATTRIB, DEFAULT_DROP_METADATA);
                    if (dropMetadata) {
                        admin.disableTable(physicalIndexName);
                        admin.deleteTable(physicalIndexName);
                        wasDeleted = true;
                    }
                }
            } catch (org.apache.hadoop.hbase.TableNotFoundException ignore) {
                // Ignore, as we may never have created a view index table
            }
        } catch (IOException e) {
            throw ServerUtil.parseServerException(e); 
        } finally {
            try {
                if (admin != null) admin.close();
            } catch (IOException e) {
                logger.warn("",e);
            }
        }
        return wasDeleted;
    }
    
    @Override
    public MetaDataMutationResult createTable(final List<Mutation> tableMetaData, byte[] physicalTableName, PTableType tableType,
            Map<String,Object> tableProps, final List<Pair<byte[],Map<String,Object>>> families, byte[][] splits) throws SQLException {
        byte[][] rowKeyMetadata = new byte[3][];
        Mutation m = MetaDataUtil.getPutOnlyTableHeaderRow(tableMetaData);
        byte[] key = m.getRow();
        SchemaUtil.getVarChars(key, rowKeyMetadata);
        byte[] tenantIdBytes = rowKeyMetadata[PhoenixDatabaseMetaData.TENANT_ID_INDEX];
        byte[] schemaBytes = rowKeyMetadata[PhoenixDatabaseMetaData.SCHEMA_NAME_INDEX];
        byte[] tableBytes = rowKeyMetadata[PhoenixDatabaseMetaData.TABLE_NAME_INDEX];
        byte[] tableName = physicalTableName != null ? physicalTableName : SchemaUtil.getTableNameAsBytes(schemaBytes, tableBytes);
        if ((tableType == PTableType.VIEW && physicalTableName != null) || (tableType != PTableType.VIEW && physicalTableName == null)) {
            // For views this will ensure that metadata already exists
            ensureTableCreated(tableName, tableType, tableProps, families, splits, true);
        }
        ImmutableBytesWritable ptr = new ImmutableBytesWritable();
        if (tableType == PTableType.INDEX && physicalTableName != null) { // Index on view
            // Physical index table created up front for multi tenant
            // TODO: if viewIndexId is Short.MIN_VALUE, then we don't need to attempt to create it
            if (!MetaDataUtil.isMultiTenant(m, kvBuilder, ptr)) {
                ensureViewIndexTableCreated(tenantIdBytes.length == 0 ? null : PNameFactory.newName(tenantIdBytes), physicalTableName, MetaDataUtil.getClientTimeStamp(m));
            }
        } else if (tableType == PTableType.TABLE && MetaDataUtil.isMultiTenant(m, kvBuilder, ptr)) { // Create view index table up front for multi tenant tables
            ptr.set(QueryConstants.DEFAULT_COLUMN_FAMILY_BYTES);
            MetaDataUtil.getMutationValue(m, PhoenixDatabaseMetaData.DEFAULT_COLUMN_FAMILY_NAME_BYTES, kvBuilder, ptr);
            List<Pair<byte[],Map<String,Object>>> familiesPlusDefault = null;
            for (Pair<byte[],Map<String,Object>> family : families) {
                byte[] cf = family.getFirst();
                if (Bytes.compareTo(cf, 0, cf.length, ptr.get(), ptr.getOffset(),ptr.getLength()) == 0) {
                    familiesPlusDefault = families;
                    break;
                }
            }
            // Don't override if default family already present
            if (familiesPlusDefault == null) {
                byte[] defaultCF = ByteUtil.copyKeyBytesIfNecessary(ptr);
                // Only use splits if table is salted, otherwise it may not be applicable
                // Always add default column family, as we don't know in advance if we'll need it
                familiesPlusDefault = Lists.newArrayList(families);
                familiesPlusDefault.add(new Pair<byte[],Map<String,Object>>(defaultCF,Collections.<String,Object>emptyMap()));
            }
            ensureViewIndexTableCreated(tableName, tableProps, familiesPlusDefault, MetaDataUtil.isSalted(m, kvBuilder, ptr) ? splits : null, MetaDataUtil.getClientTimeStamp(m));
        }
        
        byte[] tableKey = SchemaUtil.getTableKey(tenantIdBytes, schemaBytes, tableBytes);
        MetaDataMutationResult result = metaDataCoprocessorExec(tableKey,
            new Batch.Call<MetaDataService, MetaDataResponse>() {
            @Override
                    public MetaDataResponse call(MetaDataService instance) throws IOException {
                        ServerRpcController controller = new ServerRpcController();
                        BlockingRpcCallback<MetaDataResponse> rpcCallback =
                                new BlockingRpcCallback<MetaDataResponse>();
                        CreateTableRequest.Builder builder = CreateTableRequest.newBuilder();
                        for (Mutation m : tableMetaData) {
                            MutationProto mp = ProtobufUtil.toProto(m);
                            builder.addTableMetadataMutations(mp.toByteString());
                        }
                        instance.createTable(controller, builder.build(), rpcCallback);
                        if(controller.getFailedOn() != null) {
                            throw controller.getFailedOn();
                        }
                        return rpcCallback.get();
                    }
        });
        return result;
    }

    @Override
    public MetaDataMutationResult getTable(final PName tenantId, final byte[] schemaBytes, final byte[] tableBytes,
            final long tableTimestamp, final long clientTimestamp) throws SQLException {
        final byte[] tenantIdBytes = tenantId == null ? ByteUtil.EMPTY_BYTE_ARRAY : tenantId.getBytes();
        byte[] tableKey = SchemaUtil.getTableKey(tenantIdBytes, schemaBytes, tableBytes);
        return metaDataCoprocessorExec(tableKey,
            new Batch.Call<MetaDataService, MetaDataResponse>() {
                @Override
                public MetaDataResponse call(MetaDataService instance) throws IOException {
                    ServerRpcController controller = new ServerRpcController();
                    BlockingRpcCallback<MetaDataResponse> rpcCallback =
                            new BlockingRpcCallback<MetaDataResponse>();
                    GetTableRequest.Builder builder = GetTableRequest.newBuilder();
                    builder.setTenantId(HBaseZeroCopyByteString.wrap(tenantIdBytes));
                    builder.setSchemaName(HBaseZeroCopyByteString.wrap(schemaBytes));
                    builder.setTableName(HBaseZeroCopyByteString.wrap(tableBytes));
                    builder.setTableTimestamp(tableTimestamp);
                    builder.setClientTimestamp(clientTimestamp);
                    
                   instance.getTable(controller, builder.build(), rpcCallback);
                   if(controller.getFailedOn() != null) {
                       throw controller.getFailedOn();
                   }
                   return rpcCallback.get();
                }
            });
    }

    @Override
    public MetaDataMutationResult dropTable(final List<Mutation> tableMetaData, final PTableType tableType) throws SQLException {
        byte[][] rowKeyMetadata = new byte[3][];
        SchemaUtil.getVarChars(tableMetaData.get(0).getRow(), rowKeyMetadata);
        byte[] tenantIdBytes = rowKeyMetadata[PhoenixDatabaseMetaData.TENANT_ID_INDEX];
        byte[] schemaBytes = rowKeyMetadata[PhoenixDatabaseMetaData.SCHEMA_NAME_INDEX];
        byte[] tableBytes = rowKeyMetadata[PhoenixDatabaseMetaData.TABLE_NAME_INDEX];
        byte[] tableKey = SchemaUtil.getTableKey(tenantIdBytes == null ? ByteUtil.EMPTY_BYTE_ARRAY : tenantIdBytes, schemaBytes, tableBytes);
        final MetaDataMutationResult result =  metaDataCoprocessorExec(tableKey,
                new Batch.Call<MetaDataService, MetaDataResponse>() {
                    @Override
                    public MetaDataResponse call(MetaDataService instance) throws IOException {
                        ServerRpcController controller = new ServerRpcController();
                        BlockingRpcCallback<MetaDataResponse> rpcCallback =
                                new BlockingRpcCallback<MetaDataResponse>();
                        DropTableRequest.Builder builder = DropTableRequest.newBuilder();
                        for (Mutation m : tableMetaData) {
                            MutationProto mp = ProtobufUtil.toProto(m);
                            builder.addTableMetadataMutations(mp.toByteString());
                        }
                        builder.setTableType(tableType.getSerializedValue());
                        
                        instance.dropTable(controller, builder.build(), rpcCallback);
                        if(controller.getFailedOn() != null) {
                            throw controller.getFailedOn();
                        }
                        return rpcCallback.get();
                    }
                });
        
        final MutationCode code = result.getMutationCode();
        switch(code) {
        case TABLE_ALREADY_EXISTS:
            ReadOnlyProps props = this.getProps();
            boolean dropMetadata = props.getBoolean(DROP_METADATA_ATTRIB, DEFAULT_DROP_METADATA);
            if (dropMetadata) {
                dropTables(result.getTableNamesToDelete());
            }
            if (tableType == PTableType.TABLE) {
                byte[] physicalTableName = SchemaUtil.getTableNameAsBytes(schemaBytes, tableBytes);
                long timestamp = MetaDataUtil.getClientTimeStamp(tableMetaData);
                ensureViewIndexTableDropped(physicalTableName, timestamp);
            }
            break;
        default:
            break;
        }
          return result;
    }
    
    private void dropTables(final List<byte[]> tableNamesToDelete) throws SQLException {
        HBaseAdmin admin = null;
        SQLException sqlE = null;
        try{
            admin = new HBaseAdmin(config);
            if (tableNamesToDelete != null){
                for ( byte[] tableName : tableNamesToDelete ) {
                    if ( admin.tableExists(tableName) ) {
                        admin.disableTable(tableName);
                        admin.deleteTable(tableName);
                    }
                }
            }
            
        } catch (IOException e) {
            sqlE = ServerUtil.parseServerException(e);
        } finally {
            try {
                if (admin != null) {
                    admin.close();
                }
            } catch (IOException e) {
                if (sqlE == null) {
                    sqlE = ServerUtil.parseServerException(e);
                } else {
                    sqlE.setNextException(ServerUtil.parseServerException(e));
                }
            } finally {
                if (sqlE != null) {
                    throw sqlE;
                }
            }
        }
    }

    private static Map<String,Object> createPropertiesMap(Map<ImmutableBytesWritable,ImmutableBytesWritable> htableProps) {
        Map<String,Object> props = Maps.newHashMapWithExpectedSize(htableProps.size());
        for (Map.Entry<ImmutableBytesWritable,ImmutableBytesWritable> entry : htableProps.entrySet()) {
            ImmutableBytesWritable key = entry.getKey();
            ImmutableBytesWritable value = entry.getValue();
            props.put(Bytes.toString(key.get(), key.getOffset(), key.getLength()), Bytes.toString(value.get(), value.getOffset(), value.getLength()));
        }
        return props;
    }
    
    private void ensureViewIndexTableCreated(PName tenantId, byte[] physicalIndexTableName, long timestamp) throws SQLException {
        PTable table;
        String name = Bytes.toString(
                physicalIndexTableName, 
                MetaDataUtil.VIEW_INDEX_TABLE_PREFIX_BYTES.length,
                physicalIndexTableName.length-MetaDataUtil.VIEW_INDEX_TABLE_PREFIX_BYTES.length);
        try {
            table = latestMetaData.getTable(new PTableKey(tenantId, name));
            if (table.getTimeStamp() >= timestamp) { // Table in cache is newer than client timestamp which shouldn't be the case
                throw new TableNotFoundException(table.getSchemaName().getString(), table.getTableName().getString());
            }
        } catch (TableNotFoundException e) {
            byte[] schemaName = Bytes.toBytes(SchemaUtil.getSchemaNameFromFullName(name));
            byte[] tableName = Bytes.toBytes(SchemaUtil.getTableNameFromFullName(name));
            MetaDataMutationResult result = this.getTable(null, schemaName, tableName, HConstants.LATEST_TIMESTAMP, timestamp);
            table = result.getTable();
            if (table == null) {
                throw e;
            }
        }
        ensureViewIndexTableCreated(table, timestamp);
    }
    
    private void ensureViewIndexTableCreated(PTable table, long timestamp) throws SQLException {
        byte[] physicalTableName = table.getPhysicalName().getBytes();
        HTableDescriptor htableDesc = this.getTableDescriptor(physicalTableName);
        Map<String,Object> tableProps = createPropertiesMap(htableDesc.getValues());
        List<Pair<byte[],Map<String,Object>>> families = Lists.newArrayListWithExpectedSize(Math.max(1, table.getColumnFamilies().size()+1));
        if (families.isEmpty()) {
            byte[] familyName = SchemaUtil.getEmptyColumnFamily(table);
            Map<String,Object> familyProps = createPropertiesMap(htableDesc.getFamily(familyName).getValues());
            families.add(new Pair<byte[],Map<String,Object>>(familyName, familyProps));
        } else {
            for (PColumnFamily family : table.getColumnFamilies()) {
                byte[] familyName = family.getName().getBytes();
                Map<String,Object> familyProps = createPropertiesMap(htableDesc.getFamily(familyName).getValues());
                families.add(new Pair<byte[],Map<String,Object>>(familyName, familyProps));
            }
            // Always create default column family, because we don't know in advance if we'll
            // need it for an index with no covered columns.
            families.add(new Pair<byte[],Map<String,Object>>(table.getDefaultFamilyName().getBytes(), Collections.<String,Object>emptyMap()));
        }
        byte[][] splits = null;
        if (table.getBucketNum() != null) {
            splits = SaltingUtil.getSalteByteSplitPoints(table.getBucketNum());
        }
        
        ensureViewIndexTableCreated(physicalTableName, tableProps, families, splits, timestamp);
    }
    
    @Override
    public MetaDataMutationResult addColumn(final List<Mutation> tableMetaData, List<Pair<byte[],Map<String,Object>>> families, PTable table) throws SQLException {
        byte[][] rowKeyMetaData = new byte[3][];
        PTableType tableType = table.getType();

        Mutation m = tableMetaData.get(0);
        byte[] rowKey = m.getRow();
        SchemaUtil.getVarChars(rowKey, rowKeyMetaData);
        byte[] tenantIdBytes = rowKeyMetaData[PhoenixDatabaseMetaData.TENANT_ID_INDEX];
        byte[] schemaBytes = rowKeyMetaData[PhoenixDatabaseMetaData.SCHEMA_NAME_INDEX];
        byte[] tableBytes = rowKeyMetaData[PhoenixDatabaseMetaData.TABLE_NAME_INDEX];
        byte[] tableKey = SchemaUtil.getTableKey(tenantIdBytes, schemaBytes, tableBytes);
        for ( Pair<byte[],Map<String,Object>>  family : families) {
            ensureFamilyCreated(table.getPhysicalName().getBytes(), tableType, family);
        }
        // Special case for call during drop table to ensure that the empty column family exists.
        // In this, case we only include the table header row, as until we add schemaBytes and tableBytes
        // as args to this function, we have no way of getting them in this case.
        // TODO: change to  if (tableMetaData.isEmpty()) once we pass through schemaBytes and tableBytes
        // Also, could be used to update property values on ALTER TABLE t SET prop=xxx
        if (tableMetaData.size() == 1 && tableMetaData.get(0).isEmpty()) {
            return null;
        }
        ImmutableBytesWritable ptr = new ImmutableBytesWritable();
        MetaDataMutationResult result =  metaDataCoprocessorExec(tableKey,
            new Batch.Call<MetaDataService, MetaDataResponse>() {
                @Override
                public MetaDataResponse call(MetaDataService instance) throws IOException {
                    ServerRpcController controller = new ServerRpcController();
                    BlockingRpcCallback<MetaDataResponse> rpcCallback =
                            new BlockingRpcCallback<MetaDataResponse>();
                    AddColumnRequest.Builder builder = AddColumnRequest.newBuilder();
                    for (Mutation m : tableMetaData) {
                        MutationProto mp = ProtobufUtil.toProto(m);
                        builder.addTableMetadataMutations(mp.toByteString());
                    }
                    
                    instance.addColumn(controller, builder.build(), rpcCallback);
                    if(controller.getFailedOn() != null) {
                        throw controller.getFailedOn();
                    }
                    return rpcCallback.get();
                }
            });

        if (result.getMutationCode() == MutationCode.COLUMN_NOT_FOUND) { // Success
            // Flush the table if transitioning DISABLE_WAL from TRUE to FALSE
            if (  MetaDataUtil.getMutationValue(m,PhoenixDatabaseMetaData.DISABLE_WAL_BYTES, kvBuilder, ptr)
               && Boolean.FALSE.equals(PDataType.BOOLEAN.toObject(ptr))) {
                flushTable(table.getPhysicalName().getBytes());
            }
            
            if (tableType == PTableType.TABLE) {
                // If we're changing MULTI_TENANT to true or false, create or drop the view index table
                if (MetaDataUtil.getMutationValue(m, PhoenixDatabaseMetaData.MULTI_TENANT_BYTES, kvBuilder, ptr)){
                    long timestamp = MetaDataUtil.getClientTimeStamp(m);
                    if (Boolean.TRUE.equals(PDataType.BOOLEAN.toObject(ptr.get(), ptr.getOffset(), ptr.getLength()))) {
                        this.ensureViewIndexTableCreated(table, timestamp);
                    } else {
                        this.ensureViewIndexTableDropped(table.getPhysicalName().getBytes(), timestamp);
                    }
                }
            }
        }
        return result;
    }

    @Override
    public MetaDataMutationResult dropColumn(final List<Mutation> tableMetaData, PTableType tableType) throws SQLException {
        byte[][] rowKeyMetadata = new byte[3][];
        SchemaUtil.getVarChars(tableMetaData.get(0).getRow(), rowKeyMetadata);
        byte[] tenantIdBytes = rowKeyMetadata[PhoenixDatabaseMetaData.TENANT_ID_INDEX];
        byte[] schemaBytes = rowKeyMetadata[PhoenixDatabaseMetaData.SCHEMA_NAME_INDEX];
        byte[] tableBytes = rowKeyMetadata[PhoenixDatabaseMetaData.TABLE_NAME_INDEX];
        byte[] tableKey = SchemaUtil.getTableKey(tenantIdBytes, schemaBytes, tableBytes);
        MetaDataMutationResult result = metaDataCoprocessorExec(tableKey,
            new Batch.Call<MetaDataService, MetaDataResponse>() {
                @Override
                public MetaDataResponse call(MetaDataService instance) throws IOException {
                    ServerRpcController controller = new ServerRpcController();
                    BlockingRpcCallback<MetaDataResponse> rpcCallback =
                            new BlockingRpcCallback<MetaDataResponse>();
                    DropColumnRequest.Builder builder = DropColumnRequest.newBuilder();
                    for (Mutation m : tableMetaData) {
                        MutationProto mp = ProtobufUtil.toProto(m);
                        builder.addTableMetadataMutations(mp.toByteString());
                    }
                    instance.dropColumn(controller, builder.build(), rpcCallback);
                    if(controller.getFailedOn() != null) {
                        throw controller.getFailedOn();
                    }
                    return rpcCallback.get();
                }
            });
        final MutationCode code = result.getMutationCode();
        switch(code) {
        case TABLE_ALREADY_EXISTS:
            final ReadOnlyProps props = this.getProps();
            final boolean dropMetadata = props.getBoolean(DROP_METADATA_ATTRIB, DEFAULT_DROP_METADATA);
            if (dropMetadata) {
                dropTables(result.getTableNamesToDelete());
            }
            break;
        default:
            break;
        }
        return result;
       
    }

    // Keeping this to use for further upgrades
    protected PhoenixConnection addColumnsIfNotExists(PhoenixConnection oldMetaConnection, long timestamp, String columns) throws SQLException {
        Properties props = new Properties(oldMetaConnection.getClientInfo());
        props.setProperty(PhoenixRuntime.CURRENT_SCN_ATTRIB, Long.toString(timestamp));
        // Cannot go through DriverManager or you end up in an infinite loop because it'll call init again
        PhoenixConnection metaConnection = new PhoenixConnection(this, oldMetaConnection.getURL(), props, oldMetaConnection.getMetaDataCache());
        SQLException sqlE = null;
        try {
            metaConnection.createStatement().executeUpdate("ALTER TABLE " + PhoenixDatabaseMetaData.SYSTEM_CATALOG + " ADD IF NOT EXISTS " + columns );
        } catch (SQLException e) {
            sqlE = e;
        } finally {
            try {
                oldMetaConnection.close();
            } catch (SQLException e) {
                if (sqlE != null) {
                    sqlE.setNextException(e);
                } else {
                    sqlE = e;
                }
            }
            if (sqlE != null) {
                throw sqlE;
            }
        }
        return metaConnection;
    }
    
    @Override
    public void init(String url, Properties props) throws SQLException {
        if (initialized) {
            if (initializationException != null) {
                // Throw previous initialization exception, as we won't resuse this instance
                throw initializationException;
            }
            return;
        }
        synchronized (this) {
            if (initialized) {
                if (initializationException != null) {
                    // Throw previous initialization exception, as we won't resuse this instance
                    throw initializationException;
                }
                return;
            }
<<<<<<< HEAD
            try {
                metaConnection.createStatement().executeUpdate(QueryConstants.CREATE_SEQUENCE_METADATA);
                logger.info("Table " + QueryConstants.CREATE_SEQUENCE_METADATA + " is created");
            } catch (NewerTableAlreadyExistsException ignore) {
                // Ignore, as this will happen if the SYSTEM.SEQUENCE already exists at this fixed timestamp.
                // A TableAlreadyExistsException is not thrown, since the table only exists *after* this fixed timestamp.
            	logger.info("Table " + QueryConstants.CREATE_SEQUENCE_METADATA + 
            			" already exists. Got NewerTableAlreadyExistsException", ignore);
=======
            if (closed) {
                throw new SQLException("The connection to the cluster has been closed.");
>>>>>>> 99483c42
            }
                
            SQLException sqlE = null;
            PhoenixConnection metaConnection = null;
            try {
                openConnection();
                Properties scnProps = PropertiesUtil.deepCopy(props);
                scnProps.setProperty(PhoenixRuntime.CURRENT_SCN_ATTRIB, Long.toString(MetaDataProtocol.MIN_SYSTEM_TABLE_TIMESTAMP));
                scnProps.remove(PhoenixRuntime.TENANT_ID_ATTRIB);
                metaConnection = new PhoenixConnection(this, url, scnProps, newEmptyMetaData());
                try {
                    metaConnection.createStatement().executeUpdate(QueryConstants.CREATE_TABLE_METADATA);
                } catch (NewerTableAlreadyExistsException ignore) {
                    // Ignore, as this will happen if the SYSTEM.TABLE already exists at this fixed timestamp.
                    // A TableAlreadyExistsException is not thrown, since the table only exists *after* this fixed timestamp.
                }
                try {
                    metaConnection.createStatement().executeUpdate(QueryConstants.CREATE_SEQUENCE_METADATA);
                } catch (NewerTableAlreadyExistsException ignore) {
                    // Ignore, as this will happen if the SYSTEM.SEQUENCE already exists at this fixed timestamp.
                    // A TableAlreadyExistsException is not thrown, since the table only exists *after* this fixed timestamp.
                }
                upgradeMetaDataTo3_0(url, props);
            } catch (SQLException e) {
                sqlE = e;
            } finally {
                try {
                    if (metaConnection != null) metaConnection.close();
                } catch (SQLException e) {
                    if (sqlE != null) {
                        sqlE.setNextException(e);
                    } else {
                        sqlE = e;
                    }
                } finally {
                    try {
                        if (sqlE != null) {
                            initializationException = sqlE;
                            throw sqlE;
                        }
                    } finally {
                        initialized = true;
                    }
                }
            }
        }
    }

    @Override
    public MutationState updateData(MutationPlan plan) throws SQLException {
        return plan.execute();
    }

    @Override
    public int getLowestClusterHBaseVersion() {
        return lowestClusterHBaseVersion;
    }

    @Override
    public boolean hasInvalidIndexConfiguration() {
        return hasInvalidIndexConfiguration;
    }

    /**
     * Clears the Phoenix meta data cache on each region server
     * @throws SQLException
     */
    public void clearCache() throws SQLException {
        try {
            SQLException sqlE = null;
            HTableInterface htable = this.getTable(PhoenixDatabaseMetaData.SYSTEM_CATALOG_NAME_BYTES);
            try {
                htable.coprocessorService(MetaDataService.class, HConstants.EMPTY_START_ROW,
                        HConstants.EMPTY_END_ROW, new Batch.Call<MetaDataService, ClearCacheResponse>() {
                    @Override
                    public ClearCacheResponse call(MetaDataService instance) throws IOException {
                        ServerRpcController controller = new ServerRpcController();
                        BlockingRpcCallback<ClearCacheResponse> rpcCallback =
                                new BlockingRpcCallback<ClearCacheResponse>();
                        ClearCacheRequest.Builder builder = ClearCacheRequest.newBuilder();
                        instance.clearCache(controller, builder.build(), rpcCallback);
                        if(controller.getFailedOn() != null) {
                            throw controller.getFailedOn();
                        }
                        return rpcCallback.get(); 
                    }
                  });
            } catch (IOException e) {
                throw ServerUtil.parseServerException(e);
            } catch (Throwable e) {
                sqlE = new SQLException(e);
            } finally {
                try {
                    htable.close();
                } catch (IOException e) {
                    if (sqlE == null) {
                        sqlE = ServerUtil.parseServerException(e);
                    } else {
                        sqlE.setNextException(ServerUtil.parseServerException(e));
                    }
                } finally {
                    if (sqlE != null) {
                        throw sqlE;
                    }
                }
            }
        } catch (Exception e) {
            throw new SQLException(ServerUtil.parseServerException(e));
        }
    }

    private void flushTable(byte[] tableName) throws SQLException {
        HBaseAdmin admin = getAdmin();
        try {
            admin.flush(tableName);
        } catch (IOException e) {
            throw new PhoenixIOException(e);
        } catch (InterruptedException e) {
            throw new SQLExceptionInfo.Builder(SQLExceptionCode.INTERRUPTED_EXCEPTION).setRootCause(e).build()
                    .buildException();
        } finally {
            Closeables.closeQuietly(admin);
        }
    }

    @Override
    public HBaseAdmin getAdmin() throws SQLException {
        try {
            return new HBaseAdmin(config);
        } catch (IOException e) {
            throw new PhoenixIOException(e);
        }
    }

    @Override
    public MetaDataMutationResult updateIndexState(final List<Mutation> tableMetaData, String parentTableName) throws SQLException {
        byte[][] rowKeyMetadata = new byte[3][];
        SchemaUtil.getVarChars(tableMetaData.get(0).getRow(), rowKeyMetadata);
        byte[] tableKey = SchemaUtil.getTableKey(ByteUtil.EMPTY_BYTE_ARRAY, rowKeyMetadata[PhoenixDatabaseMetaData.SCHEMA_NAME_INDEX], rowKeyMetadata[PhoenixDatabaseMetaData.TABLE_NAME_INDEX]);
        return metaDataCoprocessorExec(tableKey,
                new Batch.Call<MetaDataService, MetaDataResponse>() {
                    @Override
                    public MetaDataResponse call(MetaDataService instance) throws IOException {
                        ServerRpcController controller = new ServerRpcController();
                        BlockingRpcCallback<MetaDataResponse> rpcCallback =
                                new BlockingRpcCallback<MetaDataResponse>();
                        UpdateIndexStateRequest.Builder builder = UpdateIndexStateRequest.newBuilder();
                        for (Mutation m : tableMetaData) {
                            MutationProto mp = ProtobufUtil.toProto(m);
                            builder.addTableMetadataMutations(mp.toByteString());
                        }
                        instance.updateIndexState(controller, builder.build(), rpcCallback);
                        if(controller.getFailedOn() != null) {
                            throw controller.getFailedOn();
                        }
                        return rpcCallback.get();
                    }
                });
    }

    @Override
    public long createSequence(String tenantId, String schemaName, String sequenceName, long startWith, long incrementBy, long cacheSize, long timestamp) 
            throws SQLException {
        SequenceKey sequenceKey = new SequenceKey(tenantId, schemaName, sequenceName);
        Sequence newSequences = new Sequence(sequenceKey);
        Sequence sequence = sequenceMap.putIfAbsent(sequenceKey, newSequences);
        if (sequence == null) {
            sequence = newSequences;
        }
        try {
            sequence.getLock().lock();
            // Now that we have the lock we need, create the sequence
            Append append = sequence.createSequence(startWith, incrementBy, cacheSize, timestamp);
            HTableInterface htable = this.getTable(PhoenixDatabaseMetaData.SEQUENCE_TABLE_NAME_BYTES);
            try {
                Result result = htable.append(append);
                return sequence.createSequence(result);
            } catch (IOException e) {
                throw ServerUtil.parseServerException(e);
            }
        } finally {
            sequence.getLock().unlock();
        }
    }

    @Override
    public long dropSequence(String tenantId, String schemaName, String sequenceName, long timestamp) throws SQLException {
        SequenceKey sequenceKey = new SequenceKey(tenantId, schemaName, sequenceName);
        Sequence newSequences = new Sequence(sequenceKey);
        Sequence sequence = sequenceMap.putIfAbsent(sequenceKey, newSequences);
        if (sequence == null) {
            sequence = newSequences;
        }
        try {
            sequence.getLock().lock();
            // Now that we have the lock we need, create the sequence
            Append append = sequence.dropSequence(timestamp);
            HTableInterface htable = this.getTable(PhoenixDatabaseMetaData.SEQUENCE_TABLE_NAME_BYTES);
            try {
                Result result = htable.append(append);
                return sequence.dropSequence(result);
            } catch (IOException e) {
                throw ServerUtil.parseServerException(e);
            }
        } finally {
            sequence.getLock().unlock();
        }
    }

    /**
     * Gets the current sequence value
     * @param tenantId
     * @param sequence
     * @throws SQLException if cached sequence cannot be found 
     */
    @Override
    public long currentSequenceValue(SequenceKey sequenceKey, long timestamp) throws SQLException {
        Sequence sequence = sequenceMap.get(sequenceKey);
        if (sequence == null) {
            throw new SQLExceptionInfo.Builder(SQLExceptionCode.CANNOT_CALL_CURRENT_BEFORE_NEXT_VALUE)
            .setSchemaName(sequenceKey.getSchemaName()).setTableName(sequenceKey.getSequenceName())
            .build().buildException();
        }
        sequence.getLock().lock();
        try {
            return sequence.currentValue(timestamp);
        } catch (EmptySequenceCacheException e) {
            throw new SQLExceptionInfo.Builder(SQLExceptionCode.CANNOT_CALL_CURRENT_BEFORE_NEXT_VALUE)
            .setSchemaName(sequenceKey.getSchemaName()).setTableName(sequenceKey.getSequenceName())
            .build().buildException();
        } finally {
            sequence.getLock().unlock();
        }
    }
    
    /**
     * Verifies that sequences exist and reserves values for them if reserveValues is true
     */
    @Override
    public void validateSequences(List<SequenceKey> sequenceKeys, long timestamp, long[] values, SQLException[] exceptions, Sequence.Action action) throws SQLException {
        incrementSequenceValues(sequenceKeys, timestamp, values, exceptions, 0, action);
    }
    
    /**
     * Increment any of the set of sequences that need more values. These are the sequences
     * that are asking for the next value within a given statement. The returned sequences
     * are the ones that were not found because they were deleted by another client. 
     * @param tenantId
     * @param sequenceKeys sorted list of sequence kyes
     * @param batchSize
     * @param timestamp
     * @throws SQLException if any of the sequences cannot be found
     * 
     */
    @Override
    public void incrementSequences(List<SequenceKey> sequenceKeys, long timestamp, long[] values, SQLException[] exceptions) throws SQLException {
        incrementSequenceValues(sequenceKeys, timestamp, values, exceptions, 1, Sequence.Action.RESERVE);
    }

    @SuppressWarnings("deprecation")
    private void incrementSequenceValues(List<SequenceKey> keys, long timestamp, long[] values, SQLException[] exceptions, int factor, Sequence.Action action) throws SQLException {
        List<Sequence> sequences = Lists.newArrayListWithExpectedSize(keys.size());
        for (SequenceKey key : keys) {
            Sequence newSequences = new Sequence(key);
            Sequence sequence = sequenceMap.putIfAbsent(key, newSequences);
            if (sequence == null) {
                sequence = newSequences;
            }
            sequences.add(sequence);
        }
        try {
            for (Sequence sequence : sequences) {
                sequence.getLock().lock();
            }
            // Now that we have all the locks we need, increment the sequences
            List<Increment> incrementBatch = Lists.newArrayListWithExpectedSize(sequences.size());
            List<Sequence> toIncrementList = Lists.newArrayListWithExpectedSize(sequences.size());
            int[] indexes = new int[sequences.size()];
            for (int i = 0; i < sequences.size(); i++) {
                Sequence sequence = sequences.get(i);
                try {
                    values[i] = sequence.incrementValue(timestamp, factor, action);
                } catch (EmptySequenceCacheException e) {
                    indexes[toIncrementList.size()] = i;
                    toIncrementList.add(sequence);
                    Increment inc = sequence.newIncrement(timestamp, action);
                    incrementBatch.add(inc);
                }
            }
            if (toIncrementList.isEmpty()) {
                return;
            }
            HTableInterface hTable = this.getTable(PhoenixDatabaseMetaData.SEQUENCE_TABLE_NAME_BYTES);
            Object[] resultObjects = null;
            SQLException sqlE = null;
            try {
                resultObjects= hTable.batch(incrementBatch);
            } catch (IOException e){
                sqlE = ServerUtil.parseServerException(e);
            } catch (InterruptedException e){
                sqlE = new SQLExceptionInfo.Builder(SQLExceptionCode.INTERRUPTED_EXCEPTION)
                .setRootCause(e).build().buildException(); // FIXME ?
            } finally {
                try {
                    hTable.close();
                } catch (IOException e) {
                    if (sqlE == null) {
                        sqlE = ServerUtil.parseServerException(e);
                    } else {
                        sqlE.setNextException(ServerUtil.parseServerException(e));
                    }
                }
                if (sqlE != null) {
                    throw sqlE;
                }
            }
            for (int i=0;i<resultObjects.length;i++){
                Sequence sequence = toIncrementList.get(i);
                Result result = (Result)resultObjects[i];
                try {
                    values[indexes[i]] = sequence.incrementValue(result, factor);
                } catch (SQLException e) {
                    exceptions[indexes[i]] = e;
                }
            }
        } finally {
            for (Sequence sequence : sequences) {
                sequence.getLock().unlock();
            }
        }
    }

    @SuppressWarnings("deprecation")
    @Override
    public void returnSequences(List<SequenceKey> keys, long timestamp, SQLException[] exceptions) throws SQLException {
        List<Sequence> sequences = Lists.newArrayListWithExpectedSize(keys.size());
        for (SequenceKey key : keys) {
            Sequence newSequences = new Sequence(key);
            Sequence sequence = sequenceMap.putIfAbsent(key, newSequences);
            if (sequence == null) {
                sequence = newSequences;
            }
            sequences.add(sequence);
        }
        try {
            for (Sequence sequence : sequences) {
                sequence.getLock().lock();
            }
            // Now that we have all the locks we need, attempt to return the unused sequence values
            List<Append> mutations = Lists.newArrayListWithExpectedSize(sequences.size());
            List<Sequence> toReturnList = Lists.newArrayListWithExpectedSize(sequences.size());
            int[] indexes = new int[sequences.size()];
            for (int i = 0; i < sequences.size(); i++) {
                Sequence sequence = sequences.get(i);
                try {
                    Append append = sequence.newReturn(timestamp);
                    toReturnList.add(sequence);
                    mutations.add(append);
                } catch (EmptySequenceCacheException ignore) { // Nothing to return, so ignore
                }
            }
            if (toReturnList.isEmpty()) {
                return;
            }
            HTableInterface hTable = this.getTable(PhoenixDatabaseMetaData.SEQUENCE_TABLE_NAME_BYTES);
            Object[] resultObjects = null;
            SQLException sqlE = null;
            try {
                resultObjects= hTable.batch(mutations);
            } catch (IOException e){
                sqlE = ServerUtil.parseServerException(e);
            } catch (InterruptedException e){
                sqlE = new SQLExceptionInfo.Builder(SQLExceptionCode.INTERRUPTED_EXCEPTION)
                .setRootCause(e).build().buildException(); // FIXME ?
            } finally {
                try {
                    hTable.close();
                } catch (IOException e) {
                    if (sqlE == null) {
                        sqlE = ServerUtil.parseServerException(e);
                    } else {
                        sqlE.setNextException(ServerUtil.parseServerException(e));
                    }
                }
                if (sqlE != null) {
                    throw sqlE;
                }
            }
            for (int i=0;i<resultObjects.length;i++){
                Sequence sequence = toReturnList.get(i);
                Result result = (Result)resultObjects[i];
                try {
                    sequence.returnValue(result);
                } catch (SQLException e) {
                    exceptions[indexes[i]] = e;
                }
            }
        } finally {
            for (Sequence sequence : sequences) {
                sequence.getLock().unlock();
            }
        }
    }

    // Take no locks, as this only gets run when there are no open connections
    // so there's no danger of contention.
    @SuppressWarnings("deprecation")
    private void returnAllSequences(ConcurrentMap<SequenceKey,Sequence> sequenceMap) throws SQLException {
        List<Append> mutations = Lists.newArrayListWithExpectedSize(sequenceMap.size());
        for (Sequence sequence : sequenceMap.values()) {
            mutations.addAll(sequence.newReturns());
        }
        if (mutations.isEmpty()) {
            return;
        }
        HTableInterface hTable = this.getTable(PhoenixDatabaseMetaData.SEQUENCE_TABLE_NAME_BYTES);
        SQLException sqlE = null;
        try {
            hTable.batch(mutations);
        } catch (IOException e){
            sqlE = ServerUtil.parseServerException(e);
        } catch (InterruptedException e){
            sqlE = new SQLExceptionInfo.Builder(SQLExceptionCode.INTERRUPTED_EXCEPTION)
            .setRootCause(e).build().buildException(); // FIXME ?
        } finally {
            try {
                hTable.close();
            } catch (IOException e) {
                if (sqlE == null) {
                    sqlE = ServerUtil.parseServerException(e);
                } else {
                    sqlE.setNextException(ServerUtil.parseServerException(e));
                }
            }
            if (sqlE != null) {
                throw sqlE;
            }
        }
    }
    
    @Override
    public synchronized void addConnection(PhoenixConnection connection) throws SQLException {
        connectionCount++;
    }

    @Override
    public void removeConnection(PhoenixConnection connection) throws SQLException {
        ConcurrentMap<SequenceKey,Sequence> formerSequenceMap = null;
        synchronized(this) {
            if (--connectionCount == 0) {
                if (!this.sequenceMap.isEmpty()) {
                    formerSequenceMap = this.sequenceMap;
                    this.sequenceMap = Maps.newConcurrentMap();
                }
            }
        }
        // Since we're using the former sequenceMap, we can do this outside
        // the lock.
        if (formerSequenceMap != null) {
            // When there are no more connections, attempt to return any sequences
            returnAllSequences(formerSequenceMap);
        }
    }

    @Override
    public KeyValueBuilder getKeyValueBuilder() {
        return this.kvBuilder;
    }

    @Override
    public boolean supportsFeature(Feature feature) {
        // TODO: Keep map of Feature -> min HBase version
        // For now, only Feature is REVERSE_SCAN and it's not supported in any version yet
        return false;
    }
    
    private static final class WhiteList implements Iterable<String>{
        private final Set<String> matchList;
        private static final String MATCH_EVERYTHING = "*";
        private static final String DELIMITER = ",";
        
        public WhiteList() {
            matchList = Collections.emptySet();
        }
        
        public WhiteList(Set<String> matchList) {
            this.matchList = matchList == null ? null : ImmutableSet.copyOf(matchList);
        }
        
        public WhiteList(String tableNames) {
            Set<String> matchList = Sets.newHashSet();
            if (tableNames == null) {
                this.matchList = ImmutableSet.of();
            } else if (MATCH_EVERYTHING.equals(tableNames)) {
                this.matchList = null;
            } else {
                matchList = Sets.newHashSet();
                StringTokenizer tokenizer = new StringTokenizer(tableNames,DELIMITER);
                while (tokenizer.hasMoreTokens()) {
                    matchList.add(tokenizer.nextToken().trim());
                }
                this.matchList = ImmutableSet.copyOf(matchList);
            }
        }
        
        public boolean alwaysMatches() {
            return matchList == null;
        }
        
        public boolean neverMatches() {
            return matchList != null && matchList.isEmpty();
        }
        
        public boolean matches(byte[] fullTableName) {
            if (matchList == null) {
                return true;
            }
            return matchList.contains(Bytes.toString(fullTableName));
        }

        @Override
        public Iterator<String> iterator() {
            if (matchList == null) {
                return Iterators.emptyIterator();
            }
            return matchList.iterator();
        }
        
        @Override
        public String toString() {
            return alwaysMatches() ? "ALL" : neverMatches() ? "NONE" : matchList.toString();
        }

        public boolean matches(String tableName) {
            return matchList == null ? true : matchList.contains(tableName);
        }
    }
    
    private static void addViewForSystemTable(Connection conn) throws SQLException {
        conn.createStatement().execute("CREATE VIEW IF NOT EXISTS " + OLD_SYSTEM_TABLE_AS_VIEW_NAME + "(\n" +
                "TABLE_SCHEM VARCHAR NULL,\n" + 
                "TABLE_NAME VARCHAR NOT NULL,\n" + 
                "COLUMN_NAME VARCHAR NULL,\n" + 
                "TABLE_CAT VARCHAR NULL,\n" + 
                "TABLE_TYPE CHAR(1),\n" + 
                "TABLE_SEQ_NUM BIGINT,\n" +
                "PK_NAME VARCHAR,\n" + 
                "COLUMN_COUNT INTEGER,\n" + 
                "SALT_BUCKETS INTEGER,\n" + 
                "DATA_TABLE_NAME VARCHAR,\n" + 
                "INDEX_STATE CHAR(1),\n" + 
                "IMMUTABLE_ROWS BOOLEAN,\n" + 
                "VIEW_STATEMENT VARCHAR,\n" + 
                "DEFAULT_COLUMN_FAMILY VARCHAR,\n" + 
                "DISABLE_WAL BOOLEAN,\n" + 
                "MULTI_TENANT BOOLEAN,\n" + 
                "VIEW_TYPE UNSIGNED_TINYINT,\n" + 
                "VIEW_INDEX_ID SMALLINT,\n" + 
                "DATA_TYPE INTEGER,\n" + 
                "COLUMN_SIZE INTEGER,\n" + 
                "DECIMAL_DIGITS INTEGER,\n" + 
                "NULLABLE INTEGER,\n" + 
                "ORDINAL_POSITION INTEGER,\n" + 
                "COLUMN_MODIFIER INTEGER,\n" + 
                "CONSTRAINT pk PRIMARY KEY (TABLE_SCHEM,TABLE_NAME,COLUMN_NAME, TABLE_CAT))\n" +
        "AS SELECT * FROM SYSTEM.\"TABLE\" DEFAULT_COLUMN_FAMILY='_0'");
    }
    private static void addWhereClauseForUpgrade3_0(WhiteList whiteList, StringBuilder buf) {
        if (whiteList.neverMatches()) {
            buf.append(" WHERE FALSE\n");
        } else {
            // Filter out system tables
            // Filter in tables in white list and indexes for tables in white list
            buf.append(" WHERE ");
            if (whiteList.alwaysMatches()) {
                buf.append("NOT (");
                buf.append(TABLE_SCHEM +  " = '" + OLD_SYSTEM_SCHEMA_NAME + "'" + " AND ");
                buf.append(TABLE_NAME + " = '" + OLD_SYSTEM_TABLE_NAME + "')\n");
            } else {
                for (String fullName : whiteList) {
                    buf.append(" (");
                    String schemaName = SchemaUtil.getSchemaNameFromFullName(fullName);
                    buf.append((TABLE_SCHEM + (schemaName.length()==0 ? " IS NULL " : (" = '" + schemaName + "'")) + " AND "));
                    String tableName = SchemaUtil.getTableNameFromFullName(fullName);
                    buf.append(TABLE_NAME + " = '" + tableName + "' )\nOR");
                }
                buf.setLength(buf.length()-"OR".length()); // Remove last OR
            }
        }
    }
    
    private static final Integer DEFAULT_PRECISION = PDataType.MAX_PRECISION;
    private static final Integer DEFAULT_SCALE = PDataType.DEFAULT_SCALE;
    
    private void upgradeMetaDataTo3_0(String url, Properties props) throws SQLException {
        if (upgradeWhiteList == null) {
            return;
        }
        // If we go through DriverManager, another ConnectionQueryServices is created
        Connection conn = new PhoenixConnection(this, url, props, this.latestMetaData);
        if (upgradeWhiteList.neverMatches()) {
            if (logger.isInfoEnabled()) {
                logger.info("No table meta data needs to be upgraded to Apache Phoenix 3.0");
            }
        } else {
            if (logger.isInfoEnabled()) {
                logger.info("Upgrading table meta data to Apache Phoenix 3.0 based on the following white list: " + upgradeWhiteList);
            }
            PreparedStatement stmt = conn.prepareStatement("UPSERT INTO " + SYSTEM_CATALOG_NAME + "(\n" +
                    TENANT_ID + "," +
                    TABLE_SCHEM + "," +
                    TABLE_NAME + "," +
                    COLUMN_NAME + "," +
                    COLUMN_FAMILY + "," +
                    TABLE_SEQ_NUM + "," +
                    TABLE_TYPE + "," +
                    DATA_TYPE + "," +
                    PK_NAME + "," +
                    COLUMN_COUNT + "," +
                    SALT_BUCKETS + "," +
                    DATA_TABLE_NAME + "," +
                    INDEX_STATE + "," +
                    IMMUTABLE_ROWS + "," +
                    DEFAULT_COLUMN_FAMILY_NAME + "," +
                    COLUMN_SIZE + "," +
                    DECIMAL_DIGITS + "," +
                    NULLABLE + "," +
                    ORDINAL_POSITION + "," +
                    SORT_ORDER + "," +
                    KEY_SEQ + "," +
                    LINK_TYPE + ")\n" + 
                    "VALUES (?,?,?,?,?,?,?,?,?,?,?,?,?,?,?,?,?,?,?,?,?,?)");
            StringBuilder buf = new StringBuilder("SELECT * FROM " + OLD_SYSTEM_TABLE_AS_VIEW_NAME + "\n");
            boolean createdView = false;
            try {
                addWhereClauseForUpgrade3_0(upgradeWhiteList, buf);
                buf.append("ORDER BY " + TABLE_SCHEM + "," + TABLE_NAME + "," + COLUMN_NAME + "," + TABLE_CAT + "," + ORDINAL_POSITION);
                addViewForSystemTable(conn);
                createdView = true;
                ResultSet rs = conn.createStatement().executeQuery(buf.toString());
                String lastSchemaName = null;
                String lastTableName = null;
                short nextKeySeq = 1;
                String tablePkName = null;
                boolean isSalted = false;
                while (rs.next()) {
                    String pkName = null;
                    String defaultColumnFamily = null;
                    String schemaName = rs.getString(TABLE_SCHEM);
                    String tableName = rs.getString(TABLE_NAME);
                    if (!Objects.equal(schemaName, lastSchemaName) || !Objects.equal(tableName, lastTableName)) {
                        if (lastTableName != null) {
                            if (logger.isInfoEnabled()) {
                                logger.info("Committing upgrades of table meta data for: " + SchemaUtil.getTableName(lastSchemaName, lastTableName));
                            }
                            conn.commit();
                        }
                        lastSchemaName = schemaName;
                        lastTableName = tableName;
                        nextKeySeq = 1; // reset
                        defaultColumnFamily = "_0"; // old default column family
                        isSalted = rs.getInt(SALT_BUCKETS) > 0;
                        pkName = tablePkName = rs.getString(PK_NAME);
                        if (logger.isInfoEnabled()) {
                            logger.info("Upgrading table meta data for: " + SchemaUtil.getTableName(schemaName, tableName));
                        }
                    }
                    String columnName = rs.getString(COLUMN_NAME);
                    String familyName = rs.getString(TABLE_CAT); // old cf name
                    Short keySeq = null;
                    Byte linkType = null;
                    if (columnName != null && familyName == null) { // pk column
                        // TODO: remember columnName when keySeq == 1 so that we
                        // can update NULLABLE is this is the sole PK column
                        keySeq = nextKeySeq++;
                        pkName = tablePkName;
                    }
                    if (columnName == null && familyName != null) { // link to index
                        linkType = LinkType.INDEX_TABLE.getSerializedValue();
                    }
                    /* 
                     * Convert from old to new format:
                     * - sql date types to unsigend date types
                     * - don't persist maxLength and scale for non decimal numbers
                     * - don't persist default precision for decimal
                     */
                    Integer ordinalPosition = (Integer)rs.getObject(ORDINAL_POSITION);
                    // ORDINAL_POSITION is not taking into account salting so we need
                    // to subtract one
                    if (ordinalPosition != null && isSalted) {
                        ordinalPosition--;
                    }
                    Integer maxLength = (Integer)rs.getObject(COLUMN_SIZE);
                    Integer scale = (Integer)rs.getObject(DECIMAL_DIGITS);
                    Integer dataTypeNum = (Integer)rs.getObject(DATA_TYPE);
                    if (dataTypeNum != null) {
                        PDataType dataType = PDataType.fromTypeId(dataTypeNum);
                        switch (dataType) {
                            case DECIMAL:
                                if (DEFAULT_PRECISION.equals(maxLength) && DEFAULT_SCALE.equals(scale)) {
                                    maxLength = null;
                                    scale = null;
                                }
                                break;
                            case DATE:
                                dataTypeNum = PDataType.UNSIGNED_DATE.getSqlType();
                                break;
                            case TIME:
                                dataTypeNum = PDataType.UNSIGNED_TIME.getSqlType();
                                break;
                            case TIMESTAMP:
                                dataTypeNum = PDataType.UNSIGNED_TIMESTAMP.getSqlType();
                                break;
                            case BINARY:
                                // From way-back-when, we introduced VARBINARY after BINARY
                                rs.getInt(COLUMN_SIZE);
                                if (rs.wasNull()) {
                                    dataTypeNum = PDataType.VARBINARY.getSqlType();
                                }
                                break;
                            default:
                                // Don't store precision and scale for int, long, etc, as
                                // there's no value (we actually lose information and need
                                // more special cases b/c we don't know that it wasn't set).
                                if (dataType.isCoercibleTo(PDataType.LONG)) {
                                    maxLength = null;
                                    scale = null;
                                }
                                break;
                        }
                    }
                   /* 
                     * Upsert meta .data for one table
                     * Use setObject, as primitive value may often be null
                     */
                    stmt.setString(1,null);
                    stmt.setString(2,schemaName);
                    stmt.setString(3,tableName);
                    stmt.setString(4,columnName);
                    stmt.setString(5,familyName);
                    stmt.setObject(6, rs.getObject(TABLE_SEQ_NUM));
                    stmt.setString(7, rs.getString(TABLE_TYPE));
                    stmt.setObject(8, dataTypeNum);
                    stmt.setString(9, pkName);
                    stmt.setObject(10, rs.getObject(COLUMN_COUNT));
                    stmt.setObject(11, rs.getObject(SALT_BUCKETS));
                    stmt.setString(12, rs.getString(DATA_TABLE_NAME));
                    stmt.setString(13, rs.getString(INDEX_STATE));
                    stmt.setObject(14, rs.getObject(IMMUTABLE_ROWS));
                    stmt.setString(15, defaultColumnFamily); // previous DEFAULT_COLUMN_FAMILY_NAME
                    stmt.setObject(16, maxLength);
                    stmt.setObject(17, scale);
                    stmt.setObject(18, rs.getObject(NULLABLE));
                    stmt.setObject(19, ordinalPosition);
                    stmt.setObject(20, rs.getObject("COLUMN_MODIFIER")); // old column name
                    stmt.setObject(21, keySeq); // new column for PK position
                    stmt.setObject(22, linkType); // link to index
                    stmt.execute();
                }
                if (lastTableName != null) {
                    if (logger.isInfoEnabled()) {
                        logger.info("Committing upgrades of table meta data for: " + SchemaUtil.getTableName(lastSchemaName, lastTableName));
                    }
                    conn.commit();
                }
            } catch (TableNotFoundException e) {
                if (logger.isInfoEnabled()) {
                    logger.info("Unable to upgrade metadata.",e);
                }
            } finally {
                if (createdView) {
                    Long scn = JDBCUtil.getCurrentSCN(url, props);
                    if (scn == null) {
                        conn.createStatement().execute("DROP VIEW IF EXISTS " + OLD_SYSTEM_TABLE_AS_VIEW_NAME);                        
                    } else {
                        Properties newProps = new Properties(props);
                        newProps.setProperty(PhoenixRuntime.CURRENT_SCN_ATTRIB, Long.toString(scn + 1));
                        Connection newConn = DriverManager.getConnection(url, newProps);
                        try {
                            newConn.createStatement().execute("DROP VIEW IF EXISTS " + OLD_SYSTEM_TABLE_AS_VIEW_NAME);                        
                        } finally {
                            newConn.close();
                        }
                    }
                }
            }
        }
    }

     /**
     * Walk through all existing tables and install new coprocessors
     * @param admin
     * @param systemCatalogDesc 
     * @throws IOException
     * @throws SQLException
     */
    @SuppressWarnings("deprecation")
    private WhiteList upgradeCoprocessorsTo3_0(HBaseAdmin admin, boolean forceUpgrade) throws IOException, SQLException {
        String files = config.get(QueryServices.AUTO_UPGRADE_WHITELIST_ATTRIB);
        WhiteList coprocUpgradeWhiteList = new WhiteList(files);
        if (coprocUpgradeWhiteList.neverMatches()) {
            if (logger.isInfoEnabled()) {
                logger.info("No coprocessors will be upgraded from Salesforce Phoenix 2.x to Apache Phoenix 3.0");
            }
            return coprocUpgradeWhiteList;
        } else {
            Set<String> upgradedTables = Sets.newHashSet();
            if (logger.isInfoEnabled()) {
                logger.info("Upgrading coprocessors from Salesforce Phoenix 2.x to Apache Phoenix 3.0 based on the following white list: " + coprocUpgradeWhiteList);
            }
            /* Use regular HBase scan instead of query because the jar on the server may
             * not be compatible (we don't know yet) and this is our one chance to do
             * the conversion automatically.
             */
            Scan scan = new Scan();
            scan.addColumn(OLD_DEFAULT_COLUMN_FAMILY_BYTES, TABLE_TYPE_BYTES);
            scan.addColumn(OLD_DEFAULT_COLUMN_FAMILY_BYTES, DATA_TABLE_NAME_BYTES);
            SingleColumnValueFilter filter = new SingleColumnValueFilter(OLD_DEFAULT_COLUMN_FAMILY_BYTES, TABLE_TYPE_BYTES, CompareOp.GREATER_OR_EQUAL, PDataType.CHAR.toBytes("a"));
            filter.setFilterIfMissing(true);
            // Add filter so that we only get the table row and not the column rows
            scan.setFilter(filter);
            HTableInterface table = null;
            try {
                table = getTable(OLD_SYSTEM_TABLE_NAME_BYTES);
                ResultScanner scanner = table.getScanner(scan);
                Result result = null;
                while ((result = scanner.next()) != null) {
                    byte[] rowKey = result.getRow();
                    byte[][] rowKeyMetaData = new byte[2][];
                    SchemaUtil.getVarChars(rowKey, rowKeyMetaData);
                    byte[] schemaBytes = rowKeyMetaData[0];
                    byte[] tableBytes = rowKeyMetaData[1];
                    byte[] tableName = SchemaUtil.getTableNameAsBytes(schemaBytes, tableBytes);
                    Cell tableTypeKv = result.getColumnLatestCell(OLD_DEFAULT_COLUMN_FAMILY_BYTES, TABLE_TYPE_BYTES);
                    PTableType tableType = PTableType.fromSerializedValue(tableTypeKv.getValueArray()[tableTypeKv.getValueOffset()]);
                    Cell dataNameKv = result.getColumnLatestCell(OLD_DEFAULT_COLUMN_FAMILY_BYTES, DATA_TABLE_NAME_BYTES);
                    // Update coprocessors if table is on white list or it's data table is on the white list
                    if (tableType != PTableType.SYSTEM
                            && (coprocUpgradeWhiteList.matches(tableName) || (dataNameKv != null
                            && coprocUpgradeWhiteList.matches(SchemaUtil.getTableName(schemaBytes, dataNameKv.getValue()))))) {
                        HTableDescriptor existingDesc = admin.getTableDescriptor(tableName);
                        HTableDescriptor newDesc = new HTableDescriptor(existingDesc);
                        addCoprocessors(tableName, newDesc, tableType);
                        String fullTableName = Bytes.toString(tableName);
                        upgradedTables.add(fullTableName);

                        if (!existingDesc.equals(newDesc)) {
                            if (logger.isInfoEnabled()) {
                                logger.info("Upgrading coprocessors for: " + SchemaUtil.getTableName(schemaBytes, tableBytes));
                            }
                            admin.disableTable(tableName);
                            admin.modifyTable(tableName, newDesc);
                            admin.enableTable(tableName);
                        }
                    }
                }
                return new WhiteList(upgradedTables);
            } catch (TableNotFoundException ignore) {
                return new WhiteList(); // No SYSTEM.TABLE, so nothing to do
            } finally {
                if (table != null) Closeables.closeQuietly(table);
            }
        }
    }
}<|MERGE_RESOLUTION|>--- conflicted
+++ resolved
@@ -1438,19 +1438,8 @@
                 }
                 return;
             }
-<<<<<<< HEAD
-            try {
-                metaConnection.createStatement().executeUpdate(QueryConstants.CREATE_SEQUENCE_METADATA);
-                logger.info("Table " + QueryConstants.CREATE_SEQUENCE_METADATA + " is created");
-            } catch (NewerTableAlreadyExistsException ignore) {
-                // Ignore, as this will happen if the SYSTEM.SEQUENCE already exists at this fixed timestamp.
-                // A TableAlreadyExistsException is not thrown, since the table only exists *after* this fixed timestamp.
-            	logger.info("Table " + QueryConstants.CREATE_SEQUENCE_METADATA + 
-            			" already exists. Got NewerTableAlreadyExistsException", ignore);
-=======
             if (closed) {
                 throw new SQLException("The connection to the cluster has been closed.");
->>>>>>> 99483c42
             }
                 
             SQLException sqlE = null;

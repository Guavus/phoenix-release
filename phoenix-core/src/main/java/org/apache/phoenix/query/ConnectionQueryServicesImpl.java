--- conflicted
+++ resolved
@@ -17,13 +17,6 @@
  */
 package org.apache.phoenix.query;
 
-<<<<<<< HEAD
-import static org.apache.phoenix.jdbc.PhoenixDatabaseMetaData.CYCLE_FLAG;
-import static org.apache.phoenix.jdbc.PhoenixDatabaseMetaData.LIMIT_REACHED_FLAG;
-import static org.apache.phoenix.jdbc.PhoenixDatabaseMetaData.MAX_VALUE;
-import static org.apache.phoenix.jdbc.PhoenixDatabaseMetaData.MIN_VALUE;
-=======
->>>>>>> c0c4bdf1
 import static org.apache.phoenix.jdbc.PhoenixDatabaseMetaData.SYSTEM_CATALOG_NAME_BYTES;
 import static org.apache.phoenix.query.QueryServicesOptions.DEFAULT_DROP_METADATA;
 
@@ -602,13 +595,6 @@
             if (!descriptor.hasCoprocessor(ServerCachingEndpointImpl.class.getName())) {
                 descriptor.addCoprocessor(ServerCachingEndpointImpl.class.getName(), null, 1, null);
             }
-<<<<<<< HEAD
-
-            if (!descriptor.hasCoprocessor(StatisticsCollector.class.getName())) {
-                descriptor.addCoprocessor(StatisticsCollector.class.getName(), null, 1, null);
-            }
-=======
->>>>>>> c0c4bdf1
             // TODO: better encapsulation for this
             // Since indexes can't have indexes, don't install our indexing coprocessor for indexes. Also,
             // don't install on the metadata table until we fix the TODO there.
@@ -1529,9 +1515,6 @@
                                 metaConnection.createStatement().executeUpdate(
                                         QueryConstants.CREATE_STATS_TABLE_METADATA);
                             } catch (NewerTableAlreadyExistsException ignore) {
-<<<<<<< HEAD
-                            } catch (TableAlreadyExistsException ignore) {
-=======
                                 // Ignore, as this will happen if the SYSTEM.SEQUENCE already exists at this fixed timestamp.
                                 // A TableAlreadyExistsException is not thrown, since the table only exists *after* this fixed timestamp.
 
@@ -1553,7 +1536,6 @@
 
                             } catch(TableAlreadyExistsException ignore) {
                                 
->>>>>>> c0c4bdf1
                             }
                         } catch (Exception e) {
                             if (e instanceof SQLException) {
@@ -1882,7 +1864,7 @@
             }
         }
     }
-    
+   
     @Override
     public void clearCacheForTable(final byte[] tenantId, final byte[] schemaName, final byte[] tableName,
             final long clientTS) throws SQLException {
@@ -1929,92 +1911,6 @@
         }
     }
 
-    @Override
-    public long updateStatistics(final KeyRange keyRange, final byte[] tableName) throws SQLException {
-        HTableInterface ht = null;
-        try {
-            ht = this.getTable(tableName);
-            Batch.Call<StatCollectService, StatCollectResponse> callable = new Batch.Call<StatCollectService, StatCollectResponse>() {
-                ServerRpcController controller = new ServerRpcController();
-                BlockingRpcCallback<StatCollectResponse> rpcCallback = new BlockingRpcCallback<StatCollectResponse>();
-
-                @Override
-                public StatCollectResponse call(StatCollectService service) throws IOException {
-                    StatCollectRequest.Builder builder = StatCollectRequest.newBuilder();
-                    builder.setStartRow(HBaseZeroCopyByteString.wrap(keyRange.getLowerRange()));
-                    builder.setStopRow(HBaseZeroCopyByteString.wrap(keyRange.getUpperRange()));
-                    service.collectStat(controller, builder.build(), rpcCallback);
-                    if (controller.getFailedOn() != null) { throw controller.getFailedOn(); }
-                    return rpcCallback.get();
-                }
-            };
-            Map<byte[], StatCollectResponse> result = ht.coprocessorService(StatCollectService.class,
-                    keyRange.getLowerRange(), keyRange.getUpperRange(), callable);
-            StatCollectResponse next = result.values().iterator().next();
-            return next.getRowsScanned();
-        } catch (ServiceException e) {
-            throw new SQLException("Unable to update the statistics for the table " + tableName, e);
-        } catch (TableNotFoundException e) {
-            throw new SQLException("Unable to update the statistics for the table " + tableName, e);
-        } catch (Throwable e) {
-            throw new SQLException("Unable to update the statistics for the table " + tableName, e);
-        } finally {
-            if (ht != null) {
-                try {
-                    ht.close();
-                } catch (IOException e) {
-                    throw new SQLException("Unable to close the table " + tableName + " after collecting stats", e);
-                }
-            }
-        }
-    }
-
-    @Override
-    public void clearCacheForTable(final byte[] tenantId, final byte[] schemaName, final byte[] tableName,
-            final long clientTS) throws SQLException {
-        // clear the meta data cache for the table here
-        try {
-            SQLException sqlE = null;
-            HTableInterface htable = this.getTable(PhoenixDatabaseMetaData.SYSTEM_CATALOG_NAME_BYTES);
-            try {
-                htable.coprocessorService(MetaDataService.class, HConstants.EMPTY_START_ROW, HConstants.EMPTY_END_ROW,
-                        new Batch.Call<MetaDataService, ClearCacheForTableResponse>() {
-                            @Override
-                            public ClearCacheForTableResponse call(MetaDataService instance) throws IOException {
-                                ServerRpcController controller = new ServerRpcController();
-                                BlockingRpcCallback<ClearCacheForTableResponse> rpcCallback = new BlockingRpcCallback<ClearCacheForTableResponse>();
-                                ClearCacheForTableRequest.Builder builder = ClearCacheForTableRequest.newBuilder();
-                                builder.setTenantId(HBaseZeroCopyByteString.wrap(tenantId));
-                                builder.setTableName(HBaseZeroCopyByteString.wrap(tableName));
-                                builder.setSchemaName(HBaseZeroCopyByteString.wrap(schemaName));
-                                builder.setClientTimestamp(clientTS);
-                                instance.clearCacheForTable(controller, builder.build(), rpcCallback);
-                                if (controller.getFailedOn() != null) { throw controller.getFailedOn(); }
-                                return rpcCallback.get();
-                            }
-                        });
-            } catch (IOException e) {
-                throw ServerUtil.parseServerException(e);
-            } catch (Throwable e) {
-                sqlE = new SQLException(e);
-            } finally {
-                try {
-                    htable.close();
-                } catch (IOException e) {
-                    if (sqlE == null) {
-                        sqlE = ServerUtil.parseServerException(e);
-                    } else {
-                        sqlE.setNextException(ServerUtil.parseServerException(e));
-                    }
-                } finally {
-                    if (sqlE != null) { throw sqlE; }
-                }
-            }
-        } catch (Exception e) {
-            throw new SQLException(ServerUtil.parseServerException(e));
-        }
-    }
-
     @SuppressWarnings("deprecation")
     @Override
     public void returnSequences(List<SequenceKey> keys, long timestamp, SQLException[] exceptions) throws SQLException {

/*
 * Licensed to the Apache Software Foundation (ASF) under one
 * or more contributor license agreements.  See the NOTICE file
 * distributed with this work for additional information
 * regarding copyright ownership.  The ASF licenses this file
 * to you under the Apache License, Version 2.0 (the
 * "License"); you may not use this file except in compliance
 * with the License.  You may obtain a copy of the License at
 *
 * http://www.apache.org/licenses/LICENSE-2.0
 *
 * Unless required by applicable law or agreed to in writing, software
 * distributed under the License is distributed on an "AS IS" BASIS,
 * WITHOUT WARRANTIES OR CONDITIONS OF ANY KIND, either express or implied.
 * See the License for the specific language governing permissions and
 * limitations under the License.
 */
package org.apache.phoenix.query;

import static org.apache.phoenix.jdbc.PhoenixDatabaseMetaData.SYSTEM_CATALOG_NAME_BYTES;
import static org.apache.phoenix.query.QueryServicesOptions.DEFAULT_DROP_METADATA;

import java.io.IOException;
import java.sql.SQLException;
import java.util.Collections;
import java.util.List;
import java.util.Map;
import java.util.Map.Entry;
import java.util.Properties;
import java.util.Set;
import java.util.TreeMap;
import java.util.concurrent.Callable;
import java.util.concurrent.ConcurrentHashMap;
import java.util.concurrent.ConcurrentMap;
import java.util.concurrent.ExecutionException;
import java.util.concurrent.TimeUnit;

import javax.annotation.concurrent.GuardedBy;

import org.apache.hadoop.conf.Configuration;
import org.apache.hadoop.hbase.HColumnDescriptor;
import org.apache.hadoop.hbase.HConstants;
import org.apache.hadoop.hbase.HRegionLocation;
import org.apache.hadoop.hbase.HTableDescriptor;
import org.apache.hadoop.hbase.TableExistsException;
import org.apache.hadoop.hbase.TableName;
import org.apache.hadoop.hbase.client.Append;
import org.apache.hadoop.hbase.client.HBaseAdmin;
import org.apache.hadoop.hbase.client.HConnection;
import org.apache.hadoop.hbase.client.HTableInterface;
import org.apache.hadoop.hbase.client.Increment;
import org.apache.hadoop.hbase.client.Mutation;
import org.apache.hadoop.hbase.client.Result;
import org.apache.hadoop.hbase.client.coprocessor.Batch;
import org.apache.hadoop.hbase.coprocessor.MultiRowMutationEndpoint;
import org.apache.hadoop.hbase.io.ImmutableBytesWritable;
import org.apache.hadoop.hbase.ipc.BlockingRpcCallback;
import org.apache.hadoop.hbase.ipc.ServerRpcController;
import org.apache.hadoop.hbase.protobuf.generated.ClientProtos.MutationProto;
import org.apache.hadoop.hbase.regionserver.IndexHalfStoreFileReaderGenerator;
import org.apache.hadoop.hbase.regionserver.LocalIndexSplitter;
import org.apache.hadoop.hbase.security.User;
import org.apache.hadoop.hbase.util.Bytes;
import org.apache.hadoop.hbase.util.Pair;
import org.apache.hadoop.hbase.util.VersionInfo;
import org.apache.hadoop.hbase.zookeeper.ZKConfig;
import org.apache.hadoop.security.UserGroupInformation;
import org.apache.phoenix.compile.MutationPlan;
import org.apache.phoenix.coprocessor.GroupedAggregateRegionObserver;
import org.apache.phoenix.coprocessor.MetaDataEndpointImpl;
import org.apache.phoenix.coprocessor.MetaDataProtocol;
import org.apache.phoenix.coprocessor.MetaDataProtocol.MetaDataMutationResult;
import org.apache.phoenix.coprocessor.MetaDataProtocol.MutationCode;
import org.apache.phoenix.coprocessor.MetaDataRegionObserver;
import org.apache.phoenix.coprocessor.ScanRegionObserver;
import org.apache.phoenix.coprocessor.SequenceRegionObserver;
import org.apache.phoenix.coprocessor.ServerCachingEndpointImpl;
import org.apache.phoenix.coprocessor.UngroupedAggregateRegionObserver;
import org.apache.phoenix.coprocessor.generated.MetaDataProtos;
import org.apache.phoenix.coprocessor.generated.MetaDataProtos.AddColumnRequest;
import org.apache.phoenix.coprocessor.generated.MetaDataProtos.ClearCacheRequest;
import org.apache.phoenix.coprocessor.generated.MetaDataProtos.ClearCacheResponse;
import org.apache.phoenix.coprocessor.generated.MetaDataProtos.CreateTableRequest;
import org.apache.phoenix.coprocessor.generated.MetaDataProtos.DropColumnRequest;
import org.apache.phoenix.coprocessor.generated.MetaDataProtos.DropTableRequest;
import org.apache.phoenix.coprocessor.generated.MetaDataProtos.GetTableRequest;
import org.apache.phoenix.coprocessor.generated.MetaDataProtos.GetVersionRequest;
import org.apache.phoenix.coprocessor.generated.MetaDataProtos.GetVersionResponse;
import org.apache.phoenix.coprocessor.generated.MetaDataProtos.IncrementTableTimeStampRequest;
import org.apache.phoenix.coprocessor.generated.MetaDataProtos.IncrementTableTimeStampResponse;
import org.apache.phoenix.coprocessor.generated.MetaDataProtos.MetaDataResponse;
import org.apache.phoenix.coprocessor.generated.MetaDataProtos.MetaDataService;
import org.apache.phoenix.coprocessor.generated.MetaDataProtos.UpdateIndexStateRequest;
import org.apache.phoenix.coprocessor.generated.StatCollectorProtos.StatCollectRequest;
import org.apache.phoenix.coprocessor.generated.StatCollectorProtos.StatCollectResponse;
import org.apache.phoenix.coprocessor.generated.StatCollectorProtos.StatCollectService;
import org.apache.phoenix.exception.PhoenixIOException;
import org.apache.phoenix.exception.SQLExceptionCode;
import org.apache.phoenix.exception.SQLExceptionInfo;
import org.apache.phoenix.execute.MutationState;
import org.apache.phoenix.hbase.index.IndexRegionSplitPolicy;
import org.apache.phoenix.hbase.index.Indexer;
import org.apache.phoenix.hbase.index.covered.CoveredColumnsIndexBuilder;
import org.apache.phoenix.hbase.index.util.ImmutableBytesPtr;
import org.apache.phoenix.hbase.index.util.KeyValueBuilder;
import org.apache.phoenix.index.PhoenixIndexBuilder;
import org.apache.phoenix.index.PhoenixIndexCodec;
import org.apache.phoenix.jdbc.PhoenixConnection;
import org.apache.phoenix.jdbc.PhoenixDatabaseMetaData;
import org.apache.phoenix.jdbc.PhoenixEmbeddedDriver.ConnectionInfo;
import org.apache.phoenix.protobuf.ProtobufUtil;
import org.apache.phoenix.schema.EmptySequenceCacheException;
import org.apache.phoenix.schema.NewerTableAlreadyExistsException;
import org.apache.phoenix.schema.PColumn;
import org.apache.phoenix.schema.PColumnFamily;
import org.apache.phoenix.schema.PDataType;
import org.apache.phoenix.schema.PMetaData;
import org.apache.phoenix.schema.PMetaDataImpl;
import org.apache.phoenix.schema.PName;
import org.apache.phoenix.schema.PNameFactory;
import org.apache.phoenix.schema.PTable;
import org.apache.phoenix.schema.PTableKey;
import org.apache.phoenix.schema.PTableType;
import org.apache.phoenix.schema.ReadOnlyTableException;
import org.apache.phoenix.schema.SaltingUtil;
import org.apache.phoenix.schema.Sequence;
import org.apache.phoenix.schema.SequenceKey;
import org.apache.phoenix.schema.TableAlreadyExistsException;
import org.apache.phoenix.schema.TableNotFoundException;
<<<<<<< HEAD
import org.apache.phoenix.schema.stat.StatisticsCollector;
=======
import org.apache.phoenix.schema.stats.PTableStats;
import org.apache.phoenix.schema.stats.StatisticsUtil;
>>>>>>> 59647fc3
import org.apache.phoenix.util.ByteUtil;
import org.apache.phoenix.util.Closeables;
import org.apache.phoenix.util.ConfigUtil;
import org.apache.phoenix.util.JDBCUtil;
import org.apache.phoenix.util.MetaDataUtil;
import org.apache.phoenix.util.PhoenixContextExecutor;
import org.apache.phoenix.util.PhoenixRuntime;
import org.apache.phoenix.util.PropertiesUtil;
import org.apache.phoenix.util.ReadOnlyProps;
import org.apache.phoenix.util.SchemaUtil;
import org.apache.phoenix.util.ServerUtil;
import org.apache.phoenix.util.UpgradeUtil;
import org.slf4j.Logger;
import org.slf4j.LoggerFactory;

import com.google.common.base.Throwables;
import com.google.common.cache.Cache;
import com.google.common.cache.CacheBuilder;
import com.google.common.collect.Lists;
import com.google.common.collect.Maps;
import com.google.common.collect.Sets;
import com.google.protobuf.HBaseZeroCopyByteString;
import com.google.protobuf.ServiceException;


public class ConnectionQueryServicesImpl extends DelegateQueryServices implements ConnectionQueryServices {
    private static final Logger logger = LoggerFactory.getLogger(ConnectionQueryServicesImpl.class);
    private static final int INITIAL_CHILD_SERVICES_CAPACITY = 100;
    private static final int DEFAULT_OUT_OF_ORDER_MUTATIONS_WAIT_TIME_MS = 1000;
    // Max number of cached table stats for view or shared index physical tables
    private static final int MAX_TABLE_STATS_CACHE_ENTRIES = 512;
    protected final Configuration config;
    // Copy of config.getProps(), but read-only to prevent synchronization that we
    // don't need.
    private final ReadOnlyProps props;
    private final String userName;
    private final ConcurrentHashMap<ImmutableBytesWritable,ConnectionQueryServices> childServices;
    private final Cache<ImmutableBytesPtr, PTableStats> tableStatsCache;
    
    // Cache the latest meta data here for future connections
    // writes guarded by "latestMetaDataLock"
    private volatile PMetaData latestMetaData;
    private final Object latestMetaDataLock = new Object();
    
    // Lowest HBase version on the cluster.
    private int lowestClusterHBaseVersion = Integer.MAX_VALUE;
    private boolean hasInvalidIndexConfiguration = false;
    
    @GuardedBy("connectionCountLock")
    private int connectionCount = 0;
    private final Object connectionCountLock = new Object();
    
    private HConnection connection;
    private volatile boolean initialized;
    private volatile int nSequenceSaltBuckets;
    
    // writes guarded by "this"
    private volatile boolean closed;
    
    private volatile SQLException initializationException;
    // setting this member variable guarded by "connectionCountLock"
    private volatile ConcurrentMap<SequenceKey,Sequence> sequenceMap = Maps.newConcurrentMap();
    private KeyValueBuilder kvBuilder;

    private PMetaData newEmptyMetaData() {
        long maxSizeBytes = props.getLong(QueryServices.MAX_CLIENT_METADATA_CACHE_SIZE_ATTRIB,
                QueryServicesOptions.DEFAULT_MAX_CLIENT_METADATA_CACHE_SIZE);
        return new PMetaDataImpl(INITIAL_META_DATA_TABLE_CAPACITY, maxSizeBytes);
    }
    /**
     * Construct a ConnectionQueryServicesImpl that represents a connection to an HBase
     * cluster.
     * @param services base services from where we derive our default configuration
     * @param connectionInfo to provide connection information
     * @param info hbase configuration properties
     * @throws SQLException
     */
    public ConnectionQueryServicesImpl(QueryServices services, ConnectionInfo connectionInfo, Properties info) {
        super(services);
        Configuration config = HBaseFactoryProvider.getConfigurationFactory().getConfiguration();
        for (Entry<String,String> entry : services.getProps()) {
            config.set(entry.getKey(), entry.getValue());
        }
        if (info != null) {
            for (Object key : info.keySet()) {
                config.set((String) key, info.getProperty((String) key));
            }
        }
        for (Entry<String,String> entry : connectionInfo.asProps()) {
            config.set(entry.getKey(), entry.getValue());
        }
<<<<<<< HEAD
        if(info != null) {
            for(Object key : info.keySet()){
                config.set((String)key, info.getProperty((String)key));
            }
        }
=======

>>>>>>> 59647fc3
        // Without making a copy of the configuration we cons up, we lose some of our properties
        // on the server side during testing.
        this.config = HBaseFactoryProvider.getConfigurationFactory().getConfiguration(config);
        // set replication required parameter
        ConfigUtil.setReplicationConfigIfAbsent(this.config);
        this.props = new ReadOnlyProps(this.config.iterator());
        this.userName = connectionInfo.getPrincipal();
        this.latestMetaData = newEmptyMetaData();
        // TODO: should we track connection wide memory usage or just org-wide usage?
        // If connection-wide, create a MemoryManager here, otherwise just use the one from the delegate
        this.childServices = new ConcurrentHashMap<ImmutableBytesWritable,ConnectionQueryServices>(INITIAL_CHILD_SERVICES_CAPACITY);
        // find the HBase version and use that to determine the KeyValueBuilder that should be used
        String hbaseVersion = VersionInfo.getVersion();
        this.kvBuilder = KeyValueBuilder.get(hbaseVersion);
        long halfStatsUpdateFreq = config.getLong(
                QueryServices.STATS_UPDATE_FREQ_MS_ATTRIB,
                QueryServicesOptions.DEFAULT_STATS_UPDATE_FREQ_MS) / 2;
        tableStatsCache = CacheBuilder.newBuilder()
                .maximumSize(MAX_TABLE_STATS_CACHE_ENTRIES)
                .expireAfterWrite(halfStatsUpdateFreq, TimeUnit.MILLISECONDS)
                .build();
    }
    
    private void openConnection() throws SQLException {
        try {
            // check if we need to authenticate with kerberos
            String clientKeytab = this.getProps().get(HBASE_CLIENT_KEYTAB);
            String clientPrincipal = this.getProps().get(HBASE_CLIENT_PRINCIPAL);
            if (clientKeytab != null && clientPrincipal != null) {
                logger.info("Trying to connect to a secure cluster with keytab:" + clientKeytab);
                UserGroupInformation.setConfiguration(config);
                User.login(config, HBASE_CLIENT_KEYTAB, HBASE_CLIENT_PRINCIPAL, null);
                logger.info("Successfull login to secure cluster!!");
            }
            this.connection = HBaseFactoryProvider.getHConnectionFactory().createConnection(this.config);
        } catch (IOException e) {
            throw new SQLExceptionInfo.Builder(SQLExceptionCode.CANNOT_ESTABLISH_CONNECTION)
                .setRootCause(e).build().buildException();
        }
        if (this.connection.isClosed()) { // TODO: why the heck doesn't this throw above?
            throw new SQLExceptionInfo.Builder(SQLExceptionCode.CANNOT_ESTABLISH_CONNECTION).build().buildException();
        }
    }

    @Override
    public HTableInterface getTable(byte[] tableName) throws SQLException {
        try {
            return HBaseFactoryProvider.getHTableFactory().getTable(tableName, connection, getExecutor());
        } catch (org.apache.hadoop.hbase.TableNotFoundException e) {
            byte[][] schemaAndTableName = new byte[2][];
            SchemaUtil.getVarChars(tableName, schemaAndTableName);
            throw new TableNotFoundException(Bytes.toString(schemaAndTableName[0]), Bytes.toString(schemaAndTableName[1]));
        } catch (IOException e) {
        	throw new SQLException(e);
        } 
    }
    
    @Override
    public HTableDescriptor getTableDescriptor(byte[] tableName) throws SQLException {
        HTableInterface htable = getTable(tableName);
        try {
            return htable.getTableDescriptor();
        } catch (IOException e) {
            if(e instanceof org.apache.hadoop.hbase.TableNotFoundException || 
                e.getCause() instanceof org.apache.hadoop.hbase.TableNotFoundException) {
              byte[][] schemaAndTableName = new byte[2][];
              SchemaUtil.getVarChars(tableName, schemaAndTableName);
              throw new TableNotFoundException(Bytes.toString(schemaAndTableName[0]), Bytes.toString(schemaAndTableName[1]));
            } 
            throw new RuntimeException(e);
        } finally {
            Closeables.closeQuietly(htable);
        }
    }

    @Override
    public ReadOnlyProps getProps() {
        return props;
    }

    /**
     * Closes the underlying connection to zookeeper. The QueryServices
     * may not be used after that point. When a Connection is closed,
     * this is not called, since these instances are pooled by the
     * Driver. Instead, the Driver should call this if the QueryServices
     * is ever removed from the pool
     */
    @Override
    public void close() throws SQLException {
        if (closed) {
            return;
        }
        synchronized (this) {
            if (closed) {
                return;
            }
            closed = true;
            SQLException sqlE = null;
            try {
                // Attempt to return any unused sequences.
                if (connection != null) returnAllSequences(this.sequenceMap);
            } catch (SQLException e) {
                sqlE = e;
            } finally {
                try {
                    childServices.clear();
                    synchronized (latestMetaDataLock) {
                        latestMetaData = null;
                        latestMetaDataLock.notifyAll();
                    }
                    if (connection != null) connection.close();
                } catch (IOException e) {
                    if (sqlE == null) {
                        sqlE = ServerUtil.parseServerException(e);
                    } else {
                        sqlE.setNextException(ServerUtil.parseServerException(e));
                    }
                } finally {
                    try {
                        tableStatsCache.invalidateAll();
                        super.close();
                    } catch (SQLException e) {
                        if (sqlE == null) {
                            sqlE = e;
                        } else {
                            sqlE.setNextException(e);
                        }
                    } finally {
                        if (sqlE != null) { throw sqlE; }
                    }
                }
            }
        }
    }    

    protected ConnectionQueryServices newChildQueryService() {
        return new ChildQueryServices(this);
    }

    /**
     * Get (and create if necessary) a child QueryService for a given tenantId.
     * The QueryService will be cached for the lifetime of the parent QueryService
     * @param tenantId the tenant ID
     * @return the child QueryService
     */
    @Override
    public ConnectionQueryServices getChildQueryServices(ImmutableBytesWritable tenantId) {
        ConnectionQueryServices childQueryService = childServices.get(tenantId);
        if (childQueryService == null) {
            childQueryService = newChildQueryService();
            ConnectionQueryServices prevQueryService = childServices.putIfAbsent(tenantId, childQueryService);
            return prevQueryService == null ? childQueryService : prevQueryService;
        }
        return childQueryService;
    }

    @Override
    public void clearTableRegionCache(byte[] tableName) throws SQLException {
        connection.clearRegionCache(TableName.valueOf(tableName));
    }
    
    @Override
    public List<HRegionLocation> getAllTableRegions(byte[] tableName) throws SQLException {
        /*
         * Use HConnection.getRegionLocation as it uses the cache in HConnection, while getting
         * all region locations from the HTable doesn't. 
         */
        int retryCount = 0, maxRetryCount = 1;
        boolean reload =false;
        while (true) {
            try {
                // We could surface the package projected HConnectionImplementation.getNumberOfCachedRegionLocations
                // to get the sizing info we need, but this would require a new class in the same package and a cast
                // to this implementation class, so it's probably not worth it.
                List<HRegionLocation> locations = Lists.newArrayList();
                byte[] currentKey = HConstants.EMPTY_START_ROW;
                do {
                HRegionLocation regionLocation = connection.getRegionLocation(
                    TableName.valueOf(tableName), currentKey, reload);
                  locations.add(regionLocation);
                  currentKey = regionLocation.getRegionInfo().getEndKey();
                } while (!Bytes.equals(currentKey, HConstants.EMPTY_END_ROW));
                return locations;
            } catch (org.apache.hadoop.hbase.TableNotFoundException e) {
                String fullName = Bytes.toString(tableName);
                throw new TableNotFoundException(SchemaUtil.getSchemaNameFromFullName(fullName), SchemaUtil.getTableNameFromFullName(fullName));
            } catch (IOException e) {
                if (retryCount++ < maxRetryCount) { // One retry, in case split occurs while navigating
                    reload = true;
                    continue;
                }
                throw new SQLExceptionInfo.Builder(SQLExceptionCode.GET_TABLE_REGIONS_FAIL)
                    .setRootCause(e).build().buildException();
            }
        }
    }

    @Override
    public PMetaData addTable(PTable table) throws SQLException {
        synchronized (latestMetaDataLock) {
            try {
                throwConnectionClosedIfNullMetaData();
                // If existing table isn't older than new table, don't replace
                // If a client opens a connection at an earlier timestamp, this can happen
                PTable existingTable = latestMetaData.getTable(new PTableKey(table.getTenantId(), table.getName().getString()));
                if (existingTable.getTimeStamp() >= table.getTimeStamp()) { 
                    return latestMetaData; 
                }
            } catch (TableNotFoundException e) {}
            latestMetaData = latestMetaData.addTable(table);
        	logger.info("Table " + table + " has been added into latestMetaData");
            latestMetaDataLock.notifyAll();
            return latestMetaData;
        }
    }

    private static interface Mutator {
        PMetaData mutate(PMetaData metaData) throws SQLException;
    }

    /**
     * Ensures that metaData mutations are handled in the correct order
     */
    private PMetaData metaDataMutated(PName tenantId, String tableName, long tableSeqNum, Mutator mutator) throws SQLException {
        synchronized (latestMetaDataLock) {
            throwConnectionClosedIfNullMetaData();
            PMetaData metaData = latestMetaData;
            PTable table;
            long endTime = System.currentTimeMillis() + DEFAULT_OUT_OF_ORDER_MUTATIONS_WAIT_TIME_MS;
            while (true) {
                try {
                    try {
                        table = metaData.getTable(new PTableKey(tenantId, tableName));
                        /* If the table is at the prior sequence number, then we're good to go.
                         * We know if we've got this far, that the server validated the mutations,
                         * so we'd just need to wait until the other connection that mutated the same
                         * table is processed.
                         */
                        if (table.getSequenceNumber() + 1 == tableSeqNum) {
                            // TODO: assert that timeStamp is bigger that table timeStamp?
                            metaData = mutator.mutate(metaData);
                            break;
                        } else if (table.getSequenceNumber() >= tableSeqNum) {
                            logger.warn("Attempt to cache older version of " + tableName + ": current= " + table.getSequenceNumber() + ", new=" + tableSeqNum);
                            break;
                        }
                    } catch (TableNotFoundException e) {
                    }
                    long waitTime = endTime - System.currentTimeMillis();
                    // We waited long enough - just remove the table from the cache
                    // and the next time it's used it'll be pulled over from the server.
                    if (waitTime <= 0) {
                        logger.warn("Unable to update meta data repo within " + (DEFAULT_OUT_OF_ORDER_MUTATIONS_WAIT_TIME_MS/1000) + " seconds for " + tableName);
                        // There will never be a parentTableName here, as that would only
                        // be non null for an index an we never add/remove columns from an index.
                        metaData = metaData.removeTable(tenantId, tableName, null, HConstants.LATEST_TIMESTAMP);
                        break;
                    }
                    latestMetaDataLock.wait(waitTime);
                } catch (InterruptedException e) {
                    throw new SQLExceptionInfo.Builder(SQLExceptionCode.INTERRUPTED_EXCEPTION)
                        .setRootCause(e).build().buildException(); // FIXME
                }
            }
            latestMetaData = metaData;
            latestMetaDataLock.notifyAll();
            return metaData;
        }
     }

    @Override
    public PMetaData addColumn(final PName tenantId, final String tableName, final List<PColumn> columns, final long tableTimeStamp, final long tableSeqNum, final boolean isImmutableRows) throws SQLException {
        return metaDataMutated(tenantId, tableName, tableSeqNum, new Mutator() {
            @Override
            public PMetaData mutate(PMetaData metaData) throws SQLException {
                try {
                    return metaData.addColumn(tenantId, tableName, columns, tableTimeStamp, tableSeqNum, isImmutableRows);
                } catch (TableNotFoundException e) {
                    // The DROP TABLE may have been processed first, so just ignore.
                    return metaData;
                }
            }
        });
     }

    @Override
    public PMetaData removeTable(PName tenantId, final String tableName, String parentTableName, long tableTimeStamp) throws SQLException {
        synchronized (latestMetaDataLock) {
            throwConnectionClosedIfNullMetaData();
            latestMetaData = latestMetaData.removeTable(tenantId, tableName, parentTableName, tableTimeStamp);
            latestMetaDataLock.notifyAll();
            return latestMetaData;
        }
    }

    @Override
    public PMetaData removeColumn(final PName tenantId, final String tableName, final String familyName, final String columnName, final long tableTimeStamp, final long tableSeqNum) throws SQLException {
        return metaDataMutated(tenantId, tableName, tableSeqNum, new Mutator() {
            @Override
            public PMetaData mutate(PMetaData metaData) throws SQLException {
                try {
                    return metaData.removeColumn(tenantId, tableName, familyName, columnName, tableTimeStamp, tableSeqNum);
                } catch (TableNotFoundException e) {
                    // The DROP TABLE may have been processed first, so just ignore.
                    return metaData;
                }
            }
        });
    }


    @Override
    public PhoenixConnection connect(String url, Properties info) throws SQLException {
        checkClosed();
        PMetaData metadata = latestMetaData;
        if (metadata == null) {
            throwConnectionClosedException();
        }
        return new PhoenixConnection(this, url, info, metadata);
    }


    private HColumnDescriptor generateColumnFamilyDescriptor(Pair<byte[],Map<String,Object>> family, PTableType tableType) throws SQLException {
        HColumnDescriptor columnDesc = new HColumnDescriptor(family.getFirst());
        if (tableType != PTableType.VIEW) {
            columnDesc.setKeepDeletedCells(true);
            columnDesc.setDataBlockEncoding(SchemaUtil.DEFAULT_DATA_BLOCK_ENCODING);
            for (Entry<String,Object> entry : family.getSecond().entrySet()) {
                String key = entry.getKey();
                Object value = entry.getValue();
                columnDesc.setValue(key, value == null ? null : value.toString());
            }
        }
        return columnDesc;
    }

    private void modifyColumnFamilyDescriptor(HColumnDescriptor hcd, Pair<byte[],Map<String,Object>> family) throws SQLException {
      for (Entry<String, Object> entry : family.getSecond().entrySet()) {
        String key = entry.getKey();
        Object value = entry.getValue();
        hcd.setValue(key, value == null ? null : value.toString());
      }
    }
    
    private HTableDescriptor generateTableDescriptor(byte[] tableName, HTableDescriptor existingDesc, PTableType tableType, Map<String,Object> tableProps, List<Pair<byte[],Map<String,Object>>> families, byte[][] splits) throws SQLException {
        String defaultFamilyName = (String)tableProps.remove(PhoenixDatabaseMetaData.DEFAULT_COLUMN_FAMILY_NAME);                
        HTableDescriptor descriptor = (existingDesc != null) ? new HTableDescriptor(existingDesc) : 
          new HTableDescriptor(TableName.valueOf(tableName));
        for (Entry<String,Object> entry : tableProps.entrySet()) {
            String key = entry.getKey();
            Object value = entry.getValue();
            descriptor.setValue(key, value == null ? null : value.toString());
        }
        if (families.isEmpty()) {
            if (tableType != PTableType.VIEW) {
                byte[] defaultFamilyByes = defaultFamilyName == null ? QueryConstants.DEFAULT_COLUMN_FAMILY_BYTES : Bytes.toBytes(defaultFamilyName);
                // Add dummy column family so we have key values for tables that 
                HColumnDescriptor columnDescriptor = generateColumnFamilyDescriptor(new Pair<byte[],Map<String,Object>>(defaultFamilyByes,Collections.<String,Object>emptyMap()), tableType);
                descriptor.addFamily(columnDescriptor);
            }
        } else {
            for (Pair<byte[],Map<String,Object>> family : families) {
                // If family is only in phoenix description, add it. otherwise, modify its property accordingly.
                byte[] familyByte = family.getFirst();
                if (descriptor.getFamily(familyByte) == null) {
                    if (tableType == PTableType.VIEW) {
                        String fullTableName = Bytes.toString(tableName);
                        throw new ReadOnlyTableException(
                                "The HBase column families for a read-only table must already exist",
                                SchemaUtil.getSchemaNameFromFullName(fullTableName),
                                SchemaUtil.getTableNameFromFullName(fullTableName),
                                Bytes.toString(familyByte));
                    }
                    HColumnDescriptor columnDescriptor = generateColumnFamilyDescriptor(family, tableType);
                    descriptor.addFamily(columnDescriptor);
                } else {
                    if (tableType != PTableType.VIEW) {
                        modifyColumnFamilyDescriptor(descriptor.getFamily(familyByte), family);
                    }
                }
            }
        }
        addCoprocessors(tableName, descriptor, tableType);
        return descriptor;
    }

    private void addCoprocessors(byte[] tableName, HTableDescriptor descriptor, PTableType tableType) throws SQLException {
        // The phoenix jar must be available on HBase classpath
        try {
            if (!descriptor.hasCoprocessor(ScanRegionObserver.class.getName())) {
                descriptor.addCoprocessor(ScanRegionObserver.class.getName(), null, 1, null);
            }
            if (!descriptor.hasCoprocessor(UngroupedAggregateRegionObserver.class.getName())) {
                descriptor.addCoprocessor(UngroupedAggregateRegionObserver.class.getName(), null, 1, null);
            }
            if (!descriptor.hasCoprocessor(GroupedAggregateRegionObserver.class.getName())) {
                descriptor.addCoprocessor(GroupedAggregateRegionObserver.class.getName(), null, 1, null);
            }
            if (!descriptor.hasCoprocessor(ServerCachingEndpointImpl.class.getName())) {
                descriptor.addCoprocessor(ServerCachingEndpointImpl.class.getName(), null, 1, null);
            }
            // TODO: better encapsulation for this
            // Since indexes can't have indexes, don't install our indexing coprocessor for indexes.
            // Also don't install on the SYSTEM.CATALOG and SYSTEM.STATS table because we use
            // all-or-none mutate class which break when this coprocessor is installed (PHOENIX-1318).
            if ((tableType != PTableType.INDEX && tableType != PTableType.VIEW) 
                    && !SchemaUtil.isMetaTable(tableName)
                    && !SchemaUtil.isStatsTable(tableName) 
                    && !descriptor.hasCoprocessor(Indexer.class.getName())) {
                Map<String, String> opts = Maps.newHashMapWithExpectedSize(1);
                opts.put(CoveredColumnsIndexBuilder.CODEC_CLASS_NAME_KEY, PhoenixIndexCodec.class.getName());
                Indexer.enableIndexing(descriptor, PhoenixIndexBuilder.class, opts);
            }
            if (SchemaUtil.isStatsTable(tableName) && !descriptor.hasCoprocessor(MultiRowMutationEndpoint.class.getName())) {
                descriptor.addCoprocessor(MultiRowMutationEndpoint.class.getName(),
                        null, 1, null);
            }
            
            if (descriptor.getValue(MetaDataUtil.IS_LOCAL_INDEX_TABLE_PROP_BYTES) != null
                    && Boolean.TRUE.equals(PDataType.BOOLEAN.toObject(descriptor
                            .getValue(MetaDataUtil.IS_LOCAL_INDEX_TABLE_PROP_BYTES)))) {
                if (!descriptor.hasCoprocessor(IndexHalfStoreFileReaderGenerator.class.getName())) {
                    descriptor.addCoprocessor(IndexHalfStoreFileReaderGenerator.class.getName(),
                        null, 1, null);
                }
            } else {
                if (!descriptor.hasCoprocessor(LocalIndexSplitter.class.getName())
                        && !SchemaUtil.isMetaTable(tableName)
                        && !SchemaUtil.isSequenceTable(tableName)) {
                    descriptor.addCoprocessor(LocalIndexSplitter.class.getName(), null, 1, null);
                }
            }

            // Setup split policy on Phoenix metadata table to ensure that the key values of a Phoenix table
            // stay on the same region.
            if (SchemaUtil.isMetaTable(tableName)) {
                if (!descriptor.hasCoprocessor(MetaDataEndpointImpl.class.getName())) {
                    descriptor.addCoprocessor(MetaDataEndpointImpl.class.getName(), null, 1, null);
                }
                if (!descriptor.hasCoprocessor(MetaDataRegionObserver.class.getName())) {
                    descriptor.addCoprocessor(MetaDataRegionObserver.class.getName(), null, 2, null);
                }
            } else if (SchemaUtil.isSequenceTable(tableName)) {
                if (!descriptor.hasCoprocessor(SequenceRegionObserver.class.getName())) {
                    descriptor.addCoprocessor(SequenceRegionObserver.class.getName(), null, 1, null);
                }
            }
        } catch (IOException e) {
            throw ServerUtil.parseServerException(e);
        }
    }

    private void ensureFamilyCreated(byte[] tableName, PTableType tableType , Pair<byte[],Map<String,Object>> family) throws SQLException {
        HBaseAdmin admin = null;
        SQLException sqlE = null;
        try {
            admin = new HBaseAdmin(config);
            try {
                HTableDescriptor existingDesc = admin.getTableDescriptor(tableName);
                HColumnDescriptor oldDescriptor = existingDesc.getFamily(family.getFirst());
                HColumnDescriptor columnDescriptor = null;

                if (oldDescriptor == null) {
                    if (tableType == PTableType.VIEW) {
                        String fullTableName = Bytes.toString(tableName);
                        throw new ReadOnlyTableException(
                                "The HBase column families for a VIEW must already exist",
                                SchemaUtil.getSchemaNameFromFullName(fullTableName),
                                SchemaUtil.getTableNameFromFullName(fullTableName),
                                Bytes.toString(family.getFirst()));
                    }
                    columnDescriptor = generateColumnFamilyDescriptor(family, tableType );
                } else {
                    columnDescriptor = new HColumnDescriptor(oldDescriptor);
                    // Don't attempt to make any metadata changes for a VIEW
                    if (tableType == PTableType.VIEW) {
                        return;
                    }
                    modifyColumnFamilyDescriptor(columnDescriptor, family);
                }
                
                if (columnDescriptor.equals(oldDescriptor)) {
                    // Table already has family and it's the same.
                    return;
                }
                admin.disableTable(tableName);
                if (oldDescriptor == null) {
                    admin.addColumn(tableName, columnDescriptor);
                } else {
                    admin.modifyColumn(tableName, columnDescriptor);
                }
                admin.enableTable(tableName);
            } catch (org.apache.hadoop.hbase.TableNotFoundException e) {
                sqlE = new SQLExceptionInfo.Builder(SQLExceptionCode.TABLE_UNDEFINED).setRootCause(e).build().buildException();
            }
        } catch (IOException e) {
            sqlE = ServerUtil.parseServerException(e);
        } finally {
            try {
                if (admin != null) {
                    admin.close();
                }
            } catch (IOException e) {
                if (sqlE == null) {
                    sqlE = ServerUtil.parseServerException(e);
                } else {
                    sqlE.setNextException(ServerUtil.parseServerException(e));
                }
            } finally {
                if (sqlE != null) {
                    throw sqlE;
                }
            }
        }
    }
    
    /**
     * 
     * @param tableName
     * @param splits
     * @param modifyExistingMetaData TODO
     * @param familyNames
     * @return true if table was created and false if it already exists
     * @throws SQLException
     */
    private HTableDescriptor ensureTableCreated(byte[] tableName, PTableType tableType , Map<String,Object> props, List<Pair<byte[],Map<String,Object>>> families, byte[][] splits, boolean modifyExistingMetaData) throws SQLException {
        HBaseAdmin admin = null;
        SQLException sqlE = null;
        HTableDescriptor existingDesc = null;
        boolean isMetaTable = SchemaUtil.isMetaTable(tableName);
        boolean tableExist = true;
        try {
            logger.info("Found quorum: " + ZKConfig.getZKQuorumServersString(config));
            admin = new HBaseAdmin(config);
            try {
                existingDesc = admin.getTableDescriptor(tableName);
            } catch (org.apache.hadoop.hbase.TableNotFoundException e) {
                tableExist = false;
                if (tableType == PTableType.VIEW) {
                    String fullTableName = Bytes.toString(tableName);
                    throw new ReadOnlyTableException(
                            "An HBase table for a VIEW must already exist",
                            SchemaUtil.getSchemaNameFromFullName(fullTableName),
                            SchemaUtil.getTableNameFromFullName(fullTableName));
                }
            }

            HTableDescriptor newDesc = generateTableDescriptor(tableName, existingDesc, tableType , props, families, splits);
            
            if (!tableExist) {
                if (newDesc.getValue(MetaDataUtil.IS_LOCAL_INDEX_TABLE_PROP_BYTES) != null && Boolean.TRUE.equals(PDataType.BOOLEAN.toObject(newDesc.getValue(MetaDataUtil.IS_LOCAL_INDEX_TABLE_PROP_BYTES)))) {
                    newDesc.setValue(HTableDescriptor.SPLIT_POLICY, IndexRegionSplitPolicy.class.getName());
                }
                try {
                    if (splits == null) {
                        admin.createTable(newDesc);
                    } else {
                        admin.createTable(newDesc, splits);
                    }
                } catch (TableExistsException e) {
                    // We can ignore this, as it just means that another client beat us
                    // to creating the HBase metadata.
                    return null;
                }
                if (isMetaTable) {
                    checkClientServerCompatibility();
                }
                return null;
            } else {
                if (isMetaTable) {
                    checkClientServerCompatibility();
                }
                         
                if (!modifyExistingMetaData || existingDesc.equals(newDesc)) {
                    return existingDesc;
                }

                // TODO: Take advantage of online schema change ability by setting "hbase.online.schema.update.enable" to true
                admin.disableTable(tableName);
                admin.modifyTable(tableName, newDesc);
                admin.enableTable(tableName);
                
                return newDesc;
            }

        } catch (IOException e) {
            sqlE = ServerUtil.parseServerException(e);
        } finally {
            try {
                if (admin != null) {
                    admin.close();
                }
            } catch (IOException e) {
                if (sqlE == null) {
                    sqlE = ServerUtil.parseServerException(e);
                } else {
                    sqlE.setNextException(ServerUtil.parseServerException(e));
                }
            } finally {
                if (sqlE != null) {
                    throw sqlE;
                }
            }
        }
        return null; // will never make it here
    }

    private static boolean isInvalidMutableIndexConfig(Long serverVersion) {
        if (serverVersion == null) {
            return false;
        }
        return !MetaDataUtil.decodeMutableIndexConfiguredProperly(serverVersion);
    }
    
    private static boolean isCompatible(Long serverVersion) {
        if (serverVersion == null) {
            return false;
        }
        return MetaDataUtil.areClientAndServerCompatible(serverVersion);
    }

    private void checkClientServerCompatibility() throws SQLException {
        StringBuilder buf = new StringBuilder("The following servers require an updated " + QueryConstants.DEFAULT_COPROCESS_PATH + " to be put in the classpath of HBase: ");
        boolean isIncompatible = false;
        int minHBaseVersion = Integer.MAX_VALUE;
        try {
            List<HRegionLocation> locations = this.getAllTableRegions(SYSTEM_CATALOG_NAME_BYTES);
            Set<HRegionLocation> serverMap = Sets.newHashSetWithExpectedSize(locations.size());
            TreeMap<byte[], HRegionLocation> regionMap = Maps.newTreeMap(Bytes.BYTES_COMPARATOR);
            List<byte[]> regionKeys = Lists.newArrayListWithExpectedSize(locations.size());
            for (HRegionLocation entry : locations) {
                if (!serverMap.contains(entry)) {
                    regionKeys.add(entry.getRegionInfo().getStartKey());
                    regionMap.put(entry.getRegionInfo().getRegionName(), entry);
                    serverMap.add(entry);
                }
            }

            HTableInterface ht = this.getTable(PhoenixDatabaseMetaData.SYSTEM_CATALOG_NAME_BYTES);
            final Map<byte[], Long> results =
                    ht.coprocessorService(MetaDataService.class, null, null, new Batch.Call<MetaDataService,Long>() {
                        @Override
                        public Long call(MetaDataService instance) throws IOException {
                            ServerRpcController controller = new ServerRpcController();
                            BlockingRpcCallback<GetVersionResponse> rpcCallback =
                                    new BlockingRpcCallback<GetVersionResponse>();
                            GetVersionRequest.Builder builder = GetVersionRequest.newBuilder();
                            
                            instance.getVersion(controller, builder.build(), rpcCallback);
                            if(controller.getFailedOn() != null) {
                                throw controller.getFailedOn();
                            }
                            return rpcCallback.get().getVersion();
                        }
                    });
            for (Map.Entry<byte[],Long> result : results.entrySet()) {
                // This is the "phoenix.jar" is in-place, but server is out-of-sync with client case.
                if (!isCompatible(result.getValue())) {
                    isIncompatible = true;
                    HRegionLocation name = regionMap.get(result.getKey());
                    buf.append(name);
                    buf.append(';');
                }
                hasInvalidIndexConfiguration |= isInvalidMutableIndexConfig(result.getValue());
                if (minHBaseVersion > MetaDataUtil.decodeHBaseVersion(result.getValue())) {
                    minHBaseVersion = MetaDataUtil.decodeHBaseVersion(result.getValue());
                }
            }
            lowestClusterHBaseVersion = minHBaseVersion;
        } catch (Throwable t) {
            // This is the case if the "phoenix.jar" is not on the classpath of HBase on the region server
            throw new SQLExceptionInfo.Builder(SQLExceptionCode.INCOMPATIBLE_CLIENT_SERVER_JAR).setRootCause(t)
                .setMessage("Ensure that " + QueryConstants.DEFAULT_COPROCESS_PATH + " is put on the classpath of HBase in every region server: " + t.getMessage())
                .build().buildException();
        }
        if (isIncompatible) {
            buf.setLength(buf.length()-1);
            throw new SQLExceptionInfo.Builder(SQLExceptionCode.OUTDATED_JARS).setMessage(buf.toString()).build().buildException();
        }
    }

    /**
     * Invoke meta data coprocessor with one retry if the key was found to not be in the regions
     * (due to a table split)
     */
    private MetaDataMutationResult metaDataCoprocessorExec(byte[] tableKey,
            Batch.Call<MetaDataService, MetaDataResponse> callable) throws SQLException {
        try {
            boolean retried = false;
            while (true) {
                if (retried) {
                    connection.relocateRegion(
                        TableName.valueOf(PhoenixDatabaseMetaData.SYSTEM_CATALOG_NAME_BYTES),
                        tableKey);
                }

                HTableInterface ht = this.getTable(PhoenixDatabaseMetaData.SYSTEM_CATALOG_NAME_BYTES);
                try {
                    final Map<byte[], MetaDataResponse> results =
                            ht.coprocessorService(MetaDataService.class, tableKey, tableKey, callable);

                    assert(results.size() == 1);
                    MetaDataResponse result = results.values().iterator().next();
                    if (result.getReturnCode() == MetaDataProtos.MutationCode.TABLE_NOT_IN_REGION) {
                        if (retried) return MetaDataMutationResult.constructFromProto(result);
                        retried = true;
                        continue;
                    }
                    return MetaDataMutationResult.constructFromProto(result);
                } finally {
                    Closeables.closeQuietly(ht);
                }
            }
        } catch (IOException e) {
            throw ServerUtil.parseServerException(e);
        } catch (Throwable t) {
            throw new SQLException(t);
        }
    }
    
    // Our property values are translated using toString, so we need to "string-ify" this.
    private static final String TRUE_BYTES_AS_STRING = Bytes.toString(PDataType.TRUE_BYTES);

    private void ensureViewIndexTableCreated(byte[] physicalTableName, Map<String,Object> tableProps, List<Pair<byte[],Map<String,Object>>> families, byte[][] splits, long timestamp) throws SQLException {
        Long maxFileSize = (Long)tableProps.get(HTableDescriptor.MAX_FILESIZE);
        if (maxFileSize == null) {
            maxFileSize = this.config.getLong(HConstants.HREGION_MAX_FILESIZE, HConstants.DEFAULT_MAX_FILE_SIZE);
        }
        byte[] physicalIndexName = MetaDataUtil.getViewIndexPhysicalName(physicalTableName);
        
        int indexMaxFileSizePerc;
        // Get percentage to use from table props first and then fallback to config
        Integer indexMaxFileSizePercProp = (Integer)tableProps.remove(QueryServices.INDEX_MAX_FILESIZE_PERC_ATTRIB);
        if (indexMaxFileSizePercProp == null) {
            indexMaxFileSizePerc = config.getInt(QueryServices.INDEX_MAX_FILESIZE_PERC_ATTRIB, QueryServicesOptions.DEFAULT_INDEX_MAX_FILESIZE_PERC);
        } else {
            indexMaxFileSizePerc = indexMaxFileSizePercProp;
        }
        long indexMaxFileSize = maxFileSize * indexMaxFileSizePerc / 100;
        tableProps.put(HTableDescriptor.MAX_FILESIZE, indexMaxFileSize);
        tableProps.put(MetaDataUtil.IS_VIEW_INDEX_TABLE_PROP_NAME, TRUE_BYTES_AS_STRING);
        HTableDescriptor desc = ensureTableCreated(physicalIndexName, PTableType.TABLE, tableProps, families, splits, false);
        if (desc != null) {
            if (!Boolean.TRUE.equals(PDataType.BOOLEAN.toObject(desc.getValue(MetaDataUtil.IS_VIEW_INDEX_TABLE_PROP_BYTES)))) {
                String fullTableName = Bytes.toString(physicalIndexName);
                throw new TableAlreadyExistsException(
                        "Unable to create shared physical table for indexes on views.",
                        SchemaUtil.getSchemaNameFromFullName(fullTableName),
                        SchemaUtil.getTableNameFromFullName(fullTableName));
            }
        }
    }

    private void ensureLocalIndexTableCreated(byte[] physicalTableName, Map<String,Object> tableProps, List<Pair<byte[],Map<String,Object>>> families, byte[][] splits, long timestamp) throws SQLException {
        PTable table;
        String parentTableName = Bytes.toString(physicalTableName, MetaDataUtil.LOCAL_INDEX_TABLE_PREFIX_BYTES.length, 
            physicalTableName.length - MetaDataUtil.LOCAL_INDEX_TABLE_PREFIX_BYTES.length);
        try {
            synchronized (latestMetaDataLock) {
                throwConnectionClosedIfNullMetaData();
                table = latestMetaData.getTable(new PTableKey(PName.EMPTY_NAME, parentTableName));
                latestMetaDataLock.notifyAll();
            }
            if (table.getTimeStamp() >= timestamp) { // Table in cache is newer than client timestamp which shouldn't be the case
                throw new TableNotFoundException(table.getSchemaName().getString(), table.getTableName().getString());
            }
        } catch (TableNotFoundException e) {
            byte[] schemaName = Bytes.toBytes(SchemaUtil.getSchemaNameFromFullName(parentTableName));
            byte[] tableName = Bytes.toBytes(SchemaUtil.getTableNameFromFullName(parentTableName));
            MetaDataMutationResult result = this.getTable(null, schemaName, tableName, HConstants.LATEST_TIMESTAMP, timestamp);
            table = result.getTable();
            if (table == null) {
                throw e;
            }
        }
        ensureLocalIndexTableCreated(physicalTableName, tableProps, families, splits);
    }

    private void ensureLocalIndexTableCreated(byte[] physicalTableName, Map<String, Object> tableProps, List<Pair<byte[], Map<String, Object>>> families, byte[][] splits) throws SQLException, TableAlreadyExistsException {
        tableProps.put(MetaDataUtil.IS_LOCAL_INDEX_TABLE_PROP_NAME, TRUE_BYTES_AS_STRING);
        HTableDescriptor desc = ensureTableCreated(physicalTableName, PTableType.TABLE, tableProps, families, splits, true);
        if (desc != null) {
            if (!Boolean.TRUE.equals(PDataType.BOOLEAN.toObject(desc.getValue(MetaDataUtil.IS_LOCAL_INDEX_TABLE_PROP_BYTES)))) {
                String fullTableName = Bytes.toString(physicalTableName);
                throw new TableAlreadyExistsException(
                        "Unable to create shared physical table for local indexes.",
                        SchemaUtil.getSchemaNameFromFullName(fullTableName),
                        SchemaUtil.getTableNameFromFullName(fullTableName));
            }
        }
    }

    private boolean ensureViewIndexTableDropped(byte[] physicalTableName, long timestamp) throws SQLException {
        byte[] physicalIndexName = MetaDataUtil.getViewIndexPhysicalName(physicalTableName);
        HTableDescriptor desc = null;
        HBaseAdmin admin = null;
        boolean wasDeleted = false;
        try {
            admin = new HBaseAdmin(config);
            try {
                desc = admin.getTableDescriptor(physicalIndexName);
                if (Boolean.TRUE.equals(PDataType.BOOLEAN.toObject(desc.getValue(MetaDataUtil.IS_VIEW_INDEX_TABLE_PROP_BYTES)))) {
                    this.tableStatsCache.invalidate(new ImmutableBytesPtr(physicalIndexName));
                    final ReadOnlyProps props = this.getProps();
                    final boolean dropMetadata = props.getBoolean(DROP_METADATA_ATTRIB, DEFAULT_DROP_METADATA);
                    if (dropMetadata) {
                        admin.disableTable(physicalIndexName);
                        admin.deleteTable(physicalIndexName);
                        clearTableRegionCache(physicalIndexName);
                        wasDeleted = true;
                    }
                }
            } catch (org.apache.hadoop.hbase.TableNotFoundException ignore) {
                // Ignore, as we may never have created a view index table
            }
        } catch (IOException e) {
            throw ServerUtil.parseServerException(e); 
        } finally {
            try {
                if (admin != null) admin.close();
            } catch (IOException e) {
                logger.warn("",e);
            }
        }
        return wasDeleted;
    }

    private boolean ensureLocalIndexTableDropped(byte[] physicalTableName, long timestamp) throws SQLException {
        byte[] physicalIndexName = MetaDataUtil.getLocalIndexPhysicalName(physicalTableName);
        HTableDescriptor desc = null;
        HBaseAdmin admin = null;
        boolean wasDeleted = false;
        try {
            admin = new HBaseAdmin(config);
            try {
                desc = admin.getTableDescriptor(physicalIndexName);
                if (Boolean.TRUE.equals(PDataType.BOOLEAN.toObject(desc.getValue(MetaDataUtil.IS_LOCAL_INDEX_TABLE_PROP_BYTES)))) {
                    this.tableStatsCache.invalidate(new ImmutableBytesPtr(physicalIndexName));
                    final ReadOnlyProps props = this.getProps();
                    final boolean dropMetadata = props.getBoolean(DROP_METADATA_ATTRIB, DEFAULT_DROP_METADATA);
                    if (dropMetadata) {
                        admin.disableTable(physicalIndexName);
                        admin.deleteTable(physicalIndexName);
                        clearTableRegionCache(physicalIndexName);
                        wasDeleted = true;
                    }
                }
            } catch (org.apache.hadoop.hbase.TableNotFoundException ignore) {
                // Ignore, as we may never have created a view index table
            }
        } catch (IOException e) {
            throw ServerUtil.parseServerException(e); 
        } finally {
            try {
                if (admin != null) admin.close();
            } catch (IOException e) {
                logger.warn("",e);
            }
        }
        return wasDeleted;
    }

    @Override
    public MetaDataMutationResult createTable(final List<Mutation> tableMetaData, byte[] physicalTableName, PTableType tableType,
            Map<String,Object> tableProps, final List<Pair<byte[],Map<String,Object>>> families, byte[][] splits) throws SQLException {
        byte[][] rowKeyMetadata = new byte[3][];
        Mutation m = MetaDataUtil.getPutOnlyTableHeaderRow(tableMetaData);
        byte[] key = m.getRow();
        SchemaUtil.getVarChars(key, rowKeyMetadata);
        byte[] tenantIdBytes = rowKeyMetadata[PhoenixDatabaseMetaData.TENANT_ID_INDEX];
        byte[] schemaBytes = rowKeyMetadata[PhoenixDatabaseMetaData.SCHEMA_NAME_INDEX];
        byte[] tableBytes = rowKeyMetadata[PhoenixDatabaseMetaData.TABLE_NAME_INDEX];
        byte[] tableName = physicalTableName != null ? physicalTableName : SchemaUtil.getTableNameAsBytes(schemaBytes, tableBytes);
        boolean localIndexTable = Boolean.TRUE.equals(tableProps.remove(MetaDataUtil.IS_LOCAL_INDEX_TABLE_PROP_NAME));

        if ((tableType == PTableType.VIEW && physicalTableName != null) || (tableType != PTableType.VIEW && physicalTableName == null)) {
            // For views this will ensure that metadata already exists
            // For tables and indexes, this will create the metadata if it doesn't already exist
            ensureTableCreated(tableName, tableType, tableProps, families, splits, true);
        }
        ImmutableBytesWritable ptr = new ImmutableBytesWritable();
        if (tableType == PTableType.INDEX) { // Index on view
            // Physical index table created up front for multi tenant
            // TODO: if viewIndexId is Short.MIN_VALUE, then we don't need to attempt to create it
            if (physicalTableName != null && !MetaDataUtil.isMultiTenant(m, kvBuilder, ptr)) {
                if (localIndexTable) {
                    ensureLocalIndexTableCreated(tableName, tableProps, families, splits, MetaDataUtil.getClientTimeStamp(m));
                } else {
                    ensureViewIndexTableCreated(tenantIdBytes.length == 0 ? null : PNameFactory.newName(tenantIdBytes), physicalTableName, MetaDataUtil.getClientTimeStamp(m));
                }
            }
        } else if (tableType == PTableType.TABLE && MetaDataUtil.isMultiTenant(m, kvBuilder, ptr)) { // Create view index table up front for multi tenant tables
            ptr.set(QueryConstants.DEFAULT_COLUMN_FAMILY_BYTES);
            MetaDataUtil.getMutationValue(m, PhoenixDatabaseMetaData.DEFAULT_COLUMN_FAMILY_NAME_BYTES, kvBuilder, ptr);
            List<Pair<byte[],Map<String,Object>>> familiesPlusDefault = null;
            for (Pair<byte[],Map<String,Object>> family : families) {
                byte[] cf = family.getFirst();
                if (Bytes.compareTo(cf, 0, cf.length, ptr.get(), ptr.getOffset(),ptr.getLength()) == 0) {
                    familiesPlusDefault = families;
                    break;
                }
            }
            // Don't override if default family already present
            if (familiesPlusDefault == null) {
                byte[] defaultCF = ByteUtil.copyKeyBytesIfNecessary(ptr);
                // Only use splits if table is salted, otherwise it may not be applicable
                // Always add default column family, as we don't know in advance if we'll need it
                familiesPlusDefault = Lists.newArrayList(families);
                familiesPlusDefault.add(new Pair<byte[],Map<String,Object>>(defaultCF,Collections.<String,Object>emptyMap()));
            }
            ensureViewIndexTableCreated(tableName, tableProps, familiesPlusDefault, MetaDataUtil.isSalted(m, kvBuilder, ptr) ? splits : null, MetaDataUtil.getClientTimeStamp(m));
            ensureLocalIndexTableCreated(MetaDataUtil.getLocalIndexPhysicalName(tableName), tableProps, familiesPlusDefault, splits);
        }
        
        byte[] tableKey = SchemaUtil.getTableKey(tenantIdBytes, schemaBytes, tableBytes);
        MetaDataMutationResult result = metaDataCoprocessorExec(tableKey,
            new Batch.Call<MetaDataService, MetaDataResponse>() {
            @Override
                    public MetaDataResponse call(MetaDataService instance) throws IOException {
                        ServerRpcController controller = new ServerRpcController();
                        BlockingRpcCallback<MetaDataResponse> rpcCallback =
                                new BlockingRpcCallback<MetaDataResponse>();
                        CreateTableRequest.Builder builder = CreateTableRequest.newBuilder();
                        for (Mutation m : tableMetaData) {
                            MutationProto mp = ProtobufUtil.toProto(m);
                            builder.addTableMetadataMutations(mp.toByteString());
                        }
                        instance.createTable(controller, builder.build(), rpcCallback);
                        if(controller.getFailedOn() != null) {
                            throw controller.getFailedOn();
                        }
                        return rpcCallback.get();
                    }
        });
        return result;
    }

    @Override
    public MetaDataMutationResult getTable(final PName tenantId, final byte[] schemaBytes, final byte[] tableBytes,
            final long tableTimestamp, final long clientTimestamp) throws SQLException {
        final byte[] tenantIdBytes = tenantId == null ? ByteUtil.EMPTY_BYTE_ARRAY : tenantId.getBytes();
        byte[] tableKey = SchemaUtil.getTableKey(tenantIdBytes, schemaBytes, tableBytes);
        return metaDataCoprocessorExec(tableKey,
            new Batch.Call<MetaDataService, MetaDataResponse>() {
                @Override
                public MetaDataResponse call(MetaDataService instance) throws IOException {
                    ServerRpcController controller = new ServerRpcController();
                    BlockingRpcCallback<MetaDataResponse> rpcCallback =
                            new BlockingRpcCallback<MetaDataResponse>();
                    GetTableRequest.Builder builder = GetTableRequest.newBuilder();
                    builder.setTenantId(HBaseZeroCopyByteString.wrap(tenantIdBytes));
                    builder.setSchemaName(HBaseZeroCopyByteString.wrap(schemaBytes));
                    builder.setTableName(HBaseZeroCopyByteString.wrap(tableBytes));
                    builder.setTableTimestamp(tableTimestamp);
                    builder.setClientTimestamp(clientTimestamp);
                    
                   instance.getTable(controller, builder.build(), rpcCallback);
                   if(controller.getFailedOn() != null) {
                       throw controller.getFailedOn();
                   }
                   return rpcCallback.get();
                }
            });
    }

    @Override
    public MetaDataMutationResult dropTable(final List<Mutation> tableMetaData, final PTableType tableType, final boolean cascade) throws SQLException {
        byte[][] rowKeyMetadata = new byte[3][];
        SchemaUtil.getVarChars(tableMetaData.get(0).getRow(), rowKeyMetadata);
        byte[] tenantIdBytes = rowKeyMetadata[PhoenixDatabaseMetaData.TENANT_ID_INDEX];
        byte[] schemaBytes = rowKeyMetadata[PhoenixDatabaseMetaData.SCHEMA_NAME_INDEX];
        byte[] tableBytes = rowKeyMetadata[PhoenixDatabaseMetaData.TABLE_NAME_INDEX];
        byte[] tableKey = SchemaUtil.getTableKey(tenantIdBytes == null ? ByteUtil.EMPTY_BYTE_ARRAY : tenantIdBytes, schemaBytes, tableBytes);
        final MetaDataMutationResult result =  metaDataCoprocessorExec(tableKey,
                new Batch.Call<MetaDataService, MetaDataResponse>() {
                    @Override
                    public MetaDataResponse call(MetaDataService instance) throws IOException {
                        ServerRpcController controller = new ServerRpcController();
                        BlockingRpcCallback<MetaDataResponse> rpcCallback =
                                new BlockingRpcCallback<MetaDataResponse>();
                        DropTableRequest.Builder builder = DropTableRequest.newBuilder();
                        for (Mutation m : tableMetaData) {
                            MutationProto mp = ProtobufUtil.toProto(m);
                            builder.addTableMetadataMutations(mp.toByteString());
                        }
                        builder.setTableType(tableType.getSerializedValue());
                        builder.setCascade(cascade);
                        
                        instance.dropTable(controller, builder.build(), rpcCallback);
                        if(controller.getFailedOn() != null) {
                            throw controller.getFailedOn();
                        }
                        return rpcCallback.get();
                    }
                });
        
        final MutationCode code = result.getMutationCode();
        switch(code) {
        case TABLE_ALREADY_EXISTS:
            ReadOnlyProps props = this.getProps();
            boolean dropMetadata = props.getBoolean(DROP_METADATA_ATTRIB, DEFAULT_DROP_METADATA);
            if (dropMetadata) {
                dropTables(result.getTableNamesToDelete());
            }
            invalidateTables(result.getTableNamesToDelete());
            if (tableType == PTableType.TABLE) {
                byte[] physicalName = SchemaUtil.getTableNameAsBytes(schemaBytes, tableBytes);
                long timestamp = MetaDataUtil.getClientTimeStamp(tableMetaData);
                ensureViewIndexTableDropped(physicalName, timestamp);
                ensureLocalIndexTableDropped(physicalName, timestamp);
                tableStatsCache.invalidate(new ImmutableBytesPtr(physicalName));
            }
            break;
        default:
            break;
        }
          return result;
    }
    
    private void invalidateTables(final List<byte[]> tableNamesToDelete) {
        if (tableNamesToDelete != null) {
            for ( byte[] tableName : tableNamesToDelete ) {
                tableStatsCache.invalidate(new ImmutableBytesPtr(tableName));
            }
        }
    }
    
    private void dropTables(final List<byte[]> tableNamesToDelete) throws SQLException {
        HBaseAdmin admin = null;
        SQLException sqlE = null;
        try{
            admin = new HBaseAdmin(config);
            if (tableNamesToDelete != null){
                for ( byte[] tableName : tableNamesToDelete ) {
                    if ( admin.tableExists(tableName) ) {
                        admin.disableTable(tableName);
                        admin.deleteTable(tableName);
                        clearTableRegionCache(tableName);
                    }
                }
            }
            
        } catch (IOException e) {
            sqlE = ServerUtil.parseServerException(e);
        } finally {
            try {
                if (admin != null) {
                    admin.close();
                }
            } catch (IOException e) {
                if (sqlE == null) {
                    sqlE = ServerUtil.parseServerException(e);
                } else {
                    sqlE.setNextException(ServerUtil.parseServerException(e));
                }
            } finally {
                if (sqlE != null) {
                    throw sqlE;
                }
            }
        }
    }

    private static Map<String,Object> createPropertiesMap(Map<ImmutableBytesWritable,ImmutableBytesWritable> htableProps) {
        Map<String,Object> props = Maps.newHashMapWithExpectedSize(htableProps.size());
        for (Map.Entry<ImmutableBytesWritable,ImmutableBytesWritable> entry : htableProps.entrySet()) {
            ImmutableBytesWritable key = entry.getKey();
            ImmutableBytesWritable value = entry.getValue();
            props.put(Bytes.toString(key.get(), key.getOffset(), key.getLength()), Bytes.toString(value.get(), value.getOffset(), value.getLength()));
        }
        return props;
    }
    
    private void ensureViewIndexTableCreated(PName tenantId, byte[] physicalIndexTableName, long timestamp) throws SQLException {
        PTable table;
        String name = Bytes.toString(
                physicalIndexTableName, 
                MetaDataUtil.VIEW_INDEX_TABLE_PREFIX_BYTES.length,
                physicalIndexTableName.length-MetaDataUtil.VIEW_INDEX_TABLE_PREFIX_BYTES.length);
        try {
            PMetaData metadata = latestMetaData;
            if (metadata == null) {
                throwConnectionClosedException();
            }
            table = metadata.getTable(new PTableKey(tenantId, name));
            if (table.getTimeStamp() >= timestamp) { // Table in cache is newer than client timestamp which shouldn't be the case
                throw new TableNotFoundException(table.getSchemaName().getString(), table.getTableName().getString());
            }
        } catch (TableNotFoundException e) {
            byte[] schemaName = Bytes.toBytes(SchemaUtil.getSchemaNameFromFullName(name));
            byte[] tableName = Bytes.toBytes(SchemaUtil.getTableNameFromFullName(name));
            MetaDataMutationResult result = this.getTable(null, schemaName, tableName, HConstants.LATEST_TIMESTAMP, timestamp);
            table = result.getTable();
            if (table == null) {
                throw e;
            }
        }
        ensureViewIndexTableCreated(table, timestamp);
    }
    
    private void ensureViewIndexTableCreated(PTable table, long timestamp) throws SQLException {
        byte[] physicalTableName = table.getPhysicalName().getBytes();
        HTableDescriptor htableDesc = this.getTableDescriptor(physicalTableName);
        Map<String,Object> tableProps = createPropertiesMap(htableDesc.getValues());
        List<Pair<byte[],Map<String,Object>>> families = Lists.newArrayListWithExpectedSize(Math.max(1, table.getColumnFamilies().size()+1));
        if (families.isEmpty()) {
            byte[] familyName = SchemaUtil.getEmptyColumnFamily(table);
            Map<String,Object> familyProps = createPropertiesMap(htableDesc.getFamily(familyName).getValues());
            families.add(new Pair<byte[],Map<String,Object>>(familyName, familyProps));
        } else {
            for (PColumnFamily family : table.getColumnFamilies()) {
                byte[] familyName = family.getName().getBytes();
                Map<String,Object> familyProps = createPropertiesMap(htableDesc.getFamily(familyName).getValues());
                families.add(new Pair<byte[],Map<String,Object>>(familyName, familyProps));
            }
            // Always create default column family, because we don't know in advance if we'll
            // need it for an index with no covered columns.
            families.add(new Pair<byte[],Map<String,Object>>(table.getDefaultFamilyName().getBytes(), Collections.<String,Object>emptyMap()));
        }
        byte[][] splits = null;
        if (table.getBucketNum() != null) {
            splits = SaltingUtil.getSalteByteSplitPoints(table.getBucketNum());
        }
        
        ensureViewIndexTableCreated(physicalTableName, tableProps, families, splits, timestamp);
    }
    
    @Override
    public MetaDataMutationResult addColumn(final List<Mutation> tableMetaData, List<Pair<byte[],Map<String,Object>>> families, PTable table) throws SQLException {
        byte[][] rowKeyMetaData = new byte[3][];
        PTableType tableType = table.getType();

        Mutation m = tableMetaData.get(0);
        byte[] rowKey = m.getRow();
        SchemaUtil.getVarChars(rowKey, rowKeyMetaData);
        byte[] tenantIdBytes = rowKeyMetaData[PhoenixDatabaseMetaData.TENANT_ID_INDEX];
        byte[] schemaBytes = rowKeyMetaData[PhoenixDatabaseMetaData.SCHEMA_NAME_INDEX];
        byte[] tableBytes = rowKeyMetaData[PhoenixDatabaseMetaData.TABLE_NAME_INDEX];
        byte[] tableKey = SchemaUtil.getTableKey(tenantIdBytes, schemaBytes, tableBytes);
        for ( Pair<byte[],Map<String,Object>>  family : families) {
            ensureFamilyCreated(table.getPhysicalName().getBytes(), tableType, family);
        }
        // Special case for call during drop table to ensure that the empty column family exists.
        // In this, case we only include the table header row, as until we add schemaBytes and tableBytes
        // as args to this function, we have no way of getting them in this case.
        // TODO: change to  if (tableMetaData.isEmpty()) once we pass through schemaBytes and tableBytes
        // Also, could be used to update property values on ALTER TABLE t SET prop=xxx
        if (tableMetaData.size() == 1 && tableMetaData.get(0).isEmpty()) {
            return null;
        }
        ImmutableBytesWritable ptr = new ImmutableBytesWritable();
        MetaDataMutationResult result =  metaDataCoprocessorExec(tableKey,
            new Batch.Call<MetaDataService, MetaDataResponse>() {
                @Override
                public MetaDataResponse call(MetaDataService instance) throws IOException {
                    ServerRpcController controller = new ServerRpcController();
                    BlockingRpcCallback<MetaDataResponse> rpcCallback =
                            new BlockingRpcCallback<MetaDataResponse>();
                    AddColumnRequest.Builder builder = AddColumnRequest.newBuilder();
                    for (Mutation m : tableMetaData) {
                        MutationProto mp = ProtobufUtil.toProto(m);
                        builder.addTableMetadataMutations(mp.toByteString());
                    }
                    
                    instance.addColumn(controller, builder.build(), rpcCallback);
                    if(controller.getFailedOn() != null) {
                        throw controller.getFailedOn();
                    }
                    return rpcCallback.get();
                }
            });

        if (result.getMutationCode() == MutationCode.COLUMN_NOT_FOUND) { // Success
            // Flush the table if transitioning DISABLE_WAL from TRUE to FALSE
            if (  MetaDataUtil.getMutationValue(m,PhoenixDatabaseMetaData.DISABLE_WAL_BYTES, kvBuilder, ptr)
               && Boolean.FALSE.equals(PDataType.BOOLEAN.toObject(ptr))) {
                flushTable(table.getPhysicalName().getBytes());
            }
            
            if (tableType == PTableType.TABLE) {
                // If we're changing MULTI_TENANT to true or false, create or drop the view index table
                if (MetaDataUtil.getMutationValue(m, PhoenixDatabaseMetaData.MULTI_TENANT_BYTES, kvBuilder, ptr)){
                    long timestamp = MetaDataUtil.getClientTimeStamp(m);
                    if (Boolean.TRUE.equals(PDataType.BOOLEAN.toObject(ptr.get(), ptr.getOffset(), ptr.getLength()))) {
                        this.ensureViewIndexTableCreated(table, timestamp);
                    } else {
                        this.ensureViewIndexTableDropped(table.getPhysicalName().getBytes(), timestamp);
                    }
                }
            }
        }
        return result;
    }

    @Override
    public MetaDataMutationResult dropColumn(final List<Mutation> tableMetaData, PTableType tableType) throws SQLException {
        byte[][] rowKeyMetadata = new byte[3][];
        SchemaUtil.getVarChars(tableMetaData.get(0).getRow(), rowKeyMetadata);
        byte[] tenantIdBytes = rowKeyMetadata[PhoenixDatabaseMetaData.TENANT_ID_INDEX];
        byte[] schemaBytes = rowKeyMetadata[PhoenixDatabaseMetaData.SCHEMA_NAME_INDEX];
        byte[] tableBytes = rowKeyMetadata[PhoenixDatabaseMetaData.TABLE_NAME_INDEX];
        byte[] tableKey = SchemaUtil.getTableKey(tenantIdBytes, schemaBytes, tableBytes);
        MetaDataMutationResult result = metaDataCoprocessorExec(tableKey,
            new Batch.Call<MetaDataService, MetaDataResponse>() {
                @Override
                public MetaDataResponse call(MetaDataService instance) throws IOException {
                    ServerRpcController controller = new ServerRpcController();
                    BlockingRpcCallback<MetaDataResponse> rpcCallback =
                            new BlockingRpcCallback<MetaDataResponse>();
                    DropColumnRequest.Builder builder = DropColumnRequest.newBuilder();
                    for (Mutation m : tableMetaData) {
                        MutationProto mp = ProtobufUtil.toProto(m);
                        builder.addTableMetadataMutations(mp.toByteString());
                    }
                    instance.dropColumn(controller, builder.build(), rpcCallback);
                    if(controller.getFailedOn() != null) {
                        throw controller.getFailedOn();
                    }
                    return rpcCallback.get();
                }
            });
        final MutationCode code = result.getMutationCode();
        switch(code) {
        case TABLE_ALREADY_EXISTS:
            final ReadOnlyProps props = this.getProps();
            final boolean dropMetadata = props.getBoolean(DROP_METADATA_ATTRIB, DEFAULT_DROP_METADATA);
            if (dropMetadata) {
                dropTables(result.getTableNamesToDelete());
            }
            invalidateTables(result.getTableNamesToDelete());
            break;
        default:
            break;
        }
        return result;
       
    }

    // Keeping this to use for further upgrades
    protected PhoenixConnection addColumnsIfNotExists(PhoenixConnection oldMetaConnection, 
        String tableName, long timestamp, String columns) throws SQLException {

        Properties props = new Properties(oldMetaConnection.getClientInfo());
        props.setProperty(PhoenixRuntime.CURRENT_SCN_ATTRIB, Long.toString(timestamp));
        // Cannot go through DriverManager or you end up in an infinite loop because it'll call init again
        PhoenixConnection metaConnection = new PhoenixConnection(this, oldMetaConnection.getURL(), props, oldMetaConnection.getMetaDataCache());
        SQLException sqlE = null;
        try {
            metaConnection.createStatement().executeUpdate("ALTER TABLE " + tableName + " ADD IF NOT EXISTS " + columns );
        } catch (SQLException e) {
            logger.warn("addColumnsIfNotExists failed due to:" + e);
            sqlE = e;
        } finally {
            try {
                oldMetaConnection.close();
            } catch (SQLException e) {
                if (sqlE != null) {
                    sqlE.setNextException(e);
                } else {
                    sqlE = e;
                }
            }
            if (sqlE != null) {
                throw sqlE;
            }
        }
        return metaConnection;
    }
    
    @Override
    public void init(final String url, final Properties props) throws SQLException {
        try {
            PhoenixContextExecutor.call(new Callable<Void>() {
                @Override
                public Void call() throws Exception {
                    if (initialized) {
                        if (initializationException != null) {
                            // Throw previous initialization exception, as we won't resuse this instance
                            throw initializationException;
                        }
                        return null;
                    }
                    synchronized (this) {
                        if (initialized) {
                            if (initializationException != null) {
                                // Throw previous initialization exception, as we won't resuse this instance
                                throw initializationException;
                            }
                            return null;
                        }
                        checkClosed();
                        PhoenixConnection metaConnection = null;
                        try {
                            openConnection();
                            Properties scnProps = PropertiesUtil.deepCopy(props);
                            scnProps.setProperty(
                                    PhoenixRuntime.CURRENT_SCN_ATTRIB,
                                    Long.toString(MetaDataProtocol.MIN_SYSTEM_TABLE_TIMESTAMP));
                            scnProps.remove(PhoenixRuntime.TENANT_ID_ATTRIB);
                            String globalUrl = JDBCUtil.removeProperty(url, PhoenixRuntime.TENANT_ID_ATTRIB);
                            metaConnection = new PhoenixConnection(
                                    ConnectionQueryServicesImpl.this, globalUrl, scnProps, newEmptyMetaData());
                            try {
                                metaConnection.createStatement().executeUpdate(QueryConstants.CREATE_TABLE_METADATA);
                            } catch (NewerTableAlreadyExistsException ignore) {
                                // Ignore, as this will happen if the SYSTEM.CATALOG already exists at this fixed timestamp.
                                // A TableAlreadyExistsException is not thrown, since the table only exists *after* this fixed timestamp.
                            } catch (TableAlreadyExistsException ignore) {
                            }
                            int nSaltBuckets = ConnectionQueryServicesImpl.this.props.getInt(QueryServices.SEQUENCE_SALT_BUCKETS_ATTRIB,
                                    QueryServicesOptions.DEFAULT_SEQUENCE_TABLE_SALT_BUCKETS);
                            try {
<<<<<<< HEAD
                                metaConnection.createStatement().executeUpdate(QueryConstants.CREATE_SEQUENCE_METADATA);
                                
                                // TODO : Get this from a configuration
                                metaConnection.createStatement().executeUpdate(
                                        QueryConstants.CREATE_STATS_TABLE_METADATA);
                            } catch (NewerTableAlreadyExistsException ignore) {
=======
                                String createSequenceTable = Sequence.getCreateTableStatement(nSaltBuckets);
                                metaConnection.createStatement().executeUpdate(createSequenceTable);
                                nSequenceSaltBuckets = nSaltBuckets;
                            } catch (NewerTableAlreadyExistsException e) {
>>>>>>> 59647fc3
                                // Ignore, as this will happen if the SYSTEM.SEQUENCE already exists at this fixed timestamp.
                                // A TableAlreadyExistsException is not thrown, since the table only exists *after* this fixed timestamp.
                                Integer sequenceSaltBuckets = e.getTable().getBucketNum();
                                nSequenceSaltBuckets = sequenceSaltBuckets == null ? 0 : sequenceSaltBuckets;
                            } catch (TableAlreadyExistsException e) {
                                // This will occur if we have an older SYSTEM.SEQUENCE, so we need to update it to include
                                // any new columns we've added.
                                if (UpgradeUtil.upgradeSequenceTable(metaConnection, nSaltBuckets)) {
                                    metaConnection.removeTable(null,
                                            PhoenixDatabaseMetaData.SYSTEM_CATALOG_SCHEMA,
                                            PhoenixDatabaseMetaData.TYPE_SEQUENCE,
                                            MetaDataProtocol.MIN_SYSTEM_TABLE_TIMESTAMP);
                                    clearCache();
                                }
                                nSequenceSaltBuckets = nSaltBuckets;
                            }
                            try {
                                metaConnection.createStatement().executeUpdate(
                                        QueryConstants.CREATE_STATS_TABLE_METADATA);
                            } catch (NewerTableAlreadyExistsException ignore) {

                            } catch(TableAlreadyExistsException ignore) {
                                
                            }
                        } catch (Exception e) {
                            if (e instanceof SQLException) {
                                initializationException = (SQLException)e;
                            } else {
                                // wrap every other exception into a SQLException
                                initializationException = new SQLException(e);
                            }
                        } finally {
                            try {
                                if (metaConnection != null) metaConnection.close();
                            } catch (SQLException e) {
                                if (initializationException != null) {
                                    initializationException.setNextException(e);
                                } else {
                                    initializationException = e;
                                }
                            } finally {
                                try {
                                    if (initializationException != null) {
                                        throw initializationException;
                                    }
                                } finally {
                                    initialized = true;
                                }
                            }
                        }
                    }
                    return null;
                }
            });
        } catch (Exception e) {
            Throwables.propagateIfInstanceOf(e, SQLException.class);
            throw Throwables.propagate(e);
        }
    }

    @Override
    public MutationState updateData(MutationPlan plan) throws SQLException {
        return plan.execute();
    }

    @Override
    public int getLowestClusterHBaseVersion() {
        return lowestClusterHBaseVersion;
    }

    @Override
    public boolean hasInvalidIndexConfiguration() {
        return hasInvalidIndexConfiguration;
    }

    /**
     * Clears the Phoenix meta data cache on each region server
     * @throws SQLException
     */
<<<<<<< HEAD
=======
    @Override
>>>>>>> 59647fc3
    public void clearCache() throws SQLException {
        try {
            SQLException sqlE = null;
            HTableInterface htable = this.getTable(PhoenixDatabaseMetaData.SYSTEM_CATALOG_NAME_BYTES);
            try {
                htable.coprocessorService(MetaDataService.class, HConstants.EMPTY_START_ROW,
                        HConstants.EMPTY_END_ROW, new Batch.Call<MetaDataService, ClearCacheResponse>() {
                    @Override
                    public ClearCacheResponse call(MetaDataService instance) throws IOException {
                        ServerRpcController controller = new ServerRpcController();
                        BlockingRpcCallback<ClearCacheResponse> rpcCallback =
                                new BlockingRpcCallback<ClearCacheResponse>();
                        ClearCacheRequest.Builder builder = ClearCacheRequest.newBuilder();
                        instance.clearCache(controller, builder.build(), rpcCallback);
                        if(controller.getFailedOn() != null) {
                            throw controller.getFailedOn();
                        }
                        return rpcCallback.get(); 
                    }
                  });
            } catch (IOException e) {
                throw ServerUtil.parseServerException(e);
            } catch (Throwable e) {
                sqlE = new SQLException(e);
            } finally {
                try {
                    tableStatsCache.invalidateAll();
                    htable.close();
                } catch (IOException e) {
                    if (sqlE == null) {
                        sqlE = ServerUtil.parseServerException(e);
                    } else {
                        sqlE.setNextException(ServerUtil.parseServerException(e));
                    }
                } finally {
                    if (sqlE != null) {
                        throw sqlE;
                    }
                }
            }
        } catch (Exception e) {
            throw new SQLException(ServerUtil.parseServerException(e));
        }
    }

    private void flushTable(byte[] tableName) throws SQLException {
        HBaseAdmin admin = getAdmin();
        try {
            admin.flush(tableName);
        } catch (IOException e) {
            throw new PhoenixIOException(e);
        } catch (InterruptedException e) {
            throw new SQLExceptionInfo.Builder(SQLExceptionCode.INTERRUPTED_EXCEPTION).setRootCause(e).build()
                    .buildException();
        } finally {
            Closeables.closeQuietly(admin);
        }
    }

    @Override
    public HBaseAdmin getAdmin() throws SQLException {
        try {
            return new HBaseAdmin(config);
        } catch (IOException e) {
            throw new PhoenixIOException(e);
        }
    }

    @Override
    public MetaDataMutationResult updateIndexState(final List<Mutation> tableMetaData, String parentTableName) throws SQLException {
        byte[][] rowKeyMetadata = new byte[3][];
        SchemaUtil.getVarChars(tableMetaData.get(0).getRow(), rowKeyMetadata);
        byte[] tableKey = SchemaUtil.getTableKey(ByteUtil.EMPTY_BYTE_ARRAY, rowKeyMetadata[PhoenixDatabaseMetaData.SCHEMA_NAME_INDEX], rowKeyMetadata[PhoenixDatabaseMetaData.TABLE_NAME_INDEX]);
        return metaDataCoprocessorExec(tableKey,
                new Batch.Call<MetaDataService, MetaDataResponse>() {
                    @Override
                    public MetaDataResponse call(MetaDataService instance) throws IOException {
                        ServerRpcController controller = new ServerRpcController();
                        BlockingRpcCallback<MetaDataResponse> rpcCallback =
                                new BlockingRpcCallback<MetaDataResponse>();
                        UpdateIndexStateRequest.Builder builder = UpdateIndexStateRequest.newBuilder();
                        for (Mutation m : tableMetaData) {
                            MutationProto mp = ProtobufUtil.toProto(m);
                            builder.addTableMetadataMutations(mp.toByteString());
                        }
                        instance.updateIndexState(controller, builder.build(), rpcCallback);
                        if(controller.getFailedOn() != null) {
                            throw controller.getFailedOn();
                        }
                        return rpcCallback.get();
                    }
                });
    }

    @Override
    public long createSequence(String tenantId, String schemaName, String sequenceName,
            long startWith, long incrementBy, long cacheSize, long minValue, long maxValue,
            boolean cycle, long timestamp) throws SQLException {
        SequenceKey sequenceKey = new SequenceKey(tenantId, schemaName, sequenceName, nSequenceSaltBuckets);
        Sequence newSequences = new Sequence(sequenceKey);
        Sequence sequence = sequenceMap.putIfAbsent(sequenceKey, newSequences);
        if (sequence == null) {
            sequence = newSequences;
        }
        try {
            sequence.getLock().lock();
            // Now that we have the lock we need, create the sequence
            Append append = sequence.createSequence(startWith, incrementBy, cacheSize, timestamp, minValue, maxValue, cycle);
            HTableInterface htable =
                    this.getTable(PhoenixDatabaseMetaData.SEQUENCE_FULLNAME_BYTES);
            try {
                Result result = htable.append(append);
                return sequence.createSequence(result, minValue, maxValue, cycle);
            } catch (IOException e) {
                throw ServerUtil.parseServerException(e);
            } finally {
                Closeables.closeQuietly(htable);
            }
        } finally {
            sequence.getLock().unlock();
        }
    }

    @Override
    public long dropSequence(String tenantId, String schemaName, String sequenceName, long timestamp) throws SQLException {
        SequenceKey sequenceKey = new SequenceKey(tenantId, schemaName, sequenceName, nSequenceSaltBuckets);
        Sequence newSequences = new Sequence(sequenceKey);
        Sequence sequence = sequenceMap.putIfAbsent(sequenceKey, newSequences);
        if (sequence == null) {
            sequence = newSequences;
        }
        try {
            sequence.getLock().lock();
            // Now that we have the lock we need, create the sequence
            Append append = sequence.dropSequence(timestamp);
            HTableInterface htable = this.getTable(PhoenixDatabaseMetaData.SEQUENCE_FULLNAME_BYTES);
            try {
                Result result = htable.append(append);
                return sequence.dropSequence(result);
            } catch (IOException e) {
                throw ServerUtil.parseServerException(e);
            } finally {
                Closeables.closeQuietly(htable);
            }
        } finally {
            sequence.getLock().unlock();
        }
    }

    /**
     * Gets the current sequence value
     * @param tenantId
     * @param sequence
     * @throws SQLException if cached sequence cannot be found 
     */
    @Override
    public long currentSequenceValue(SequenceKey sequenceKey, long timestamp) throws SQLException {
        Sequence sequence = sequenceMap.get(sequenceKey);
        if (sequence == null) {
            throw new SQLExceptionInfo.Builder(SQLExceptionCode.CANNOT_CALL_CURRENT_BEFORE_NEXT_VALUE)
            .setSchemaName(sequenceKey.getSchemaName()).setTableName(sequenceKey.getSequenceName())
            .build().buildException();
        }
        sequence.getLock().lock();
        try {
            return sequence.currentValue(timestamp);
        } catch (EmptySequenceCacheException e) {
            throw new SQLExceptionInfo.Builder(SQLExceptionCode.CANNOT_CALL_CURRENT_BEFORE_NEXT_VALUE)
            .setSchemaName(sequenceKey.getSchemaName()).setTableName(sequenceKey.getSequenceName())
            .build().buildException();
        } finally {
            sequence.getLock().unlock();
        }
    }
    
    /**
     * Verifies that sequences exist and reserves values for them if reserveValues is true
     */
    @Override
    public void validateSequences(List<SequenceKey> sequenceKeys, long timestamp, long[] values, SQLException[] exceptions, Sequence.ValueOp action) throws SQLException {
        incrementSequenceValues(sequenceKeys, timestamp, values, exceptions, action);
    }
    
    /**
     * Increment any of the set of sequences that need more values. These are the sequences
     * that are asking for the next value within a given statement. The returned sequences
     * are the ones that were not found because they were deleted by another client. 
     * @param tenantId
     * @param sequenceKeys sorted list of sequence kyes
     * @param batchSize
     * @param timestamp
     * @throws SQLException if any of the sequences cannot be found
     * 
     */
    @Override
    public void incrementSequences(List<SequenceKey> sequenceKeys, long timestamp, long[] values, SQLException[] exceptions) throws SQLException {
        incrementSequenceValues(sequenceKeys, timestamp, values, exceptions, Sequence.ValueOp.INCREMENT_SEQUENCE);
    }

    @SuppressWarnings("deprecation")
    private void incrementSequenceValues(List<SequenceKey> keys, long timestamp, long[] values, SQLException[] exceptions, Sequence.ValueOp op) throws SQLException {
        List<Sequence> sequences = Lists.newArrayListWithExpectedSize(keys.size());
        for (SequenceKey key : keys) {
            Sequence newSequences = new Sequence(key);
            Sequence sequence = sequenceMap.putIfAbsent(key, newSequences);
            if (sequence == null) {
                sequence = newSequences;
            }
            sequences.add(sequence);
        }
        try {
            for (Sequence sequence : sequences) {
                sequence.getLock().lock();
            }
            // Now that we have all the locks we need, increment the sequences
            List<Increment> incrementBatch = Lists.newArrayListWithExpectedSize(sequences.size());
            List<Sequence> toIncrementList = Lists.newArrayListWithExpectedSize(sequences.size());
            int[] indexes = new int[sequences.size()];
            for (int i = 0; i < sequences.size(); i++) {
                Sequence sequence = sequences.get(i);
                try {
                    values[i] = sequence.incrementValue(timestamp, op);
                } catch (EmptySequenceCacheException e) {
                    indexes[toIncrementList.size()] = i;
                    toIncrementList.add(sequence);
                    Increment inc = sequence.newIncrement(timestamp, op);
                    incrementBatch.add(inc);
                } catch (SQLException e) {
                    exceptions[i] = e;
                }
            }
            if (toIncrementList.isEmpty()) {
                return;
            }
            HTableInterface hTable = this.getTable(PhoenixDatabaseMetaData.SEQUENCE_FULLNAME_BYTES);
            Object[] resultObjects = null;
            SQLException sqlE = null;
            try {
                resultObjects= hTable.batch(incrementBatch);
            } catch (IOException e){
                sqlE = ServerUtil.parseServerException(e);
            } catch (InterruptedException e){
                sqlE = new SQLExceptionInfo.Builder(SQLExceptionCode.INTERRUPTED_EXCEPTION)
                .setRootCause(e).build().buildException(); // FIXME ?
            } finally {
                try {
                    hTable.close();
                } catch (IOException e) {
                    if (sqlE == null) {
                        sqlE = ServerUtil.parseServerException(e);
                    } else {
                        sqlE.setNextException(ServerUtil.parseServerException(e));
                    }
                }
                if (sqlE != null) {
                    throw sqlE;
                }
            }
            for (int i=0;i<resultObjects.length;i++){
                Sequence sequence = toIncrementList.get(i);
                Result result = (Result)resultObjects[i];
                try {
                    values[indexes[i]] = sequence.incrementValue(result, op);
                } catch (SQLException e) {
                    exceptions[indexes[i]] = e;
                }
            }
        } finally {
            for (Sequence sequence : sequences) {
                sequence.getLock().unlock();
            }
        }
    }
   
    @Override
    public void incrementTableTimeStamp(final byte[] tenantId, final byte[] schemaName, final byte[] tableName,
            final long clientTS) throws SQLException {
        // clear the meta data cache for the table here
        try {
            SQLException sqlE = null;
            HTableInterface htable = this.getTable(PhoenixDatabaseMetaData.SYSTEM_CATALOG_NAME_BYTES);
            try {
                htable.coprocessorService(MetaDataService.class, HConstants.EMPTY_START_ROW, HConstants.EMPTY_END_ROW,
                        new Batch.Call<MetaDataService, IncrementTableTimeStampResponse>() {
                            @Override
                            public IncrementTableTimeStampResponse call(MetaDataService instance) throws IOException {
                                ServerRpcController controller = new ServerRpcController();
                                BlockingRpcCallback<IncrementTableTimeStampResponse> rpcCallback = new BlockingRpcCallback<IncrementTableTimeStampResponse>();
                                IncrementTableTimeStampRequest.Builder builder = IncrementTableTimeStampRequest.newBuilder();
                                builder.setTenantId(HBaseZeroCopyByteString.wrap(tenantId));
                                builder.setTableName(HBaseZeroCopyByteString.wrap(tableName));
                                builder.setSchemaName(HBaseZeroCopyByteString.wrap(schemaName));
                                builder.setClientTimestamp(clientTS);
                                instance.incrementTableTimeStamp(controller, builder.build(), rpcCallback);
                                if (controller.getFailedOn() != null) { throw controller.getFailedOn(); }
                                return rpcCallback.get();
                            }
                        });
            } catch (IOException e) {
                throw ServerUtil.parseServerException(e);
            } catch (Throwable e) {
                sqlE = new SQLException(e);
            } finally {
                try {
                    if (tenantId.length == 0) tableStatsCache.invalidate(new ImmutableBytesPtr(SchemaUtil.getTableNameAsBytes(schemaName, tableName)));
                    htable.close();
                } catch (IOException e) {
                    if (sqlE == null) {
                        sqlE = ServerUtil.parseServerException(e);
                    } else {
                        sqlE.setNextException(ServerUtil.parseServerException(e));
                    }
                } finally {
                    if (sqlE != null) { throw sqlE; }
                }
            }
        } catch (Exception e) {
            throw new SQLException(ServerUtil.parseServerException(e));
        }
    }

    @SuppressWarnings("deprecation")
    @Override
    public void returnSequences(List<SequenceKey> keys, long timestamp, SQLException[] exceptions) throws SQLException {
        List<Sequence> sequences = Lists.newArrayListWithExpectedSize(keys.size());
        for (SequenceKey key : keys) {
            Sequence newSequences = new Sequence(key);
            Sequence sequence = sequenceMap.putIfAbsent(key, newSequences);
            if (sequence == null) {
                sequence = newSequences;
            }
            sequences.add(sequence);
        }
        try {
            for (Sequence sequence : sequences) {
                sequence.getLock().lock();
            }
            // Now that we have all the locks we need, attempt to return the unused sequence values
            List<Append> mutations = Lists.newArrayListWithExpectedSize(sequences.size());
            List<Sequence> toReturnList = Lists.newArrayListWithExpectedSize(sequences.size());
            int[] indexes = new int[sequences.size()];
            for (int i = 0; i < sequences.size(); i++) {
                Sequence sequence = sequences.get(i);
                try {
                    Append append = sequence.newReturn(timestamp);
                    toReturnList.add(sequence);
                    mutations.add(append);
                } catch (EmptySequenceCacheException ignore) { // Nothing to return, so ignore
                }
            }
            if (toReturnList.isEmpty()) {
                return;
            }
            HTableInterface hTable = this.getTable(PhoenixDatabaseMetaData.SEQUENCE_FULLNAME_BYTES);
            Object[] resultObjects = null;
            SQLException sqlE = null;
            try {
                resultObjects= hTable.batch(mutations);
            } catch (IOException e){
                sqlE = ServerUtil.parseServerException(e);
            } catch (InterruptedException e){
                sqlE = new SQLExceptionInfo.Builder(SQLExceptionCode.INTERRUPTED_EXCEPTION)
                .setRootCause(e).build().buildException(); // FIXME ?
            } finally {
                try {
                    hTable.close();
                } catch (IOException e) {
                    if (sqlE == null) {
                        sqlE = ServerUtil.parseServerException(e);
                    } else {
                        sqlE.setNextException(ServerUtil.parseServerException(e));
                    }
                }
                if (sqlE != null) {
                    throw sqlE;
                }
            }
            for (int i=0;i<resultObjects.length;i++){
                Sequence sequence = toReturnList.get(i);
                Result result = (Result)resultObjects[i];
                try {
                    sequence.returnValue(result);
                } catch (SQLException e) {
                    exceptions[indexes[i]] = e;
                }
            }
        } finally {
            for (Sequence sequence : sequences) {
                sequence.getLock().unlock();
            }
        }
    }

    // Take no locks, as this only gets run when there are no open connections
    // so there's no danger of contention.
    @SuppressWarnings("deprecation")
    private void returnAllSequences(ConcurrentMap<SequenceKey,Sequence> sequenceMap) throws SQLException {
        List<Append> mutations = Lists.newArrayListWithExpectedSize(sequenceMap.size());
        for (Sequence sequence : sequenceMap.values()) {
            mutations.addAll(sequence.newReturns());
        }
        if (mutations.isEmpty()) {
            return;
        }
        HTableInterface hTable = this.getTable(PhoenixDatabaseMetaData.SEQUENCE_FULLNAME_BYTES);
        SQLException sqlE = null;
        try {
            hTable.batch(mutations);
        } catch (IOException e){
            sqlE = ServerUtil.parseServerException(e);
        } catch (InterruptedException e){
            sqlE = new SQLExceptionInfo.Builder(SQLExceptionCode.INTERRUPTED_EXCEPTION)
            .setRootCause(e).build().buildException(); // FIXME ?
        } finally {
            try {
                hTable.close();
            } catch (IOException e) {
                if (sqlE == null) {
                    sqlE = ServerUtil.parseServerException(e);
                } else {
                    sqlE.setNextException(ServerUtil.parseServerException(e));
                }
            }
            if (sqlE != null) {
                throw sqlE;
            }
        }
    }
    
    @Override
    public void addConnection(PhoenixConnection connection) throws SQLException {
        synchronized (connectionCountLock) {
            connectionCount++;
        }
    }

    @Override
    public void removeConnection(PhoenixConnection connection) throws SQLException {
        ConcurrentMap<SequenceKey,Sequence> formerSequenceMap = null;
        synchronized (connectionCountLock) {
            if (--connectionCount == 0) {
                if (!this.sequenceMap.isEmpty()) {
                    formerSequenceMap = this.sequenceMap;
                    this.sequenceMap = Maps.newConcurrentMap();
                }
            }
        }
        // Since we're using the former sequenceMap, we can do this outside
        // the lock.
        if (formerSequenceMap != null) {
            // When there are no more connections, attempt to return any sequences
            returnAllSequences(formerSequenceMap);
        }
    }

    @Override
    public KeyValueBuilder getKeyValueBuilder() {
        return this.kvBuilder;
    }

    @Override
    public boolean supportsFeature(Feature feature) {
        // TODO: Keep map of Feature -> min HBase version
        // For now, only Feature is REVERSE_SCAN and it's not supported in any version yet
        return false;
    }
    
    @Override
    public String getUserName() {
        return userName;
    }
    
    private void checkClosed() {
        if (closed) {
            throwConnectionClosedException();
        }
    }
    
    private void throwConnectionClosedIfNullMetaData() {
        if (latestMetaData == null) {
            throwConnectionClosedException();
        }
    }
    
    private void throwConnectionClosedException() {
        throw new IllegalStateException("Connection to the cluster is closed");
    }
    
    @Override
    public PTableStats getTableStats(final byte[] physicalName, final long clientTimeStamp) throws SQLException {
        try {
            return tableStatsCache.get(new ImmutableBytesPtr(physicalName), new Callable<PTableStats>() {
                @Override
                public PTableStats call() throws Exception {
                    /*
                     *  The shared view index case is tricky, because we don't have
                     *  table metadata for it, only an HBase table. We do have stats,
                     *  though, so we'll query them directly here and cache them so
                     *  we don't keep querying for them.
                     */
                    HTableInterface statsHTable = ConnectionQueryServicesImpl.this.getTable(PhoenixDatabaseMetaData.SYSTEM_STATS_NAME_BYTES);
                    try {
                        return StatisticsUtil.readStatistics(statsHTable, physicalName, clientTimeStamp);
                    } catch (IOException e) {
                        logger.warn("Unable to read from stats table", e);
                        // Just cache empty stats. We'll try again after some time anyway.
                        return PTableStats.EMPTY_STATS;
                    } finally {
                        try {
                            statsHTable.close();
                        } catch (IOException e) {
                            // Log, but continue. We have our stats anyway now.
                            logger.warn("Unable to close stats table", e);
                        }
                    }
                }
                
            });
        } catch (ExecutionException e) {
            throw ServerUtil.parseServerException(e);
        }
    }
    
    @Override
    public int getSequenceSaltBuckets() {
        return nSequenceSaltBuckets;
    }
}<|MERGE_RESOLUTION|>--- conflicted
+++ resolved
@@ -127,12 +127,8 @@
 import org.apache.phoenix.schema.SequenceKey;
 import org.apache.phoenix.schema.TableAlreadyExistsException;
 import org.apache.phoenix.schema.TableNotFoundException;
-<<<<<<< HEAD
-import org.apache.phoenix.schema.stat.StatisticsCollector;
-=======
 import org.apache.phoenix.schema.stats.PTableStats;
 import org.apache.phoenix.schema.stats.StatisticsUtil;
->>>>>>> 59647fc3
 import org.apache.phoenix.util.ByteUtil;
 import org.apache.phoenix.util.Closeables;
 import org.apache.phoenix.util.ConfigUtil;
@@ -224,15 +220,7 @@
         for (Entry<String,String> entry : connectionInfo.asProps()) {
             config.set(entry.getKey(), entry.getValue());
         }
-<<<<<<< HEAD
-        if(info != null) {
-            for(Object key : info.keySet()){
-                config.set((String)key, info.getProperty((String)key));
-            }
-        }
-=======
-
->>>>>>> 59647fc3
+
         // Without making a copy of the configuration we cons up, we lose some of our properties
         // on the server side during testing.
         this.config = HBaseFactoryProvider.getConfigurationFactory().getConfiguration(config);
@@ -1545,19 +1533,10 @@
                             int nSaltBuckets = ConnectionQueryServicesImpl.this.props.getInt(QueryServices.SEQUENCE_SALT_BUCKETS_ATTRIB,
                                     QueryServicesOptions.DEFAULT_SEQUENCE_TABLE_SALT_BUCKETS);
                             try {
-<<<<<<< HEAD
-                                metaConnection.createStatement().executeUpdate(QueryConstants.CREATE_SEQUENCE_METADATA);
-                                
-                                // TODO : Get this from a configuration
-                                metaConnection.createStatement().executeUpdate(
-                                        QueryConstants.CREATE_STATS_TABLE_METADATA);
-                            } catch (NewerTableAlreadyExistsException ignore) {
-=======
                                 String createSequenceTable = Sequence.getCreateTableStatement(nSaltBuckets);
                                 metaConnection.createStatement().executeUpdate(createSequenceTable);
                                 nSequenceSaltBuckets = nSaltBuckets;
                             } catch (NewerTableAlreadyExistsException e) {
->>>>>>> 59647fc3
                                 // Ignore, as this will happen if the SYSTEM.SEQUENCE already exists at this fixed timestamp.
                                 // A TableAlreadyExistsException is not thrown, since the table only exists *after* this fixed timestamp.
                                 Integer sequenceSaltBuckets = e.getTable().getBucketNum();
@@ -1637,10 +1616,7 @@
      * Clears the Phoenix meta data cache on each region server
      * @throws SQLException
      */
-<<<<<<< HEAD
-=======
-    @Override
->>>>>>> 59647fc3
+    @Override
     public void clearCache() throws SQLException {
         try {
             SQLException sqlE = null;

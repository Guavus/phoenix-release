/*
 * Licensed to the Apache Software Foundation (ASF) under one
 * or more contributor license agreements.  See the NOTICE file
 * distributed with this work for additional information
 * regarding copyright ownership.  The ASF licenses this file
 * to you under the Apache License, Version 2.0 (the
 * "License"); you may not use this file except in compliance
 * with the License.  You may obtain a copy of the License at
 *
 * http://www.apache.org/licenses/LICENSE-2.0
 *
 * Unless required by applicable law or agreed to in writing, software
 * distributed under the License is distributed on an "AS IS" BASIS,
 * WITHOUT WARRANTIES OR CONDITIONS OF ANY KIND, either express or implied.
 * See the License for the specific language governing permissions and
 * limitations under the License.
 */
package org.apache.phoenix.query;

import java.util.concurrent.ThreadPoolExecutor;

import org.apache.http.annotation.Immutable;
import org.apache.phoenix.iterate.SpoolTooBigToDiskException;
import org.apache.phoenix.memory.MemoryManager;
import org.apache.phoenix.optimize.QueryOptimizer;
import org.apache.phoenix.util.ReadOnlyProps;
import org.apache.phoenix.util.SQLCloseable;



/**
 * 
 * Interface to group together services needed during querying.  The
 * parameters that may be set in {@link org.apache.hadoop.conf.Configuration}
 * are documented here: https://github.com/forcedotcom/phoenix/wiki/Tuning
 *     
 * 
 * @since 0.1
 */
@Immutable
public interface QueryServices extends SQLCloseable {
    public static final String KEEP_ALIVE_MS_ATTRIB = "phoenix.query.keepAliveMs";
    public static final String THREAD_POOL_SIZE_ATTRIB = "phoenix.query.threadPoolSize";
    public static final String QUEUE_SIZE_ATTRIB = "phoenix.query.queueSize";
    public static final String THREAD_TIMEOUT_MS_ATTRIB = "phoenix.query.timeoutMs";
    public static final String SPOOL_THRESHOLD_BYTES_ATTRIB = "phoenix.query.spoolThresholdBytes";
    public static final String HBASE_CLIENT_KEYTAB = "hbase.myclient.keytab";
    public static final String HBASE_CLIENT_PRINCIPAL = "hbase.myclient.principal";
    public static final String SPOOL_DIRECTORY = "phoenix.spool.directory";
    
    /**
	 * max size to spool the the result into
	 * ${java.io.tmpdir}/ResultSpoolerXXX.bin if
	 * {@link QueryServices#SPOOL_THRESHOLD_BYTES_ATTRIB } is reached.
	 * <p>
	 * default is unlimited(-1)
	 * <p>
	 * if the threshold is reached, a {@link SpoolTooBigToDiskException } will be thrown 
	 */
	public static final String MAX_SPOOL_TO_DISK_BYTES_ATTRIB = "phoenix.query.maxSpoolToDiskBytes";
    
    /**
     * Number of records to read per chunk when streaming records of a basic scan.
     */
    public static final String SCAN_RESULT_CHUNK_SIZE = "phoenix.query.scanResultChunkSize";

    public static final String MAX_MEMORY_PERC_ATTRIB = "phoenix.query.maxGlobalMemoryPercentage";
    public static final String MAX_MEMORY_WAIT_MS_ATTRIB = "phoenix.query.maxGlobalMemoryWaitMs";
    public static final String MAX_TENANT_MEMORY_PERC_ATTRIB = "phoenix.query.maxTenantMemoryPercentage";
    public static final String MAX_SERVER_CACHE_SIZE_ATTRIB = "phoenix.query.maxServerCacheBytes";
    public static final String DATE_FORMAT_TIMEZONE_ATTRIB = "phoenix.query.dateFormatTimeZone";
    public static final String DATE_FORMAT_ATTRIB = "phoenix.query.dateFormat";
    public static final String NUMBER_FORMAT_ATTRIB = "phoenix.query.numberFormat";
    public static final String CALL_QUEUE_ROUND_ROBIN_ATTRIB = "ipc.server.callqueue.roundrobin";
    public static final String SCAN_CACHE_SIZE_ATTRIB = "hbase.client.scanner.caching";
    public static final String MAX_MUTATION_SIZE_ATTRIB = "phoenix.mutate.maxSize";
    public static final String MUTATE_BATCH_SIZE_ATTRIB = "phoenix.mutate.batchSize";
    public static final String MAX_SERVER_CACHE_TIME_TO_LIVE_MS_ATTRIB = "phoenix.coprocessor.maxServerCacheTimeToLiveMs";
    public static final String ROW_KEY_ORDER_SALTED_TABLE_ATTRIB  = "phoenix.query.rowKeyOrderSaltedTable";
    public static final String USE_INDEXES_ATTRIB  = "phoenix.query.useIndexes";
    public static final String IMMUTABLE_ROWS_ATTRIB  = "phoenix.mutate.immutableRows";
    public static final String INDEX_MUTATE_BATCH_SIZE_THRESHOLD_ATTRIB  = "phoenix.index.mutableBatchSizeThreshold";
    public static final String DROP_METADATA_ATTRIB  = "phoenix.schema.dropMetaData";
    public static final String GROUPBY_SPILLABLE_ATTRIB  = "phoenix.groupby.spillable";
    public static final String GROUPBY_SPILL_FILES_ATTRIB = "phoenix.groupby.spillFiles";
    public static final String GROUPBY_MAX_CACHE_SIZE_ATTRIB = "phoenix.groupby.maxCacheSize";
    public static final String GROUPBY_ESTIMATED_DISTINCT_VALUES_ATTRIB = "phoenix.groupby.estimatedDistinctValues";

    public static final String CALL_QUEUE_PRODUCER_ATTRIB_NAME = "CALL_QUEUE_PRODUCER";
    
    public static final String MASTER_INFO_PORT_ATTRIB = "hbase.master.info.port";
    public static final String REGIONSERVER_INFO_PORT_ATTRIB = "hbase.regionserver.info.port";
    public static final String REGIONSERVER_LEASE_PERIOD_ATTRIB = "hbase.regionserver.lease.period";
    public static final String RPC_TIMEOUT_ATTRIB = "hbase.rpc.timeout";
    public static final String ZOOKEEPER_QUARUM_ATTRIB = "hbase.zookeeper.quorum";
    public static final String ZOOKEEPER_PORT_ATTRIB = "hbase.zookeeper.property.clientPort";
    public static final String ZOOKEEPER_ROOT_NODE_ATTRIB = "zookeeper.znode.parent";
    public static final String DISTINCT_VALUE_COMPRESS_THRESHOLD_ATTRIB = "phoenix.distinct.value.compress.threshold";
    public static final String SEQUENCE_CACHE_SIZE_ATTRIB = "phoenix.sequence.cacheSize";
    public static final String INDEX_MAX_FILESIZE_PERC_ATTRIB = "phoenix.index.maxDataFileSizePerc";
    public static final String MAX_SERVER_METADATA_CACHE_TIME_TO_LIVE_MS_ATTRIB = "phoenix.coprocessor.maxMetaDataCacheTimeToLiveMs";
    public static final String MAX_SERVER_METADATA_CACHE_SIZE_ATTRIB = "phoenix.coprocessor.maxMetaDataCacheSize";
    public static final String MAX_CLIENT_METADATA_CACHE_SIZE_ATTRIB = "phoenix.client.maxMetaDataCacheSize";

    public static final String AUTO_UPGRADE_WHITELIST_ATTRIB = "phoenix.client.autoUpgradeWhiteList";
    // Mainly for testing to force spilling
    public static final String MAX_MEMORY_SIZE_ATTRIB = "phoenix.query.maxGlobalMemorySize";
    
    // The following config settings is to deal with SYSTEM.CATALOG moves(PHOENIX-916) among region servers
    public static final String CLOCK_SKEW_INTERVAL_ATTRIB = "phoenix.clock.skew.interval";
    
    // A master switch if to enable auto rebuild an index which failed to be updated previously 
    public static final String INDEX_FAILURE_HANDLING_REBUILD_ATTRIB = "phoenix.index.failure.handling.rebuild";
    
    // Time interval to check if there is an index needs to be rebuild
    public static final String INDEX_FAILURE_HANDLING_REBUILD_INTERVAL_ATTRIB = 
        "phoenix.index.failure.handling.rebuild.interval";
    
    // Index will be partially re-built from index disable time stamp - following overlap time 
    public static final String INDEX_FAILURE_HANDLING_REBUILD_OVERLAP_TIME_ATTRIB = 
        "phoenix.index.failure.handling.rebuild.overlap.time";
    public static final String MIN_INDEX_PRIOIRTY_ATTRIB = "phoenix.regionserver.index.priority.min";
    public static final String MAX_INDEX_PRIOIRTY_ATTRIB = "phoenix.regionserver.index.priority.max";
    public static final String INDEX_HANDLER_COUNT_ATTRIB = "phoenix.regionserver.index.handler.count";

    // Config parameters for for configuring tracing
    public static final String TRACING_FREQ_ATTRIB = "phoenix.trace.frequency";
    public static final String TRACING_PAGE_SIZE_ATTRIB = "phoenix.trace.read.pagesize";
    public static final String TRACING_PROBABILITY_THRESHOLD_ATTRIB = "phoenix.trace.probability.threshold";
    public static final String TRACING_STATS_TABLE_NAME_ATTRIB = "phoenix.trace.statsTableName";
    public static final String TRACING_CUSTOM_ANNOTATION_ATTRIB_PREFIX = "phoenix.trace.custom.annotation.";

    public static final String USE_REVERSE_SCAN_ATTRIB = "phoenix.query.useReverseScan";

    // Config parameters for stats collection
    public static final String STATS_UPDATE_FREQ_MS_ATTRIB = "phoenix.stats.updateFrequency";
    public static final String MIN_STATS_UPDATE_FREQ_MS_ATTRIB = "phoenix.stats.minUpdateFrequency";
    public static final String STATS_GUIDEPOST_WIDTH_BYTES_ATTRIB = "phoenix.stats.guidepost.width";
    public static final String STATS_GUIDEPOST_PER_REGION_ATTRIB = "phoenix.stats.guidepost.per.region";
    public static final String STATS_USE_CURRENT_TIME_ATTRIB = "phoenix.stats.useCurrentTime";
    public static final String SEQUENCE_SALT_BUCKETS_ATTRIB = "phoenix.sequence.saltBuckets";
<<<<<<< HEAD
=======
    public static final String COPROCESSOR_PRIORITY_ATTRIB = "phoenix.coprocessor.priority";
    public static final String EXPLAIN_CHUNK_COUNT_ATTRIB = "phoenix.explain.displayChunkCount";
    public static final String ALLOW_ONLINE_TABLE_SCHEMA_UPDATE = "hbase.online.schema.update.enable";
>>>>>>> 907f9c25
    public static final String DEFAULT_KEEP_DELETED_CELLS_ATTRIB = "phoenix.table.default.keep.deleted.cells";
    
    /**
     * Get executor service used for parallel scans
     */
    public ThreadPoolExecutor getExecutor();
    /**
     * Get the memory manager used to track memory usage
     */
    public MemoryManager getMemoryManager();
    
    /**
     * Get the properties from the HBase configuration in a
     * read-only structure that avoids any synchronization
     */
    public ReadOnlyProps getProps();
    
    /**
     * Get query optimizer used to choose the best query plan
     */
    public QueryOptimizer getOptimizer();
}<|MERGE_RESOLUTION|>--- conflicted
+++ resolved
@@ -139,12 +139,9 @@
     public static final String STATS_GUIDEPOST_PER_REGION_ATTRIB = "phoenix.stats.guidepost.per.region";
     public static final String STATS_USE_CURRENT_TIME_ATTRIB = "phoenix.stats.useCurrentTime";
     public static final String SEQUENCE_SALT_BUCKETS_ATTRIB = "phoenix.sequence.saltBuckets";
-<<<<<<< HEAD
-=======
     public static final String COPROCESSOR_PRIORITY_ATTRIB = "phoenix.coprocessor.priority";
     public static final String EXPLAIN_CHUNK_COUNT_ATTRIB = "phoenix.explain.displayChunkCount";
     public static final String ALLOW_ONLINE_TABLE_SCHEMA_UPDATE = "hbase.online.schema.update.enable";
->>>>>>> 907f9c25
     public static final String DEFAULT_KEEP_DELETED_CELLS_ATTRIB = "phoenix.table.default.keep.deleted.cells";
     
     /**

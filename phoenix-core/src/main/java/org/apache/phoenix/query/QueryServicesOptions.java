/*
 * Licensed to the Apache Software Foundation (ASF) under one
 * or more contributor license agreements.  See the NOTICE file
 * distributed with this work for additional information
 * regarding copyright ownership.  The ASF licenses this file
 * to you under the Apache License, Version 2.0 (the
 * "License"); you may not use this file except in compliance
 * with the License.  You may obtain a copy of the License at
 *
 * http://www.apache.org/licenses/LICENSE-2.0
 *
 * Unless required by applicable law or agreed to in writing, software
 * distributed under the License is distributed on an "AS IS" BASIS,
 * WITHOUT WARRANTIES OR CONDITIONS OF ANY KIND, either express or implied.
 * See the License for the specific language governing permissions and
 * limitations under the License.
 */
package org.apache.phoenix.query;

import static org.apache.phoenix.query.QueryServices.CALL_QUEUE_PRODUCER_ATTRIB_NAME;
import static org.apache.phoenix.query.QueryServices.CALL_QUEUE_ROUND_ROBIN_ATTRIB;
import static org.apache.phoenix.query.QueryServices.DATE_FORMAT_ATTRIB;
import static org.apache.phoenix.query.QueryServices.DROP_METADATA_ATTRIB;
import static org.apache.phoenix.query.QueryServices.GROUPBY_MAX_CACHE_SIZE_ATTRIB;
import static org.apache.phoenix.query.QueryServices.GROUPBY_SPILLABLE_ATTRIB;
import static org.apache.phoenix.query.QueryServices.GROUPBY_SPILL_FILES_ATTRIB;
<<<<<<< HEAD
import static org.apache.phoenix.query.QueryServices.HISTOGRAM_BYTE_DEPTH_CONF_KEY;
=======
import static org.apache.phoenix.query.QueryServices.HISTOGRAM_BYTE_DEPTH_ATTRIB;
>>>>>>> c0c4bdf1
import static org.apache.phoenix.query.QueryServices.IMMUTABLE_ROWS_ATTRIB;
import static org.apache.phoenix.query.QueryServices.INDEX_MUTATE_BATCH_SIZE_THRESHOLD_ATTRIB;
import static org.apache.phoenix.query.QueryServices.KEEP_ALIVE_MS_ATTRIB;
import static org.apache.phoenix.query.QueryServices.MASTER_INFO_PORT_ATTRIB;
import static org.apache.phoenix.query.QueryServices.MAX_CLIENT_METADATA_CACHE_SIZE_ATTRIB;
import static org.apache.phoenix.query.QueryServices.MAX_MEMORY_PERC_ATTRIB;
import static org.apache.phoenix.query.QueryServices.MAX_MEMORY_WAIT_MS_ATTRIB;
import static org.apache.phoenix.query.QueryServices.MAX_MUTATION_SIZE_ATTRIB;
import static org.apache.phoenix.query.QueryServices.MAX_SERVER_CACHE_SIZE_ATTRIB;
import static org.apache.phoenix.query.QueryServices.MAX_SERVER_CACHE_TIME_TO_LIVE_MS_ATTRIB;
import static org.apache.phoenix.query.QueryServices.MAX_SERVER_METADATA_CACHE_SIZE_ATTRIB;
import static org.apache.phoenix.query.QueryServices.MAX_SPOOL_TO_DISK_BYTES_ATTRIB;
import static org.apache.phoenix.query.QueryServices.MAX_TENANT_MEMORY_PERC_ATTRIB;
import static org.apache.phoenix.query.QueryServices.MUTATE_BATCH_SIZE_ATTRIB;
import static org.apache.phoenix.query.QueryServices.QUEUE_SIZE_ATTRIB;
import static org.apache.phoenix.query.QueryServices.REGIONSERVER_INFO_PORT_ATTRIB;
import static org.apache.phoenix.query.QueryServices.REGIONSERVER_LEASE_PERIOD_ATTRIB;
import static org.apache.phoenix.query.QueryServices.ROW_KEY_ORDER_SALTED_TABLE_ATTRIB;
import static org.apache.phoenix.query.QueryServices.RPC_TIMEOUT_ATTRIB;
import static org.apache.phoenix.query.QueryServices.SCAN_CACHE_SIZE_ATTRIB;
import static org.apache.phoenix.query.QueryServices.SCAN_RESULT_CHUNK_SIZE;
import static org.apache.phoenix.query.QueryServices.SEQUENCE_CACHE_SIZE_ATTRIB;
import static org.apache.phoenix.query.QueryServices.SPOOL_DIRECTORY;
import static org.apache.phoenix.query.QueryServices.SPOOL_THRESHOLD_BYTES_ATTRIB;
import static org.apache.phoenix.query.QueryServices.STATS_UPDATE_FREQ_MS_ATTRIB;
import static org.apache.phoenix.query.QueryServices.THREAD_POOL_SIZE_ATTRIB;
import static org.apache.phoenix.query.QueryServices.THREAD_TIMEOUT_MS_ATTRIB;
import static org.apache.phoenix.query.QueryServices.USE_INDEXES_ATTRIB;

import java.util.Map.Entry;

import org.apache.hadoop.conf.Configuration;
import org.apache.hadoop.hbase.HConstants;
import org.apache.hadoop.hbase.regionserver.wal.WALCellCodec;
import org.apache.phoenix.trace.util.Tracing;
import org.apache.phoenix.util.DateUtil;
import org.apache.phoenix.util.ReadOnlyProps;


/**
 * Options for {@link QueryServices}.
 * 
 * 
 * @since 0.1
 */
public class QueryServicesOptions {
	public static final int DEFAULT_KEEP_ALIVE_MS = 60000;
	public static final int DEFAULT_THREAD_POOL_SIZE = 128;
	public static final int DEFAULT_QUEUE_SIZE = 5000;
	public static final int DEFAULT_THREAD_TIMEOUT_MS = 600000; // 10min
	public static final int DEFAULT_SPOOL_THRESHOLD_BYTES = 1024 * 1024 * 20; // 20m
    public static final String DEFAULT_SPOOL_DIRECTORY = "/tmp";
	public static final int DEFAULT_MAX_MEMORY_PERC = 15; // 15% of heap
	public static final int DEFAULT_MAX_MEMORY_WAIT_MS = 10000;
	public static final int DEFAULT_MAX_TENANT_MEMORY_PERC = 100;
	public static final long DEFAULT_MAX_SERVER_CACHE_SIZE = 1024*1024*100;  // 100 Mb
    public static final int DEFAULT_TARGET_QUERY_CONCURRENCY = 32;
    public static final int DEFAULT_MAX_QUERY_CONCURRENCY = 64;
    public static final String DEFAULT_DATE_FORMAT = DateUtil.DEFAULT_DATE_FORMAT;
    public static final int DEFAULT_STATS_UPDATE_FREQ_MS = 15 * 60000; // 15min
    public static final int DEFAULT_MAX_STATS_AGE_MS = 24 * 60 * 60000; // 1 day
    public static final boolean DEFAULT_CALL_QUEUE_ROUND_ROBIN = true; 
    public static final int DEFAULT_MAX_MUTATION_SIZE = 500000;
    public static final boolean DEFAULT_ROW_KEY_ORDER_SALTED_TABLE = true; // Merge sort on client to ensure salted tables are row key ordered
    public static final boolean DEFAULT_USE_INDEXES = true; // Use indexes
    public static final boolean DEFAULT_IMMUTABLE_ROWS = false; // Tables rows may be updated
    public static final boolean DEFAULT_DROP_METADATA = true; // Drop meta data also.
    
    public final static int DEFAULT_MUTATE_BATCH_SIZE = 1000; // Batch size for UPSERT SELECT and DELETE
	// The only downside of it being out-of-sync is that the parallelization of the scan won't be as balanced as it could be.
    public static final int DEFAULT_MAX_SERVER_CACHE_TIME_TO_LIVE_MS = 30000; // 30 sec (with no activity)
    public static final int DEFAULT_SCAN_CACHE_SIZE = 1000;
    public static final int DEFAULT_MAX_INTRA_REGION_PARALLELIZATION = DEFAULT_MAX_QUERY_CONCURRENCY;
    public static final int DEFAULT_DISTINCT_VALUE_COMPRESS_THRESHOLD = 1024 * 1024 * 1; // 1 Mb
    public static final int DEFAULT_INDEX_MUTATE_BATCH_SIZE_THRESHOLD = 5;
    public static final long DEFAULT_MAX_SPOOL_TO_DISK_BYTES = 1024000000;
    // Only the first chunked batches are fetched in parallel, so this default
    // should be on the relatively bigger side of things. Bigger means more
    // latency and client-side spooling/buffering. Smaller means less initial
    // latency and less parallelization.
    public static final long DEFAULT_SCAN_RESULT_CHUNK_SIZE = 2999;
    
    // 
    // Spillable GroupBy - SPGBY prefix
    //
    // Enable / disable spillable group by
    public static boolean DEFAULT_GROUPBY_SPILLABLE = true;
    // Number of spill files / partitions the keys are distributed to
    // Each spill file fits 2GB of data
    public static final int DEFAULT_GROUPBY_SPILL_FILES = 2;
    // Max size of 1st level main memory cache in bytes --> upper bound
    public static final long DEFAULT_GROUPBY_MAX_CACHE_MAX = 1024L*1024L*100L;  // 100 Mb
    
    public static final long DEFAULT_SEQUENCE_CACHE_SIZE = 100;  // reserve 100 sequences at a time
    public static final int DEFAULT_INDEX_MAX_FILESIZE_PERC = 50; // % of data table max file size for index table
    public static final long DEFAULT_MAX_SERVER_METADATA_CACHE_TIME_TO_LIVE_MS =  60000 * 30; // 30 mins   
    public static final long DEFAULT_MAX_SERVER_METADATA_CACHE_SIZE =  1024L*1024L*20L; // 20 Mb
    public static final long DEFAULT_MAX_CLIENT_METADATA_CACHE_SIZE =  1024L*1024L*10L; // 10 Mb
    public static final int DEFAULT_GROUPBY_ESTIMATED_DISTINCT_VALUES = 1000;
    public static final int DEFAULT_CLOCK_SKEW_INTERVAL = 2000;
    public static final boolean DEFAULT_INDEX_FAILURE_HANDLING_REBUILD = true; // auto rebuild on
    public static final long DEFAULT_INDEX_FAILURE_HANDLING_REBUILD_INTERVAL = 10000; // 10 secs
    public static final long DEFAULT_INDEX_FAILURE_HANDLING_REBUILD_OVERLAP_TIME = 300000; // 5 mins
    
    public static final int DEFAULT_INDEX_MAX_PRIORITY = 1050;
    /**
     * HConstants#HIGH_QOS is the max we will see to a standard table. We go higher to differentiate
     * and give some room for things in the middle
     */
    public static final int DEFAULT_INDEX_MIN_PRIORITY = 1000;
    public static final int DEFAULT_INDEX_HANDLER_COUNT = 30;
    
    public static final int DEFAULT_TRACING_PAGE_SIZE = 100;
    /**
     * Configuration key to overwrite the tablename that should be used as the target table
     */
    public static final String DEFAULT_TRACING_STATS_TABLE_NAME = "SYSTEM.TRACING_STATS";
    public static final String DEFAULT_TRACING_FREQ = Tracing.Frequency.NEVER.getKey();
    public static final double DEFAULT_TRACING_PROBABILITY_THRESHOLD = 0.05;
<<<<<<< HEAD
    public static final long DEFAULT_HISTOGRAM_BYTE_DEPTH = 1024 * 1024;
=======
    public static final long DEFAULT_HISTOGRAM_BYTE_DEPTH = 1024 * 1024 * 30;
>>>>>>> c0c4bdf1
    
    
    public static final boolean DEFAULT_USE_REVERSE_SCAN = true;

    private final Configuration config;

    private QueryServicesOptions(Configuration config) {
        this.config = config;
    }
    
    public ReadOnlyProps getProps(ReadOnlyProps defaultProps) {
        // Ensure that HBase RPC time out value is at least as large as our thread time out for query. 
        int threadTimeOutMS = config.getInt(THREAD_TIMEOUT_MS_ATTRIB, DEFAULT_THREAD_TIMEOUT_MS);
        int hbaseRPCTimeOut = config.getInt(HConstants.HBASE_RPC_TIMEOUT_KEY, HConstants.DEFAULT_HBASE_RPC_TIMEOUT);
        if (threadTimeOutMS > hbaseRPCTimeOut) {
            config.setInt(HConstants.HBASE_RPC_TIMEOUT_KEY, threadTimeOutMS);
        }
        return new ReadOnlyProps(defaultProps, config.iterator());
    }
    
    public QueryServicesOptions setAll(ReadOnlyProps props) {
        for (Entry<String,String> entry : props) {
            config.set(entry.getKey(), entry.getValue());
        }
        return this;
    }

    public static QueryServicesOptions withDefaults() {
        Configuration config = HBaseFactoryProvider.getConfigurationFactory().getConfiguration();
        QueryServicesOptions options = new QueryServicesOptions(config)
            .setIfUnset(KEEP_ALIVE_MS_ATTRIB, DEFAULT_KEEP_ALIVE_MS)
            .setIfUnset(THREAD_POOL_SIZE_ATTRIB, DEFAULT_THREAD_POOL_SIZE)
            .setIfUnset(QUEUE_SIZE_ATTRIB, DEFAULT_QUEUE_SIZE)
            .setIfUnset(THREAD_TIMEOUT_MS_ATTRIB, DEFAULT_THREAD_TIMEOUT_MS)
            .setIfUnset(SPOOL_THRESHOLD_BYTES_ATTRIB, DEFAULT_SPOOL_THRESHOLD_BYTES)
            .setIfUnset(SPOOL_DIRECTORY, DEFAULT_SPOOL_DIRECTORY)
            .setIfUnset(MAX_MEMORY_PERC_ATTRIB, DEFAULT_MAX_MEMORY_PERC)
            .setIfUnset(MAX_MEMORY_WAIT_MS_ATTRIB, DEFAULT_MAX_MEMORY_WAIT_MS)
            .setIfUnset(MAX_TENANT_MEMORY_PERC_ATTRIB, DEFAULT_MAX_TENANT_MEMORY_PERC)
            .setIfUnset(MAX_SERVER_CACHE_SIZE_ATTRIB, DEFAULT_MAX_SERVER_CACHE_SIZE)
            .setIfUnset(SCAN_CACHE_SIZE_ATTRIB, DEFAULT_SCAN_CACHE_SIZE)
            .setIfUnset(DATE_FORMAT_ATTRIB, DEFAULT_DATE_FORMAT)
            .setIfUnset(STATS_UPDATE_FREQ_MS_ATTRIB, DEFAULT_STATS_UPDATE_FREQ_MS)
            .setIfUnset(CALL_QUEUE_ROUND_ROBIN_ATTRIB, DEFAULT_CALL_QUEUE_ROUND_ROBIN)
            .setIfUnset(MAX_MUTATION_SIZE_ATTRIB, DEFAULT_MAX_MUTATION_SIZE)
            .setIfUnset(ROW_KEY_ORDER_SALTED_TABLE_ATTRIB, DEFAULT_ROW_KEY_ORDER_SALTED_TABLE)
            .setIfUnset(USE_INDEXES_ATTRIB, DEFAULT_USE_INDEXES)
            .setIfUnset(IMMUTABLE_ROWS_ATTRIB, DEFAULT_IMMUTABLE_ROWS)
            .setIfUnset(INDEX_MUTATE_BATCH_SIZE_THRESHOLD_ATTRIB, DEFAULT_INDEX_MUTATE_BATCH_SIZE_THRESHOLD)
            .setIfUnset(MAX_SPOOL_TO_DISK_BYTES_ATTRIB, DEFAULT_MAX_SPOOL_TO_DISK_BYTES)
            .setIfUnset(DROP_METADATA_ATTRIB, DEFAULT_DROP_METADATA)
            .setIfUnset(GROUPBY_SPILLABLE_ATTRIB, DEFAULT_GROUPBY_SPILLABLE)
            .setIfUnset(GROUPBY_MAX_CACHE_SIZE_ATTRIB, DEFAULT_GROUPBY_MAX_CACHE_MAX)
            .setIfUnset(GROUPBY_SPILL_FILES_ATTRIB, DEFAULT_GROUPBY_SPILL_FILES)
            .setIfUnset(SEQUENCE_CACHE_SIZE_ATTRIB, DEFAULT_SEQUENCE_CACHE_SIZE)
            .setIfUnset(SCAN_RESULT_CHUNK_SIZE, DEFAULT_SCAN_RESULT_CHUNK_SIZE)
<<<<<<< HEAD
            .setIfUnset(HISTOGRAM_BYTE_DEPTH_CONF_KEY, DEFAULT_HISTOGRAM_BYTE_DEPTH);
=======
            .setIfUnset(HISTOGRAM_BYTE_DEPTH_ATTRIB, DEFAULT_HISTOGRAM_BYTE_DEPTH);
>>>>>>> c0c4bdf1
            ;
        // HBase sets this to 1, so we reset it to something more appropriate.
        // Hopefully HBase will change this, because we can't know if a user set
        // it to 1, so we'll change it.
        int scanCaching = config.getInt(SCAN_CACHE_SIZE_ATTRIB, 0);
        if (scanCaching == 1) {
            config.setInt(SCAN_CACHE_SIZE_ATTRIB, DEFAULT_SCAN_CACHE_SIZE);
        } else if (scanCaching <= 0) { // Provides the user with a way of setting it to 1
            config.setInt(SCAN_CACHE_SIZE_ATTRIB, 1);
        }
        return options;
    }
    
    public Configuration getConfiguration() {
        return config;
    }

    private QueryServicesOptions setIfUnset(String name, int value) {
        config.setIfUnset(name, Integer.toString(value));
        return this;
    }
    
    private QueryServicesOptions setIfUnset(String name, boolean value) {
        config.setIfUnset(name, Boolean.toString(value));
        return this;
    }
    
    private QueryServicesOptions setIfUnset(String name, long value) {
        config.setIfUnset(name, Long.toString(value));
        return this;
    }

    private QueryServicesOptions setIfUnset(String name, String value) {
        config.setIfUnset(name, value);
        return this;
    }
    
    public QueryServicesOptions setKeepAliveMs(int keepAliveMs) {
        return set(KEEP_ALIVE_MS_ATTRIB, keepAliveMs);
    }
    
    public QueryServicesOptions setThreadPoolSize(int threadPoolSize) {
        return set(THREAD_POOL_SIZE_ATTRIB, threadPoolSize);
    }
    
    public QueryServicesOptions setQueueSize(int queueSize) {
        config.setInt(QUEUE_SIZE_ATTRIB, queueSize);
        return this;
    }
    
    public QueryServicesOptions setThreadTimeoutMs(int threadTimeoutMs) {
        return set(THREAD_TIMEOUT_MS_ATTRIB, threadTimeoutMs);
    }
    
    public QueryServicesOptions setSpoolThresholdBytes(int spoolThresholdBytes) {
        return set(SPOOL_THRESHOLD_BYTES_ATTRIB, spoolThresholdBytes);
    }

    public QueryServicesOptions setSpoolDirectory(String spoolDirectory) {
        return set(SPOOL_DIRECTORY, spoolDirectory);
    }

    public QueryServicesOptions setMaxMemoryPerc(int maxMemoryPerc) {
        return set(MAX_MEMORY_PERC_ATTRIB, maxMemoryPerc);
    }
    
    public QueryServicesOptions setMaxMemoryWaitMs(int maxMemoryWaitMs) {
        return set(MAX_MEMORY_WAIT_MS_ATTRIB, maxMemoryWaitMs);
    }
    
    public QueryServicesOptions setMaxTenantMemoryPerc(int maxTenantMemoryPerc) {
        return set(MAX_TENANT_MEMORY_PERC_ATTRIB, maxTenantMemoryPerc);
    }
    
    public QueryServicesOptions setMaxServerCacheSize(long maxServerCacheSize) {
        return set(MAX_SERVER_CACHE_SIZE_ATTRIB, maxServerCacheSize);
    }

    public QueryServicesOptions setMaxServerMetaDataCacheSize(long maxMetaDataCacheSize) {
        return set(MAX_SERVER_METADATA_CACHE_SIZE_ATTRIB, maxMetaDataCacheSize);
    }

    public QueryServicesOptions setMaxClientMetaDataCacheSize(long maxMetaDataCacheSize) {
        return set(MAX_CLIENT_METADATA_CACHE_SIZE_ATTRIB, maxMetaDataCacheSize);
    }

    public QueryServicesOptions setScanFetchSize(int scanFetchSize) {
        return set(SCAN_CACHE_SIZE_ATTRIB, scanFetchSize);
    }
    
    public QueryServicesOptions setDateFormat(String dateFormat) {
        return set(DATE_FORMAT_ATTRIB, dateFormat);
    }
    
    public QueryServicesOptions setStatsUpdateFrequencyMs(int frequencyMs) {
        return set(STATS_UPDATE_FREQ_MS_ATTRIB, frequencyMs);
    }
    
    public QueryServicesOptions setHistogramDepthBytes(int depth) {
        return set(HISTOGRAM_BYTE_DEPTH_CONF_KEY, depth);
    }
    
    public QueryServicesOptions setCallQueueRoundRobin(boolean isRoundRobin) {
        return set(CALL_QUEUE_PRODUCER_ATTRIB_NAME, isRoundRobin);
    }
    
    public QueryServicesOptions setMaxMutateSize(int maxMutateSize) {
        return set(MAX_MUTATION_SIZE_ATTRIB, maxMutateSize);
    }
    
    public QueryServicesOptions setMutateBatchSize(int mutateBatchSize) {
        return set(MUTATE_BATCH_SIZE_ATTRIB, mutateBatchSize);
    }
    
    public QueryServicesOptions setRowKeyOrderSaltedTable(boolean rowKeyOrderSaltedTable) {
        return set(ROW_KEY_ORDER_SALTED_TABLE_ATTRIB, rowKeyOrderSaltedTable);
    }
    
    public QueryServicesOptions setDropMetaData(boolean dropMetadata) {
        return set(DROP_METADATA_ATTRIB, dropMetadata);
    }
    
    public QueryServicesOptions setGroupBySpill(boolean enabled) {
        return set(GROUPBY_SPILLABLE_ATTRIB, enabled);
    }

    public QueryServicesOptions setGroupBySpillMaxCacheSize(long size) {
        return set(GROUPBY_MAX_CACHE_SIZE_ATTRIB, size);
    }
    
    public QueryServicesOptions setGroupBySpillNumSpillFiles(long num) {
        return set(GROUPBY_SPILL_FILES_ATTRIB, num);
    }

    
    private QueryServicesOptions set(String name, boolean value) {
        config.set(name, Boolean.toString(value));
        return this;
    }
    
    private QueryServicesOptions set(String name, int value) {
        config.set(name, Integer.toString(value));
        return this;
    }
    
    private QueryServicesOptions set(String name, String value) {
        config.set(name, value);
        return this;
    }
    
    private QueryServicesOptions set(String name, long value) {
        config.set(name, Long.toString(value));
        return this;
    }

    public int getKeepAliveMs() {
        return config.getInt(KEEP_ALIVE_MS_ATTRIB, DEFAULT_KEEP_ALIVE_MS);
    }
    
    public int getThreadPoolSize() {
        return config.getInt(THREAD_POOL_SIZE_ATTRIB, DEFAULT_THREAD_POOL_SIZE);
    }
    
    public int getQueueSize() {
        return config.getInt(QUEUE_SIZE_ATTRIB, DEFAULT_QUEUE_SIZE);
    }
    
    public int getMaxMemoryPerc() {
        return config.getInt(MAX_MEMORY_PERC_ATTRIB, DEFAULT_MAX_MEMORY_PERC);
    }
    
    public int getMaxMemoryWaitMs() {
        return config.getInt(MAX_MEMORY_WAIT_MS_ATTRIB, DEFAULT_MAX_MEMORY_WAIT_MS);
    }

    public int getMaxMutateSize() {
        return config.getInt(MAX_MUTATION_SIZE_ATTRIB, DEFAULT_MAX_MUTATION_SIZE);
    }

    public int getMutateBatchSize() {
        return config.getInt(MUTATE_BATCH_SIZE_ATTRIB, DEFAULT_MUTATE_BATCH_SIZE);
    }

    public boolean isUseIndexes() {
        return config.getBoolean(USE_INDEXES_ATTRIB, DEFAULT_USE_INDEXES);
    }

    public boolean isImmutableRows() {
        return config.getBoolean(IMMUTABLE_ROWS_ATTRIB, DEFAULT_IMMUTABLE_ROWS);
    }
    
    public boolean isDropMetaData() {
        return config.getBoolean(DROP_METADATA_ATTRIB, DEFAULT_DROP_METADATA);
    }
    
    public boolean isSpillableGroupByEnabled() {
        return config.getBoolean(GROUPBY_SPILLABLE_ATTRIB, DEFAULT_GROUPBY_SPILLABLE);
    }
    
    public long getSpillableGroupByMaxCacheSize() {
        return config.getLong(GROUPBY_MAX_CACHE_SIZE_ATTRIB, DEFAULT_GROUPBY_MAX_CACHE_MAX);
    }
    
    public int getSpillableGroupByNumSpillFiles() {
        return config.getInt(GROUPBY_SPILL_FILES_ATTRIB, DEFAULT_GROUPBY_SPILL_FILES);
    }

    public QueryServicesOptions setMaxServerCacheTTLMs(int ttl) {
        return set(MAX_SERVER_CACHE_TIME_TO_LIVE_MS_ATTRIB, ttl);
    }
    
    public QueryServicesOptions setMasterInfoPort(int port) {
        return set(MASTER_INFO_PORT_ATTRIB, port);
    }
    
    public QueryServicesOptions setRegionServerInfoPort(int port) {
        return set(REGIONSERVER_INFO_PORT_ATTRIB, port);
    }
    
    public QueryServicesOptions setRegionServerLeasePeriodMs(int period) {
        return set(REGIONSERVER_LEASE_PERIOD_ATTRIB, period);
    }
    
    public QueryServicesOptions setRpcTimeoutMs(int timeout) {
        return set(RPC_TIMEOUT_ATTRIB, timeout);
    }
    
    public QueryServicesOptions setUseIndexes(boolean useIndexes) {
        return set(USE_INDEXES_ATTRIB, useIndexes);
    }
    
    public QueryServicesOptions setImmutableRows(boolean isImmutableRows) {
        return set(IMMUTABLE_ROWS_ATTRIB, isImmutableRows);
    }

    public QueryServicesOptions setWALEditCodec(String walEditCodec) {
        return set(WALCellCodec.WAL_CELL_CODEC_CLASS_KEY, walEditCodec);
    }

    public QueryServicesOptions setHistogramByteDepth(long byteDepth) {
        return set(HISTOGRAM_BYTE_DEPTH_ATTRIB, byteDepth);
    }
}<|MERGE_RESOLUTION|>--- conflicted
+++ resolved
@@ -24,11 +24,7 @@
 import static org.apache.phoenix.query.QueryServices.GROUPBY_MAX_CACHE_SIZE_ATTRIB;
 import static org.apache.phoenix.query.QueryServices.GROUPBY_SPILLABLE_ATTRIB;
 import static org.apache.phoenix.query.QueryServices.GROUPBY_SPILL_FILES_ATTRIB;
-<<<<<<< HEAD
-import static org.apache.phoenix.query.QueryServices.HISTOGRAM_BYTE_DEPTH_CONF_KEY;
-=======
 import static org.apache.phoenix.query.QueryServices.HISTOGRAM_BYTE_DEPTH_ATTRIB;
->>>>>>> c0c4bdf1
 import static org.apache.phoenix.query.QueryServices.IMMUTABLE_ROWS_ATTRIB;
 import static org.apache.phoenix.query.QueryServices.INDEX_MUTATE_BATCH_SIZE_THRESHOLD_ATTRIB;
 import static org.apache.phoenix.query.QueryServices.KEEP_ALIVE_MS_ATTRIB;
@@ -148,11 +144,7 @@
     public static final String DEFAULT_TRACING_STATS_TABLE_NAME = "SYSTEM.TRACING_STATS";
     public static final String DEFAULT_TRACING_FREQ = Tracing.Frequency.NEVER.getKey();
     public static final double DEFAULT_TRACING_PROBABILITY_THRESHOLD = 0.05;
-<<<<<<< HEAD
-    public static final long DEFAULT_HISTOGRAM_BYTE_DEPTH = 1024 * 1024;
-=======
     public static final long DEFAULT_HISTOGRAM_BYTE_DEPTH = 1024 * 1024 * 30;
->>>>>>> c0c4bdf1
     
     
     public static final boolean DEFAULT_USE_REVERSE_SCAN = true;
@@ -209,11 +201,7 @@
             .setIfUnset(GROUPBY_SPILL_FILES_ATTRIB, DEFAULT_GROUPBY_SPILL_FILES)
             .setIfUnset(SEQUENCE_CACHE_SIZE_ATTRIB, DEFAULT_SEQUENCE_CACHE_SIZE)
             .setIfUnset(SCAN_RESULT_CHUNK_SIZE, DEFAULT_SCAN_RESULT_CHUNK_SIZE)
-<<<<<<< HEAD
-            .setIfUnset(HISTOGRAM_BYTE_DEPTH_CONF_KEY, DEFAULT_HISTOGRAM_BYTE_DEPTH);
-=======
             .setIfUnset(HISTOGRAM_BYTE_DEPTH_ATTRIB, DEFAULT_HISTOGRAM_BYTE_DEPTH);
->>>>>>> c0c4bdf1
             ;
         // HBase sets this to 1, so we reset it to something more appropriate.
         // Hopefully HBase will change this, because we can't know if a user set
@@ -311,11 +299,7 @@
     public QueryServicesOptions setStatsUpdateFrequencyMs(int frequencyMs) {
         return set(STATS_UPDATE_FREQ_MS_ATTRIB, frequencyMs);
     }
-    
-    public QueryServicesOptions setHistogramDepthBytes(int depth) {
-        return set(HISTOGRAM_BYTE_DEPTH_CONF_KEY, depth);
-    }
-    
+       
     public QueryServicesOptions setCallQueueRoundRobin(boolean isRoundRobin) {
         return set(CALL_QUEUE_PRODUCER_ATTRIB_NAME, isRoundRobin);
     }

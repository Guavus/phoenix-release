--- conflicted
+++ resolved
@@ -152,7 +152,7 @@
     public static final double DEFAULT_TRACING_PROBABILITY_THRESHOLD = 0.05;
 
     public static final int DEFAULT_STATS_UPDATE_FREQ_MS = 15 * 60000; // 15min
-    public static final int DEFAULT_STATS_GUIDEPOST_PER_REGION = 0; // Uses guidepost width by default
+    public static final int DEFAULT_STATS_GUIDEPOST_PER_REGION = 1; // Uses guidepost width by default
     // Since we're not taking into account the compression done by FAST_DIFF in our
     // counting of the bytes, default guidepost width to 100MB * 3 (where 3 is the
     // compression we're getting)
@@ -168,15 +168,12 @@
     /**
      * Default value for coprocessor priority is between SYSTEM and USER priority.
      */
-<<<<<<< HEAD
     public static final boolean DEFAULT_KEEP_DELETED_CELLS = false;
     
-=======
     public static final int DEFAULT_COPROCESSOR_PRIORITY = Coprocessor.PRIORITY_SYSTEM/2 + Coprocessor.PRIORITY_USER/2; // Divide individually to prevent any overflow
     public static final boolean DEFAULT_EXPLAIN_CHUNK_COUNT = true;
     public static final boolean DEFAULT_ALLOW_ONLINE_TABLE_SCHEMA_UPDATE = true;
 
->>>>>>> 907f9c25
     private final Configuration config;
 
     private QueryServicesOptions(Configuration config) {

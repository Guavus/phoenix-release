--- conflicted
+++ resolved
@@ -130,10 +130,6 @@
 import org.apache.phoenix.parse.PrimaryKeyConstraint;
 import org.apache.phoenix.parse.TableName;
 import org.apache.phoenix.parse.UpdateStatisticsStatement;
-<<<<<<< HEAD
-import org.apache.phoenix.query.KeyRange;
-=======
->>>>>>> c0c4bdf1
 import org.apache.phoenix.query.QueryConstants;
 import org.apache.phoenix.query.QueryServices;
 import org.apache.phoenix.query.QueryServicesOptions;
@@ -483,23 +479,6 @@
         PTable table = resolver.getTables().get(0).getTable();
         PName physicalName = table.getPhysicalName();
         byte[] tenantIdBytes = ByteUtil.EMPTY_BYTE_ARRAY;
-<<<<<<< HEAD
-        KeyRange analyzeRange = KeyRange.EVERYTHING_RANGE;
-        if (connection.getTenantId() != null && table.isMultiTenant()) {
-            tenantIdBytes = connection.getTenantId().getBytes();
-            //  TODO remove this inner if once PHOENIX-1259 is fixed.
-            if (table.getBucketNum() == null && table.getIndexType() != IndexType.LOCAL) {
-                List<List<KeyRange>> tenantIdKeyRanges = Collections.singletonList(Collections.singletonList(KeyRange
-                        .getKeyRange(tenantIdBytes)));
-                byte[] lowerRange = ScanUtil.getMinKey(table.getRowKeySchema(), tenantIdKeyRanges,
-                        ScanUtil.SINGLE_COLUMN_SLOT_SPAN);
-                byte[] upperRange = ScanUtil.getMaxKey(table.getRowKeySchema(), tenantIdKeyRanges,
-                        ScanUtil.SINGLE_COLUMN_SLOT_SPAN);
-                analyzeRange = KeyRange.getKeyRange(lowerRange, upperRange);
-            }
-        }
-=======
->>>>>>> c0c4bdf1
         Long scn = connection.getSCN();
         // Always invalidate the cache
         long clientTS = connection.getSCN() == null ? HConstants.LATEST_TIMESTAMP : scn;
@@ -516,14 +495,6 @@
             lastUpdatedTime = rs.getDate(1).getTime() - rs.getDate(2).getTime();
         }
         if (minTimeForStatsUpdate  > lastUpdatedTime) {
-<<<<<<< HEAD
-            // We need to update the stats table
-            connection.getQueryServices().updateStatistics(analyzeRange, physicalName.getBytes());
-            connection.getQueryServices().clearCacheForTable(tenantIdBytes, table.getSchemaName().getBytes(),
-                    table.getTableName().getBytes(), clientTS);
-            updateCache(table.getSchemaName().getString(), table.getTableName().getString(), true);
-            return new MutationState(1, connection);
-=======
             // Here create the select query.
             String countQuery = "SELECT /*+ NO_CACHE */ count(*) FROM " + table.getName().getString();
             PhoenixStatement statement = (PhoenixStatement) connection.createStatement();
@@ -544,7 +515,6 @@
             connection.getQueryServices().clearCacheForTable(tenantIdBytes, table.getSchemaName().getBytes(),
                     table.getTableName().getBytes(), clientTS);
             return new  MutationState(0, connection, rowCount);
->>>>>>> c0c4bdf1
         } else {
             return new MutationState(0, connection);
         }

/*
 * Licensed to the Apache Software Foundation (ASF) under one
 * or more contributor license agreements.  See the NOTICE file
 * distributed with this work for additional information
 * regarding copyright ownership.  The ASF licenses this file
 * to you under the Apache License, Version 2.0 (the
 * "License"); you may not use this file except in compliance
 * with the License.  You may obtain a copy of the License at
 *
 * http://www.apache.org/licenses/LICENSE-2.0
 *
 * Unless required by applicable law or agreed to in writing, software
 * distributed under the License is distributed on an "AS IS" BASIS,
 * WITHOUT WARRANTIES OR CONDITIONS OF ANY KIND, either express or implied.
 * See the License for the specific language governing permissions and
 * limitations under the License.
 */
package org.apache.phoenix.schema.stats;

import java.io.IOException;
import java.util.ArrayList;
import java.util.Collections;
import java.util.List;
import java.util.Map;

import org.apache.hadoop.conf.Configuration;
import org.apache.hadoop.hbase.Cell;
import org.apache.hadoop.hbase.KeyValue;
import org.apache.hadoop.hbase.KeyValueUtil;
import org.apache.hadoop.hbase.client.Mutation;
import org.apache.hadoop.hbase.coprocessor.RegionCoprocessorEnvironment;
import org.apache.hadoop.hbase.io.ImmutableBytesWritable;
import org.apache.hadoop.hbase.regionserver.HRegion;
import org.apache.hadoop.hbase.regionserver.InternalScanner;
import org.apache.hadoop.hbase.regionserver.Store;
import org.apache.hadoop.hbase.util.Bytes;
import org.apache.hadoop.hbase.util.Pair;
import org.apache.phoenix.coprocessor.MetaDataProtocol;
import org.apache.phoenix.hbase.index.util.ImmutableBytesPtr;
import org.apache.phoenix.query.QueryServices;
import org.apache.phoenix.query.QueryServicesOptions;
import org.apache.phoenix.util.ByteUtil;
import org.apache.phoenix.util.TimeKeeper;
import org.slf4j.Logger;
import org.slf4j.LoggerFactory;

import com.google.common.collect.Lists;
import com.google.common.collect.Maps;

/**
 * A default implementation of the Statistics tracker that helps to collect stats like min key, max key and
 * guideposts.
 * TODO: review timestamps used for stats. We support the user controlling the timestamps, so we should
 * honor that with timestamps for stats as well. The issue is for compaction, though. I don't know of
 * a way for the user to specify any timestamp for that. Perhaps best to use current time across the
 * board for now.
 */
public class StatisticsCollector {
    private static final Logger logger = LoggerFactory.getLogger(StatisticsCollector.class);
    public static final long NO_TIMESTAMP = -1;

    private long guidepostDepth;
    private long maxTimeStamp = MetaDataProtocol.MIN_TABLE_TIMESTAMP;
    private Map<ImmutableBytesPtr, Pair<Long,GuidePostsInfo>> guidePostsMap = Maps.newHashMap();
    // Tracks the bytecount per family if it has reached the guidePostsDepth
    private Map<ImmutableBytesPtr, Boolean> familyMap = Maps.newHashMap();
    protected StatisticsWriter statsTable;

    public StatisticsCollector(RegionCoprocessorEnvironment env, String tableName, long clientTimeStamp) throws IOException {
        Configuration config = env.getConfiguration();
<<<<<<< HEAD
        HTableInterface statsHTable = env.getTable(TableName.valueOf(PhoenixDatabaseMetaData.SYSTEM_STATS_NAME_BYTES));
        int guidepostPerRegion = config.getInt(QueryServices.STATS_GUIDEPOST_PER_REGION_ATTRIB, 1);
        if (guidepostPerRegion > 0) {
            long maxFileSize = statsHTable.getTableDescriptor().getMaxFileSize();
            if (maxFileSize <= 0) { // HBase brain dead API doesn't give you the "real" max file size if it's not set...
                maxFileSize = HConstants.DEFAULT_MAX_FILE_SIZE;
            }
            guidepostDepth = maxFileSize / guidepostPerRegion;
        } else {
            guidepostDepth = config.getLong(QueryServices.STATS_GUIDEPOST_WIDTH_BYTES_ATTRIB,
                    QueryServicesOptions.DEFAULT_STATS_GUIDEPOST_WIDTH_BYTES);
        }
=======
        int guidepostPerRegion = config.getInt(QueryServices.STATS_GUIDEPOST_PER_REGION_ATTRIB, 
                QueryServicesOptions.DEFAULT_STATS_GUIDEPOST_PER_REGION);
        long guidepostWidth = config.getLong(QueryServices.STATS_GUIDEPOST_WIDTH_BYTES_ATTRIB,
                QueryServicesOptions.DEFAULT_STATS_GUIDEPOST_WIDTH_BYTES);
        this.guidepostDepth = StatisticsUtil.getGuidePostDepth(guidepostPerRegion, guidepostWidth, env.getRegion().getTableDesc());
>>>>>>> 907f9c25
        // Get the stats table associated with the current table on which the CP is
        // triggered
        this.statsTable = StatisticsWriter.newWriter(env, tableName, clientTimeStamp);
    }
    
    public long getMaxTimeStamp() {
        return maxTimeStamp;
    }
    
    public void close() throws IOException {
        this.statsTable.close();
    }

    public void updateStatistic(HRegion region) {
        try {
            ArrayList<Mutation> mutations = new ArrayList<Mutation>();
            writeStatsToStatsTable(region, true, mutations, TimeKeeper.SYSTEM.getCurrentTime());
            if (logger.isDebugEnabled()) {
                logger.debug("Committing new stats for the region " + region.getRegionInfo());
            }
            commitStats(mutations);
        } catch (IOException e) {
            logger.error("Unable to commit new stats", e);
        } finally {
            clear();
        }
    }
    
    private void writeStatsToStatsTable(final HRegion region,
            boolean delete, List<Mutation> mutations, long currentTime) throws IOException {
        try {
            // update the statistics table
            for (ImmutableBytesPtr fam : familyMap.keySet()) {
                if (delete) {
                    if(logger.isDebugEnabled()) {
                        logger.debug("Deleting the stats for the region "+region.getRegionInfo());
                    }
<<<<<<< HEAD
                    statsTable.deleteStats(region.getRegionInfo().getRegionName(), this, Bytes.toString(fam.copyBytesIfNecessary()),
=======
                    statsTable.deleteStats(region.getRegionInfo().getRegionName(), this, fam,
>>>>>>> 907f9c25
                            mutations);
                }
                if(logger.isDebugEnabled()) {
                    logger.debug("Adding new stats for the region "+region.getRegionInfo());
                }
<<<<<<< HEAD
                statsTable.addStats((region.getRegionInfo().getRegionName()), this, Bytes.toString(fam.copyBytesIfNecessary()),
=======
                statsTable.addStats((region.getRegionInfo().getRegionName()), this, fam,
>>>>>>> 907f9c25
                        mutations);
            }
        } catch (IOException e) {
            logger.error("Failed to update statistics table!", e);
            throw e;
        }
    }

    private void commitStats(List<Mutation> mutations) throws IOException {
        statsTable.commitStats(mutations);
    }

    /**
     * Update the current statistics based on the latest batch of key-values from the underlying scanner
     * 
     * @param results
     *            next batch of {@link KeyValue}s
     */
    public void collectStatistics(final List<Cell> results) {
        for (Cell c : results) {
            KeyValue kv = KeyValueUtil.ensureKeyValue(c);
            updateStatistic(kv);
        }
    }

    public InternalScanner createCompactionScanner(HRegion region, Store store, InternalScanner s) throws IOException {
        // See if this is for Major compaction
        if (logger.isDebugEnabled()) {
            logger.debug("Compaction scanner created for stats");
        }
<<<<<<< HEAD
        return getInternalScanner(region, store, s, store.getColumnFamilyName());
=======
        // FIXME: no way to get cf as byte[] ?
        ImmutableBytesPtr cfKey = new ImmutableBytesPtr(Bytes.toBytes(store.getColumnFamilyName()));
        return getInternalScanner(region, store, s, cfKey);
>>>>>>> 907f9c25
    }

    public void splitStats(HRegion parent, HRegion left, HRegion right) {
        try {
            if (logger.isDebugEnabled()) {
                logger.debug("Collecting stats for split of " + parent.getRegionInfo() + " into " + left.getRegionInfo() + " and " + right.getRegionInfo());
            }
            List<Mutation> mutations = Lists.newArrayListWithExpectedSize(3);
            for (byte[] fam : parent.getStores().keySet()) {
<<<<<<< HEAD
            	statsTable.splitStats(parent, left, right, this, Bytes.toString(fam), mutations);
=======
            	statsTable.splitStats(parent, left, right, this, new ImmutableBytesPtr(fam), mutations);
>>>>>>> 907f9c25
            }
            if (logger.isDebugEnabled()) {
                logger.debug("Committing stats for the daughter regions as part of split " + parent.getRegionInfo());
            }
            commitStats(mutations);
        } catch (IOException e) {
            logger.error("Error while capturing stats after split of region "
                    + parent.getRegionInfo().getRegionNameAsString(), e);
        }
    }

    protected InternalScanner getInternalScanner(HRegion region, Store store,
            InternalScanner internalScan, ImmutableBytesPtr family) {
        return new StatisticsScanner(this, statsTable, region, internalScan, family);
    }

    public void clear() {
        this.guidePostsMap.clear();
        this.familyMap.clear();
        maxTimeStamp = MetaDataProtocol.MIN_TABLE_TIMESTAMP;
    }

<<<<<<< HEAD
    public void addGuidePost(String fam, GuidePostsInfo info, long byteSize, long timestamp) {
    	Pair<Long,GuidePostsInfo> newInfo = new Pair<Long,GuidePostsInfo>(byteSize,info);
    	Pair<Long,GuidePostsInfo> oldInfo = guidePostsMap.put(fam, newInfo);
=======
    public void addGuidePost(ImmutableBytesPtr cfKey, GuidePostsInfo info, long byteSize, long timestamp) {
    	Pair<Long,GuidePostsInfo> newInfo = new Pair<Long,GuidePostsInfo>(byteSize,info);
    	Pair<Long,GuidePostsInfo> oldInfo = guidePostsMap.put(cfKey, newInfo);
>>>>>>> 907f9c25
    	if (oldInfo != null) {
    		info.combine(oldInfo.getSecond());
    		newInfo.setFirst(oldInfo.getFirst() + newInfo.getFirst());
    	}
        maxTimeStamp = Math.max(maxTimeStamp, timestamp);
    }
    
<<<<<<< HEAD
=======
    @SuppressWarnings("deprecation")
>>>>>>> 907f9c25
    public void updateStatistic(KeyValue kv) {
        ImmutableBytesPtr cfKey = new ImmutableBytesPtr(kv.getBuffer(), kv.getFamilyOffset(), kv.getFamilyLength());
        familyMap.put(cfKey, true);
        
        maxTimeStamp = Math.max(maxTimeStamp, kv.getTimestamp());
        // TODO : This can be moved to an interface so that we could collect guide posts in different ways
        Pair<Long,GuidePostsInfo> gps = guidePostsMap.get(cfKey);
        if (gps == null) {
            gps = new Pair<Long,GuidePostsInfo>(0L,new GuidePostsInfo(0, Collections.<byte[]>emptyList()));
            guidePostsMap.put(cfKey, gps);
        }
        int kvLength = kv.getLength();
        long byteCount = gps.getFirst() + kvLength;
        gps.setFirst(byteCount);
        if (byteCount >= guidepostDepth) {
            byte[] row = ByteUtil.copyKeyBytesIfNecessary(
                    new ImmutableBytesWritable(kv.getRowArray(), kv.getRowOffset(), kv.getRowLength()));
            if (gps.getSecond().addGuidePost(row, byteCount)) {
                gps.setFirst(0L);
            }
        }
    }

    public GuidePostsInfo getGuidePosts(ImmutableBytesPtr fam) {
        Pair<Long,GuidePostsInfo> pair = guidePostsMap.get(fam);
        if (pair != null) {
            return pair.getSecond();
        }
        return null;
    }
}<|MERGE_RESOLUTION|>--- conflicted
+++ resolved
@@ -68,26 +68,11 @@
 
     public StatisticsCollector(RegionCoprocessorEnvironment env, String tableName, long clientTimeStamp) throws IOException {
         Configuration config = env.getConfiguration();
-<<<<<<< HEAD
-        HTableInterface statsHTable = env.getTable(TableName.valueOf(PhoenixDatabaseMetaData.SYSTEM_STATS_NAME_BYTES));
-        int guidepostPerRegion = config.getInt(QueryServices.STATS_GUIDEPOST_PER_REGION_ATTRIB, 1);
-        if (guidepostPerRegion > 0) {
-            long maxFileSize = statsHTable.getTableDescriptor().getMaxFileSize();
-            if (maxFileSize <= 0) { // HBase brain dead API doesn't give you the "real" max file size if it's not set...
-                maxFileSize = HConstants.DEFAULT_MAX_FILE_SIZE;
-            }
-            guidepostDepth = maxFileSize / guidepostPerRegion;
-        } else {
-            guidepostDepth = config.getLong(QueryServices.STATS_GUIDEPOST_WIDTH_BYTES_ATTRIB,
-                    QueryServicesOptions.DEFAULT_STATS_GUIDEPOST_WIDTH_BYTES);
-        }
-=======
         int guidepostPerRegion = config.getInt(QueryServices.STATS_GUIDEPOST_PER_REGION_ATTRIB, 
                 QueryServicesOptions.DEFAULT_STATS_GUIDEPOST_PER_REGION);
         long guidepostWidth = config.getLong(QueryServices.STATS_GUIDEPOST_WIDTH_BYTES_ATTRIB,
                 QueryServicesOptions.DEFAULT_STATS_GUIDEPOST_WIDTH_BYTES);
         this.guidepostDepth = StatisticsUtil.getGuidePostDepth(guidepostPerRegion, guidepostWidth, env.getRegion().getTableDesc());
->>>>>>> 907f9c25
         // Get the stats table associated with the current table on which the CP is
         // triggered
         this.statsTable = StatisticsWriter.newWriter(env, tableName, clientTimeStamp);
@@ -125,21 +110,13 @@
                     if(logger.isDebugEnabled()) {
                         logger.debug("Deleting the stats for the region "+region.getRegionInfo());
                     }
-<<<<<<< HEAD
-                    statsTable.deleteStats(region.getRegionInfo().getRegionName(), this, Bytes.toString(fam.copyBytesIfNecessary()),
-=======
                     statsTable.deleteStats(region.getRegionInfo().getRegionName(), this, fam,
->>>>>>> 907f9c25
                             mutations);
                 }
                 if(logger.isDebugEnabled()) {
                     logger.debug("Adding new stats for the region "+region.getRegionInfo());
                 }
-<<<<<<< HEAD
-                statsTable.addStats((region.getRegionInfo().getRegionName()), this, Bytes.toString(fam.copyBytesIfNecessary()),
-=======
                 statsTable.addStats((region.getRegionInfo().getRegionName()), this, fam,
->>>>>>> 907f9c25
                         mutations);
             }
         } catch (IOException e) {
@@ -170,13 +147,9 @@
         if (logger.isDebugEnabled()) {
             logger.debug("Compaction scanner created for stats");
         }
-<<<<<<< HEAD
-        return getInternalScanner(region, store, s, store.getColumnFamilyName());
-=======
         // FIXME: no way to get cf as byte[] ?
         ImmutableBytesPtr cfKey = new ImmutableBytesPtr(Bytes.toBytes(store.getColumnFamilyName()));
         return getInternalScanner(region, store, s, cfKey);
->>>>>>> 907f9c25
     }
 
     public void splitStats(HRegion parent, HRegion left, HRegion right) {
@@ -186,11 +159,7 @@
             }
             List<Mutation> mutations = Lists.newArrayListWithExpectedSize(3);
             for (byte[] fam : parent.getStores().keySet()) {
-<<<<<<< HEAD
-            	statsTable.splitStats(parent, left, right, this, Bytes.toString(fam), mutations);
-=======
             	statsTable.splitStats(parent, left, right, this, new ImmutableBytesPtr(fam), mutations);
->>>>>>> 907f9c25
             }
             if (logger.isDebugEnabled()) {
                 logger.debug("Committing stats for the daughter regions as part of split " + parent.getRegionInfo());
@@ -213,15 +182,9 @@
         maxTimeStamp = MetaDataProtocol.MIN_TABLE_TIMESTAMP;
     }
 
-<<<<<<< HEAD
-    public void addGuidePost(String fam, GuidePostsInfo info, long byteSize, long timestamp) {
-    	Pair<Long,GuidePostsInfo> newInfo = new Pair<Long,GuidePostsInfo>(byteSize,info);
-    	Pair<Long,GuidePostsInfo> oldInfo = guidePostsMap.put(fam, newInfo);
-=======
     public void addGuidePost(ImmutableBytesPtr cfKey, GuidePostsInfo info, long byteSize, long timestamp) {
     	Pair<Long,GuidePostsInfo> newInfo = new Pair<Long,GuidePostsInfo>(byteSize,info);
     	Pair<Long,GuidePostsInfo> oldInfo = guidePostsMap.put(cfKey, newInfo);
->>>>>>> 907f9c25
     	if (oldInfo != null) {
     		info.combine(oldInfo.getSecond());
     		newInfo.setFirst(oldInfo.getFirst() + newInfo.getFirst());
@@ -229,10 +192,7 @@
         maxTimeStamp = Math.max(maxTimeStamp, timestamp);
     }
     
-<<<<<<< HEAD
-=======
     @SuppressWarnings("deprecation")
->>>>>>> 907f9c25
     public void updateStatistic(KeyValue kv) {
         ImmutableBytesPtr cfKey = new ImmutableBytesPtr(kv.getBuffer(), kv.getFamilyOffset(), kv.getFamilyLength());
         familyMap.put(cfKey, true);

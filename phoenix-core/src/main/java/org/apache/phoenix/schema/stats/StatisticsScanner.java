/*
 * Licensed to the Apache Software Foundation (ASF) under one or more contributor license agreements. See the NOTICE file distributed with
 * this work for additional information regarding copyright ownership. The ASF licenses this file to you under the Apache License, Version
 * 2.0 (the "License"); you may not use this file except in compliance with the License. You may obtain a copy of the License at
 * http://www.apache.org/licenses/LICENSE-2.0 Unless required by applicable law or agreed to in writing, software distributed under the
 * License is distributed on an "AS IS" BASIS, WITHOUT WARRANTIES OR CONDITIONS OF ANY KIND, either express or implied. See the License for
 * the specific language governing permissions and limitations under the License.
 */
package org.apache.phoenix.schema.stats;

import java.io.IOException;
import java.util.ArrayList;
import java.util.List;

import org.apache.commons.logging.Log;
import org.apache.commons.logging.LogFactory;
import org.apache.hadoop.hbase.Cell;
import org.apache.hadoop.hbase.KeyValue;
import org.apache.hadoop.hbase.KeyValueUtil;
import org.apache.hadoop.hbase.client.Mutation;
import org.apache.hadoop.hbase.regionserver.HRegion;
import org.apache.hadoop.hbase.regionserver.InternalScanner;
import org.apache.phoenix.hbase.index.util.ImmutableBytesPtr;

/**
 * The scanner that does the scanning to collect the stats during major compaction.{@link StatisticsCollector}
 */
public class StatisticsScanner implements InternalScanner {
    private static final Log LOG = LogFactory.getLog(StatisticsScanner.class);
    private InternalScanner delegate;
    private StatisticsWriter stats;
    private HRegion region;
    private StatisticsCollector tracker;
    private ImmutableBytesPtr family;

    public StatisticsScanner(StatisticsCollector tracker, StatisticsWriter stats, HRegion region,
            InternalScanner delegate, ImmutableBytesPtr family) {
        this.tracker = tracker;
        this.stats = stats;
        this.delegate = delegate;
        this.region = region;
        this.family = family;
        this.tracker.clear();
    }

    @Override
    public boolean next(List<Cell> result) throws IOException {
        boolean ret = delegate.next(result);
        updateStat(result);
        return ret;
    }

    @Override
    public boolean next(List<Cell> result, int limit) throws IOException {
        boolean ret = delegate.next(result, limit);
        updateStat(result);
        return ret;
    }

    /**
     * Update the current statistics based on the lastest batch of key-values from the underlying scanner
     * 
     * @param results
     *            next batch of {@link KeyValue}s
     */
    protected void updateStat(final List<Cell> results) {
        for (Cell c : results) {
            KeyValue kv = KeyValueUtil.ensureKeyValue(c);
            if (c.getTypeByte() == KeyValue.Type.Put.getCode()) {
                tracker.updateStatistic(kv);
            }
        }
    }

    @Override
    public void close() throws IOException {
        IOException toThrow = null;
        try {
            // update the statistics table
            // Just verify if this if fine
            ArrayList<Mutation> mutations = new ArrayList<Mutation>();
            if (LOG.isDebugEnabled()) {
                LOG.debug("Deleting the stats for the region " + region.getRegionNameAsString()
                        + " as part of major compaction");
            }
<<<<<<< HEAD
            stats.deleteStats(region.getRegionName(), this.tracker, Bytes.toString(family), mutations);
=======
            stats.deleteStats(region.getRegionName(), this.tracker, family, mutations);
>>>>>>> 907f9c25
            if (LOG.isDebugEnabled()) {
                LOG.debug("Adding new stats for the region " + region.getRegionNameAsString()
                        + " as part of major compaction");
            }
<<<<<<< HEAD
            stats.addStats(region.getRegionName(), this.tracker, Bytes.toString(family), mutations);
=======
            stats.addStats(region.getRegionName(), this.tracker, family, mutations);
>>>>>>> 907f9c25
            if (LOG.isDebugEnabled()) {
                LOG.debug("Committing new stats for the region " + region.getRegionNameAsString()
                        + " as part of major compaction");
            }
            stats.commitStats(mutations);
        } catch (IOException e) {
            LOG.error("Failed to update statistics table!", e);
            toThrow = e;
        } finally {
            try {
                stats.close();
            } catch (IOException e) {
                if (toThrow == null) toThrow = e;
                LOG.error("Error while closing the stats table", e);
            } finally {
                // close the delegate scanner
                try {
                    delegate.close();
                } catch (IOException e) {
                    if (toThrow == null) toThrow = e;
                    LOG.error("Error while closing the scanner", e);
                } finally {
                    if (toThrow != null) {
                        throw toThrow;
                    }
                }
            }
        }
    }
}<|MERGE_RESOLUTION|>--- conflicted
+++ resolved
@@ -83,20 +83,12 @@
                 LOG.debug("Deleting the stats for the region " + region.getRegionNameAsString()
                         + " as part of major compaction");
             }
-<<<<<<< HEAD
-            stats.deleteStats(region.getRegionName(), this.tracker, Bytes.toString(family), mutations);
-=======
             stats.deleteStats(region.getRegionName(), this.tracker, family, mutations);
->>>>>>> 907f9c25
             if (LOG.isDebugEnabled()) {
                 LOG.debug("Adding new stats for the region " + region.getRegionNameAsString()
                         + " as part of major compaction");
             }
-<<<<<<< HEAD
-            stats.addStats(region.getRegionName(), this.tracker, Bytes.toString(family), mutations);
-=======
             stats.addStats(region.getRegionName(), this.tracker, family, mutations);
->>>>>>> 907f9c25
             if (LOG.isDebugEnabled()) {
                 LOG.debug("Committing new stats for the region " + region.getRegionNameAsString()
                         + " as part of major compaction");

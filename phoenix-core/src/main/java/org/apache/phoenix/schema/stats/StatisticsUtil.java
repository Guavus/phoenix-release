--- conflicted
+++ resolved
@@ -69,11 +69,7 @@
         return Arrays.copyOfRange(kv.getRowArray(), kv.getRowOffset(), kv.getRowOffset() + kv.getRowLength());
     }
 
-<<<<<<< HEAD
-    public static Result readRegionStatistics(HTableInterface statsHTable, byte[] tableNameBytes, byte[] cf, byte[] regionName, long clientTimeStamp)
-=======
     public static Result readRegionStatistics(HTableInterface statsHTable, byte[] tableNameBytes, ImmutableBytesPtr cf, byte[] regionName, long clientTimeStamp)
->>>>>>> 907f9c25
             throws IOException {
         byte[] prefix = StatisticsUtil.getRowKey(tableNameBytes, cf, regionName);
         Get get = new Get(prefix);

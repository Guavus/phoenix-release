--- conflicted
+++ resolved
@@ -119,7 +119,6 @@
     private static final String SQL_FILE_EXT = ".sql";
     private static final String CSV_FILE_EXT = ".csv";
 
-<<<<<<< HEAD
     private static void usageError() {
         System.err.println("Usage: psql [zookeeper] [-t table-name] [-h comma-separated-column-names | in-line] [-d field-delimiter-char quote-char escape-char]<zookeeper>  <path-to-sql-or-csv-file>...\n" +
                 "  By default, the name of the CSV file (case insensitive) is used to determine the Phoenix table into which the CSV data is loaded\n" +
@@ -141,8 +140,6 @@
         );
         System.exit(-1);
     }
-=======
->>>>>>> 9cd0b494
     /**
      * Provides a mechanism to run SQL scripts against, where the arguments are:
      * 1) connection URL string

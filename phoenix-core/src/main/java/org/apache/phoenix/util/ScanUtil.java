--- conflicted
+++ resolved
@@ -561,12 +561,9 @@
         }
 
         return offset + slotPosition;
-<<<<<<< HEAD
-=======
     }
 
     public static boolean isAnalyzeTable(Scan scan) {
         return scan.getAttribute((BaseScannerRegionObserver.ANALYZE_TABLE)) != null;
->>>>>>> c0c4bdf1
     }
 }
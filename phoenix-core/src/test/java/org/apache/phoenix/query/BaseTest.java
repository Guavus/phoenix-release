/*
 * Licensed to the Apache Software Foundation (ASF) under one
 * or more contributor license agreements.  See the NOTICE file
 * distributed with this work for additional information
 * regarding copyright ownership.  The ASF licenses this file
 * to you under the Apache License, Version 2.0 (the
 * "License"); you may not use this file except in compliance
 * with the License.  You may obtain a copy of the License at
 *
 * http://www.apache.org/licenses/LICENSE-2.0
 *
 * Unless required by applicable law or agreed to in writing, software
 * distributed under the License is distributed on an "AS IS" BASIS,
 * WITHOUT WARRANTIES OR CONDITIONS OF ANY KIND, either express or implied.
 * See the License for the specific language governing permissions and
 * limitations under the License.
 */
package org.apache.phoenix.query;

import static org.apache.phoenix.util.PhoenixRuntime.CURRENT_SCN_ATTRIB;
import static org.apache.phoenix.util.PhoenixRuntime.JDBC_PROTOCOL;
import static org.apache.phoenix.util.PhoenixRuntime.JDBC_PROTOCOL_TERMINATOR;
import static org.apache.phoenix.util.PhoenixRuntime.PHOENIX_TEST_DRIVER_URL_PARAM;
import static org.apache.phoenix.util.TestUtil.ATABLE_NAME;
import static org.apache.phoenix.util.TestUtil.A_VALUE;
import static org.apache.phoenix.util.TestUtil.BTABLE_NAME;
import static org.apache.phoenix.util.TestUtil.B_VALUE;
import static org.apache.phoenix.util.TestUtil.CUSTOM_ENTITY_DATA_FULL_NAME;
import static org.apache.phoenix.util.TestUtil.C_VALUE;
import static org.apache.phoenix.util.TestUtil.ENTITYHISTID1;
import static org.apache.phoenix.util.TestUtil.ENTITYHISTID2;
import static org.apache.phoenix.util.TestUtil.ENTITYHISTID3;
import static org.apache.phoenix.util.TestUtil.ENTITYHISTID4;
import static org.apache.phoenix.util.TestUtil.ENTITYHISTID5;
import static org.apache.phoenix.util.TestUtil.ENTITYHISTID6;
import static org.apache.phoenix.util.TestUtil.ENTITYHISTID7;
import static org.apache.phoenix.util.TestUtil.ENTITYHISTID8;
import static org.apache.phoenix.util.TestUtil.ENTITYHISTID9;
import static org.apache.phoenix.util.TestUtil.ENTITY_HISTORY_SALTED_TABLE_NAME;
import static org.apache.phoenix.util.TestUtil.ENTITY_HISTORY_TABLE_NAME;
import static org.apache.phoenix.util.TestUtil.E_VALUE;
import static org.apache.phoenix.util.TestUtil.FUNKY_NAME;
import static org.apache.phoenix.util.TestUtil.GROUPBYTEST_NAME;
import static org.apache.phoenix.util.TestUtil.HBASE_DYNAMIC_COLUMNS;
import static org.apache.phoenix.util.TestUtil.HBASE_NATIVE;
import static org.apache.phoenix.util.TestUtil.INDEX_DATA_SCHEMA;
import static org.apache.phoenix.util.TestUtil.INDEX_DATA_TABLE;
import static org.apache.phoenix.util.TestUtil.JOIN_COITEM_TABLE_FULL_NAME;
import static org.apache.phoenix.util.TestUtil.JOIN_CUSTOMER_TABLE_FULL_NAME;
import static org.apache.phoenix.util.TestUtil.JOIN_ITEM_TABLE_FULL_NAME;
import static org.apache.phoenix.util.TestUtil.JOIN_ORDER_TABLE_FULL_NAME;
import static org.apache.phoenix.util.TestUtil.JOIN_SUPPLIER_TABLE_FULL_NAME;
import static org.apache.phoenix.util.TestUtil.KEYONLY_NAME;
import static org.apache.phoenix.util.TestUtil.MDTEST_NAME;
import static org.apache.phoenix.util.TestUtil.MILLIS_IN_DAY;
import static org.apache.phoenix.util.TestUtil.MULTI_CF_NAME;
import static org.apache.phoenix.util.TestUtil.MUTABLE_INDEX_DATA_TABLE;
import static org.apache.phoenix.util.TestUtil.PARENTID1;
import static org.apache.phoenix.util.TestUtil.PARENTID2;
import static org.apache.phoenix.util.TestUtil.PARENTID3;
import static org.apache.phoenix.util.TestUtil.PARENTID4;
import static org.apache.phoenix.util.TestUtil.PARENTID5;
import static org.apache.phoenix.util.TestUtil.PARENTID6;
import static org.apache.phoenix.util.TestUtil.PARENTID7;
import static org.apache.phoenix.util.TestUtil.PARENTID8;
import static org.apache.phoenix.util.TestUtil.PARENTID9;
import static org.apache.phoenix.util.TestUtil.PRODUCT_METRICS_NAME;
import static org.apache.phoenix.util.TestUtil.PTSDB2_NAME;
import static org.apache.phoenix.util.TestUtil.PTSDB3_NAME;
import static org.apache.phoenix.util.TestUtil.PTSDB_NAME;
import static org.apache.phoenix.util.TestUtil.ROW1;
import static org.apache.phoenix.util.TestUtil.ROW2;
import static org.apache.phoenix.util.TestUtil.ROW3;
import static org.apache.phoenix.util.TestUtil.ROW4;
import static org.apache.phoenix.util.TestUtil.ROW5;
import static org.apache.phoenix.util.TestUtil.ROW6;
import static org.apache.phoenix.util.TestUtil.ROW7;
import static org.apache.phoenix.util.TestUtil.ROW8;
import static org.apache.phoenix.util.TestUtil.ROW9;
import static org.apache.phoenix.util.TestUtil.STABLE_NAME;
import static org.apache.phoenix.util.TestUtil.TABLE_WITH_ARRAY;
import static org.apache.phoenix.util.TestUtil.TABLE_WITH_SALTING;
import static org.apache.phoenix.util.TestUtil.TEST_PROPERTIES;
import static org.junit.Assert.assertEquals;
import static org.junit.Assert.assertNotNull;
import static org.junit.Assert.assertTrue;
import static org.junit.Assert.fail;

import java.io.IOException;
import java.math.BigDecimal;
import java.sql.Connection;
import java.sql.DatabaseMetaData;
import java.sql.Date;
import java.sql.Driver;
import java.sql.DriverManager;
import java.sql.PreparedStatement;
import java.sql.ResultSet;
import java.sql.SQLException;
import java.sql.Types;
import java.util.Arrays;
import java.util.Iterator;
import java.util.List;
import java.util.Map;
import java.util.Map.Entry;
import java.util.Properties;
import java.util.Set;

import javax.annotation.Nonnull;

import org.apache.hadoop.conf.Configuration;
import org.apache.hadoop.hbase.HBaseConfiguration;
import org.apache.hadoop.hbase.HBaseTestingUtility;
import org.apache.hadoop.hbase.HColumnDescriptor;
import org.apache.hadoop.hbase.HConstants;
import org.apache.hadoop.hbase.HTableDescriptor;
import org.apache.hadoop.hbase.IntegrationTestingUtility;
import org.apache.hadoop.hbase.TableNotEnabledException;
import org.apache.hadoop.hbase.client.HBaseAdmin;
import org.apache.hadoop.hbase.io.encoding.DataBlockEncoding;
import org.apache.hadoop.hbase.util.Bytes;
import org.apache.phoenix.end2end.BaseHBaseManagedTimeIT;
import org.apache.phoenix.jdbc.PhoenixDatabaseMetaData;
import org.apache.phoenix.jdbc.PhoenixEmbeddedDriver;
import org.apache.phoenix.jdbc.PhoenixTestDriver;
import org.apache.phoenix.schema.NewerTableAlreadyExistsException;
import org.apache.phoenix.schema.PTableType;
import org.apache.phoenix.schema.TableAlreadyExistsException;
import org.apache.phoenix.schema.TableNotFoundException;
import org.apache.phoenix.util.ConfigUtil;
import org.apache.phoenix.util.PhoenixRuntime;
import org.apache.phoenix.util.PropertiesUtil;
import org.apache.phoenix.util.QueryUtil;
import org.apache.phoenix.util.ReadOnlyProps;
import org.apache.phoenix.util.SchemaUtil;
import org.slf4j.Logger;
import org.slf4j.LoggerFactory;

import com.google.common.collect.ImmutableMap;
import com.google.common.collect.Lists;
import com.google.common.collect.Sets;

/**
 * 
 * Base class that contains all the methods needed by
 * client-time and hbase-time managed tests.
 * 
 * For tests needing connectivity to a cluster, please use
 * {@link BaseHBaseManagedTimeIT} or {@link BaseClientManagedTimeIT}. 
 * 
 * In the rare case when a test can't share the same mini cluster as the 
 * ones used by {@link BaseHBaseManagedTimeIT} or {@link BaseClientManagedTimeIT}
 * one could extend this class and spin up your own mini cluster. Please 
 * make sure to shutdown the mini cluster in a method annotated by @AfterClass.  
 *
 */
public abstract class BaseTest {
    private static final Map<String,String> tableDDLMap;
<<<<<<< HEAD
    private static Logger logger = Logger.getLogger("BaseTest.class");
    private static IntegrationTestingUtility utility = null; 
=======
    private static final Logger logger = LoggerFactory.getLogger(BaseTest.class);

>>>>>>> 59647fc3
    static {
        ImmutableMap.Builder<String,String> builder = ImmutableMap.builder();
        builder.put(ENTITY_HISTORY_TABLE_NAME,"create table " + ENTITY_HISTORY_TABLE_NAME +
                "   (organization_id char(15) not null,\n" +
                "    parent_id char(15) not null,\n" +
                "    created_date date not null,\n" +
                "    entity_history_id char(15) not null,\n" +
                "    old_value varchar,\n" +
                "    new_value varchar,\n" + //create table shouldn't blow up if the last column definition ends with a comma.
                "    CONSTRAINT pk PRIMARY KEY (organization_id, parent_id, created_date, entity_history_id)\n" +
                ")");
        builder.put(ENTITY_HISTORY_SALTED_TABLE_NAME,"create table " + ENTITY_HISTORY_SALTED_TABLE_NAME +
                "   (organization_id char(15) not null,\n" +
                "    parent_id char(15) not null,\n" +
                "    created_date date not null,\n" +
                "    entity_history_id char(15) not null,\n" +
                "    old_value varchar,\n" +
                "    new_value varchar\n" +
                "    CONSTRAINT pk PRIMARY KEY (organization_id, parent_id, created_date, entity_history_id))\n" +
                "    SALT_BUCKETS = 4");
        builder.put(ATABLE_NAME,"create table " + ATABLE_NAME +
                "   (organization_id char(15) not null, \n" +
                "    entity_id char(15) not null,\n" +
                "    a_string varchar(100),\n" +
                "    b_string varchar(100),\n" +
                "    a_integer integer,\n" +
                "    a_date date,\n" +
                "    a_time time,\n" +
                "    a_timestamp timestamp,\n" +
                "    x_decimal decimal(31,10),\n" +
                "    x_long bigint,\n" +
                "    x_integer integer,\n" +
                "    y_integer integer,\n" +
                "    a_byte tinyint,\n" +
                "    a_short smallint,\n" +
                "    a_float float,\n" +
                "    a_double double,\n" +
                "    a_unsigned_float unsigned_float,\n" +
                "    a_unsigned_double unsigned_double\n" +
                "    CONSTRAINT pk PRIMARY KEY (organization_id, entity_id)\n" +
                ") ");
        builder.put(TABLE_WITH_ARRAY, "create table "
				+ TABLE_WITH_ARRAY
				+ "   (organization_id char(15) not null, \n"
				+ "    entity_id char(15) not null,\n"
				+ "    a_string_array varchar(100) array[],\n"
				+ "    b_string varchar(100),\n"
				+ "    a_integer integer,\n"
				+ "    a_date date,\n"
				+ "    a_time time,\n"
				+ "    a_timestamp timestamp,\n"
				+ "    x_decimal decimal(31,10),\n"
				+ "    x_long_array bigint array[],\n"
				+ "    x_integer integer,\n"
				+ "    a_byte_array tinyint array[],\n"
				+ "    a_short smallint,\n"
				+ "    a_float float,\n"
				+ "    a_double_array double array[],\n"
				+ "    a_unsigned_float unsigned_float,\n"
				+ "    a_unsigned_double unsigned_double \n"
				+ "    CONSTRAINT pk PRIMARY KEY (organization_id, entity_id)\n"
				+ ")");
        builder.put(BTABLE_NAME,"create table " + BTABLE_NAME +
                "   (a_string varchar not null, \n" +
                "    a_id char(3) not null,\n" +
                "    b_string varchar not null, \n" +
                "    a_integer integer not null, \n" +
                "    c_string varchar(2) null,\n" +
                "    b_integer integer,\n" +
                "    c_integer integer,\n" +
                "    d_string varchar(3),\n" +
                "    e_string char(10)\n" +
                "    CONSTRAINT my_pk PRIMARY KEY (a_string,a_id,b_string,a_integer,c_string))");
        builder.put(TABLE_WITH_SALTING,"create table " + TABLE_WITH_SALTING +
                "   (a_integer integer not null, \n" +
                "    a_string varchar not null, \n" +
                "    a_id char(3) not null,\n" +
                "    b_string varchar, \n" +
                "    b_integer integer \n" +
                "    CONSTRAINT pk PRIMARY KEY (a_integer, a_string, a_id))\n" +
                "    SALT_BUCKETS = 4");
        builder.put(STABLE_NAME,"create table " + STABLE_NAME +
                "   (id char(1) not null primary key,\n" +
                "    \"value\" integer)");
        builder.put(PTSDB_NAME,"create table " + PTSDB_NAME +
                "   (inst varchar null,\n" +
                "    host varchar null,\n" +
                "    date date not null,\n" +
                "    val decimal(31,10)\n" +
                "    CONSTRAINT pk PRIMARY KEY (inst, host, date))");
        builder.put(PTSDB2_NAME,"create table " + PTSDB2_NAME +
                "   (inst varchar(10) not null,\n" +
                "    date date not null,\n" +
                "    val1 decimal,\n" +
                "    val2 decimal(31,10),\n" +
                "    val3 decimal\n" +
                "    CONSTRAINT pk PRIMARY KEY (inst, date))");
        builder.put(PTSDB3_NAME,"create table " + PTSDB3_NAME +
                "   (host varchar(10) not null,\n" +
                "    date date not null,\n" +
                "    val1 decimal,\n" +
                "    val2 decimal(31,10),\n" +
                "    val3 decimal\n" +
                "    CONSTRAINT pk PRIMARY KEY (host DESC, date DESC))");
        builder.put(FUNKY_NAME,"create table " + FUNKY_NAME +
                "   (\"foo!\" varchar not null primary key,\n" +
                "    \"1\".\"#@$\" varchar, \n" +
                "    \"1\".\"foo.bar-bas\" varchar, \n" +
                "    \"1\".\"Value\" integer,\n" +
                "    \"1\".\"VALUE\" integer,\n" +
                "    \"1\".\"value\" integer,\n" +
                "    \"1\".\"_blah^\" varchar)"
                );
        builder.put(KEYONLY_NAME,"create table " + KEYONLY_NAME +
                "   (i1 integer not null, i2 integer not null\n" +
                "    CONSTRAINT pk PRIMARY KEY (i1,i2))");
        builder.put(MDTEST_NAME,"create table " + MDTEST_NAME +
                "   (id char(1) primary key,\n" +
                "    a.col1 integer,\n" +
                "    b.col2 bigint,\n" +
                "    b.col3 decimal,\n" +
                "    b.col4 decimal(5),\n" +
                "    b.col5 decimal(6,3))\n" +
                "    a." + HConstants.VERSIONS + "=" + 1 + "," + "a." + HColumnDescriptor.DATA_BLOCK_ENCODING + "='" + DataBlockEncoding.NONE +  "'");
        builder.put(MULTI_CF_NAME,"create table " + MULTI_CF_NAME +
                "   (id char(15) not null primary key,\n" +
                "    a.unique_user_count integer,\n" +
                "    b.unique_org_count integer,\n" +
                "    c.db_cpu_utilization decimal(31,10),\n" +
                "    d.transaction_count bigint,\n" +
                "    e.cpu_utilization decimal(31,10),\n" +
                "    f.response_time bigint,\n" +
                "    g.response_time bigint)");
        builder.put(GROUPBYTEST_NAME,"create table " + GROUPBYTEST_NAME +
                "   (id varchar not null primary key,\n" +
                "    uri varchar, appcpu integer)");
        builder.put(HBASE_NATIVE,"create table " + HBASE_NATIVE +
                "   (uint_key unsigned_int not null," +
                "    ulong_key unsigned_long not null," +
                "    string_key varchar not null,\n" +
                "    \"1\".uint_col unsigned_int," +
                "    \"1\".ulong_col unsigned_long" +
                "    CONSTRAINT pk PRIMARY KEY (uint_key, ulong_key, string_key))\n" +
                     HColumnDescriptor.DATA_BLOCK_ENCODING + "='" + DataBlockEncoding.NONE + "'");
        builder.put(HBASE_DYNAMIC_COLUMNS,"create table " + HBASE_DYNAMIC_COLUMNS + 
                "   (entry varchar not null," +
                "    F varchar," +
                "    A.F1v1 varchar," +
                "    A.F1v2 varchar," +
                "    B.F2v1 varchar" +
                "    CONSTRAINT pk PRIMARY KEY (entry))\n");
        builder.put(PRODUCT_METRICS_NAME,"create table " + PRODUCT_METRICS_NAME +
                "   (organization_id char(15) not null," +
                "    date date not null," +
                "    feature char(1) not null," +
                "    unique_users integer not null,\n" +
                "    db_utilization decimal(31,10),\n" +
                "    transactions bigint,\n" +
                "    cpu_utilization decimal(31,10),\n" +
                "    response_time bigint,\n" +
                "    io_time bigint,\n" +
                "    region varchar,\n" +
                "    unset_column decimal(31,10)\n" +
                "    CONSTRAINT pk PRIMARY KEY (organization_id, DATe, feature, UNIQUE_USERS))");
        builder.put(CUSTOM_ENTITY_DATA_FULL_NAME,"create table " + CUSTOM_ENTITY_DATA_FULL_NAME +
                "   (organization_id char(15) not null, \n" +
                "    key_prefix char(3) not null,\n" +
                "    custom_entity_data_id char(12) not null,\n" +
                "    created_by varchar,\n" +
                "    created_date date,\n" +
                "    currency_iso_code char(3),\n" +
                "    deleted char(1),\n" +
                "    division decimal(31,10),\n" +
                "    last_activity date,\n" +
                "    last_update date,\n" +
                "    last_update_by varchar,\n" +
                "    name varchar(240),\n" +
                "    owner varchar,\n" +
                "    record_type_id char(15),\n" +
                "    setup_owner varchar,\n" +
                "    system_modstamp date,\n" +
                "    b.val0 varchar,\n" +
                "    b.val1 varchar,\n" +
                "    b.val2 varchar,\n" +
                "    b.val3 varchar,\n" +
                "    b.val4 varchar,\n" +
                "    b.val5 varchar,\n" +
                "    b.val6 varchar,\n" +
                "    b.val7 varchar,\n" +
                "    b.val8 varchar,\n" +
                "    b.val9 varchar\n" +
                "    CONSTRAINT pk PRIMARY KEY (organization_id, key_prefix, custom_entity_data_id))");
        builder.put("IntKeyTest","create table IntKeyTest" +
                "   (i integer not null primary key)");
        builder.put("IntIntKeyTest","create table IntIntKeyTest" +
                "   (i integer not null primary key, j integer)");
        builder.put("LongInKeyTest","create table LongInKeyTest" +
                "   (l bigint not null primary key)");
        builder.put("PKIntValueTest", "create table PKIntValueTest" +
                "   (pk integer not null primary key)");
        builder.put("PKBigIntValueTest", "create table PKBigIntValueTest" +
                "   (pk bigint not null primary key)");
        builder.put("PKUnsignedIntValueTest", "create table PKUnsignedIntValueTest" +
                "   (pk unsigned_int not null primary key)");
        builder.put("PKUnsignedLongValueTest", "create table PKUnsignedLongValueTest" +
                "   (pk unsigned_long not null\n" +
                "    CONSTRAINT pk PRIMARY KEY (pk))");
        builder.put("KVIntValueTest", "create table KVIntValueTest" +
                "   (pk integer not null primary key,\n" +
                "    kv integer)\n");
        builder.put("KVBigIntValueTest", "create table KVBigIntValueTest" +
                "   (pk integer not null primary key,\n" +
                "    kv bigint)\n");
        builder.put(INDEX_DATA_TABLE, "create table " + INDEX_DATA_SCHEMA + QueryConstants.NAME_SEPARATOR + INDEX_DATA_TABLE + "(" +
                "   varchar_pk VARCHAR NOT NULL, " +
                "   char_pk CHAR(5) NOT NULL, " +
                "   int_pk INTEGER NOT NULL, "+ 
                "   long_pk BIGINT NOT NULL, " +
                "   decimal_pk DECIMAL(31, 10) NOT NULL, " +
                "   a.varchar_col1 VARCHAR, " +
                "   a.char_col1 CHAR(5), " +
                "   a.int_col1 INTEGER, " +
                "   a.long_col1 BIGINT, " +
                "   a.decimal_col1 DECIMAL(31, 10), " +
                "   b.varchar_col2 VARCHAR, " +
                "   b.char_col2 CHAR(5), " +
                "   b.int_col2 INTEGER, " +
                "   b.long_col2 BIGINT, " +
                "   b.decimal_col2 DECIMAL(31, 10) " +
                "   CONSTRAINT pk PRIMARY KEY (varchar_pk, char_pk, int_pk, long_pk DESC, decimal_pk)) " +
                "IMMUTABLE_ROWS=true");
        builder.put(MUTABLE_INDEX_DATA_TABLE, "create table " + INDEX_DATA_SCHEMA + QueryConstants.NAME_SEPARATOR + MUTABLE_INDEX_DATA_TABLE + "(" +
                "   varchar_pk VARCHAR NOT NULL, " +
                "   char_pk CHAR(5) NOT NULL, " +
                "   int_pk INTEGER NOT NULL, "+ 
                "   long_pk BIGINT NOT NULL, " +
                "   decimal_pk DECIMAL(31, 10) NOT NULL, " +
                "   a.varchar_col1 VARCHAR, " +
                "   a.char_col1 CHAR(5), " +
                "   a.int_col1 INTEGER, " +
                "   a.long_col1 BIGINT, " +
                "   a.decimal_col1 DECIMAL(31, 10), " +
                "   b.varchar_col2 VARCHAR, " +
                "   b.char_col2 CHAR(5), " +
                "   b.int_col2 INTEGER, " +
                "   b.long_col2 BIGINT, " +
                "   b.decimal_col2 DECIMAL(31, 10) " +
                "   CONSTRAINT pk PRIMARY KEY (varchar_pk, char_pk, int_pk, long_pk DESC, decimal_pk)) "
                );
        builder.put("SumDoubleTest","create table SumDoubleTest" +
                "   (id varchar not null primary key, d DOUBLE, f FLOAT, ud UNSIGNED_DOUBLE, uf UNSIGNED_FLOAT, i integer, de decimal)");
        builder.put(JOIN_ORDER_TABLE_FULL_NAME, "create table " + JOIN_ORDER_TABLE_FULL_NAME +
                "   (\"order_id\" varchar(15) not null primary key, " +
                "    \"customer_id\" varchar(10), " +
                "    \"item_id\" varchar(10), " +
                "    price integer, " +
                "    quantity integer, " +
                "    date timestamp)");
        builder.put(JOIN_CUSTOMER_TABLE_FULL_NAME, "create table " + JOIN_CUSTOMER_TABLE_FULL_NAME +
                "   (\"customer_id\" varchar(10) not null primary key, " +
                "    name varchar, " +
                "    phone varchar(12), " +
                "    address varchar, " +
                "    loc_id varchar(5), " +
                "    date date)");
        builder.put(JOIN_ITEM_TABLE_FULL_NAME, "create table " + JOIN_ITEM_TABLE_FULL_NAME +
                "   (\"item_id\" varchar(10) not null primary key, " +
                "    name varchar, " +
                "    price integer, " +
                "    discount1 integer, " +
                "    discount2 integer, " +
                "    \"supplier_id\" varchar(10), " +
                "    description varchar)");
        builder.put(JOIN_SUPPLIER_TABLE_FULL_NAME, "create table " + JOIN_SUPPLIER_TABLE_FULL_NAME +
                "   (\"supplier_id\" varchar(10) not null primary key, " +
                "    name varchar, " +
                "    phone varchar(12), " +
                "    address varchar, " +
                "    loc_id varchar(5))");
        builder.put(JOIN_COITEM_TABLE_FULL_NAME, "create table " + JOIN_COITEM_TABLE_FULL_NAME +
                "   (item_id varchar(10) NOT NULL, " +
                "    item_name varchar NOT NULL, " +
                "    co_item_id varchar(10), " +
                "    co_item_name varchar " +
                "   CONSTRAINT pk PRIMARY KEY (item_id, item_name)) " +
                "   SALT_BUCKETS=4");
        tableDDLMap = builder.build();
    }
    
    private static final String ORG_ID = "00D300000000XHP";
    private static final int NUM_SLAVES_BASE = 1;
    
    protected static String getZKClientPort(Configuration conf) {
        return conf.get(QueryServices.ZOOKEEPER_PORT_ATTRIB);
    }
    
    protected static String url;
    protected static PhoenixTestDriver driver;
    private static boolean clusterInitialized = false;
    private static HBaseTestingUtility utility;
    protected static final Configuration config = HBaseConfiguration.create(); 
    
    protected static String getUrl() {
        if (!clusterInitialized) {
            throw new IllegalStateException("Cluster must be initialized before attempting to get the URL");
        }
        return url;
    }
    
    protected static String checkClusterInitialized(ReadOnlyProps overrideProps) {
        if (!clusterInitialized) {
            url = setUpTestCluster(config, overrideProps);
            clusterInitialized = true;
        }
        return url;
    }
    
    /**
     * Set up the test hbase cluster. 
     * @param props TODO
     * @return url to be used by clients to connect to the cluster.
     */
    protected static String setUpTestCluster(@Nonnull Configuration conf, ReadOnlyProps overrideProps) {
        boolean isDistributedCluster = isDistributedClusterModeEnabled(conf);
        if (!isDistributedCluster) {
            return initMiniCluster(conf, overrideProps);
       } else {
            return initClusterDistributedMode(conf, overrideProps);
        }
    }
    
    protected static void destroyDriver() throws Exception {
        if (driver != null) {
            try {
                assertTrue(destroyDriver(driver));
            } finally {
                driver = null;
            }
        }
    }
    
    protected static void dropNonSystemTables() throws Exception {
        try {
            disableAndDropNonSystemTables();
        } finally {
            destroyDriver();
        }
    }

    protected static void tearDownMiniCluster() throws Exception {
        try {
            destroyDriver();
        } finally {
            try {
                if (utility != null) {
                    utility.shutdownMiniCluster();
                }
            } finally {
                utility = null;
                clusterInitialized = false;
            }
        }
    }
            
    protected static void setUpTestDriver(ReadOnlyProps props) throws Exception {
        String url = checkClusterInitialized(props);
        if (driver == null) {
            driver = initAndRegisterDriver(url, props);
        }
    }

    protected static boolean isDistributedClusterModeEnabled(Configuration conf) {
        boolean isDistributedCluster = false;
        //check if the distributed mode was specified as a system property.
        isDistributedCluster = Boolean.parseBoolean(System.getProperty(IntegrationTestingUtility.IS_DISTRIBUTED_CLUSTER, "false"));
        if (!isDistributedCluster) {
           //fall back on hbase-default.xml or hbase-site.xml to check for distributed mode              
           isDistributedCluster = conf.getBoolean(IntegrationTestingUtility.IS_DISTRIBUTED_CLUSTER, false);
        }
        return isDistributedCluster;
    }
    
    /**
     * Initialize the mini cluster using phoenix-test specific configuration.
     * @param overrideProps TODO
     * @return url to be used by clients to connect to the mini cluster.
     */
    private static String initMiniCluster(Configuration conf, ReadOnlyProps overrideProps) {
        setUpConfigForMiniCluster(conf, overrideProps);
        utility = new IntegrationTestingUtility(conf);
        try {
            utility.startMiniCluster();
            // add shutdown hook to kill the mini cluster
            Runtime.getRuntime().addShutdownHook(new Thread() {
                @Override
                public void run() {
                    try {
                        if (utility != null) utility.shutdownMiniCluster();
                    } catch (Exception e) {
                        logger.warn("Exception caught when shutting down mini cluster", e);
                    }
                }
            });
            return getLocalClusterUrl(utility);
        } catch (Throwable t) {
            throw new RuntimeException(t);
        }
    }

    protected static String getLocalClusterUrl(IntegrationTestingUtility util) throws Exception {
        String url = QueryUtil.getConnectionUrl(new Properties(), util.getConfiguration());
        return url + PHOENIX_TEST_DRIVER_URL_PARAM;
    }
    
    /**
     * Initialize the cluster in distributed mode
     * @param overrideProps TODO
     * @return url to be used by clients to connect to the mini cluster.
     */
    private static String initClusterDistributedMode(Configuration conf, ReadOnlyProps overrideProps) {
        setTestConfigForDistribuedCluster(conf, overrideProps);
        try {
            IntegrationTestingUtility util =  new IntegrationTestingUtility(conf);
            utility = util;
            util.initializeCluster(NUM_SLAVES_BASE);
        } catch (Exception e) {
            throw new RuntimeException(e);
        }
        return JDBC_PROTOCOL + JDBC_PROTOCOL_TERMINATOR + PHOENIX_TEST_DRIVER_URL_PARAM;
    }

    private static void setTestConfigForDistribuedCluster(Configuration conf, ReadOnlyProps overrideProps) {
        setDefaultTestConfig(conf, overrideProps);
    }
    
    private static void setDefaultTestConfig(Configuration conf, ReadOnlyProps overrideProps) {
        ConfigUtil.setReplicationConfigIfAbsent(conf);
        QueryServices services = new PhoenixTestDriver().getQueryServices();
        for (Entry<String,String> entry : services.getProps()) {
            conf.set(entry.getKey(), entry.getValue());
        }
        //no point doing sanity checks when running tests.
        conf.setBoolean("hbase.table.sanity.checks", false);
        
        // override any defaults based on overrideProps
        for (Entry<String,String> entry : overrideProps) {
            conf.set(entry.getKey(), entry.getValue());
        }
    }
    
    public static Configuration setUpConfigForMiniCluster(Configuration conf) {
        return setUpConfigForMiniCluster(conf, ReadOnlyProps.EMPTY_PROPS);
    }
    
    public static Configuration setUpConfigForMiniCluster(Configuration conf, ReadOnlyProps overrideProps) {
        assertNotNull(conf);
        setDefaultTestConfig(conf, overrideProps);
        /*
         * The default configuration of mini cluster ends up spawning a lot of threads
         * that are not really needed by phoenix for test purposes. Limiting these threads
         * helps us in running several mini clusters at the same time without hitting 
         * the threads limit imposed by the OS. 
         */
        conf.setInt(HConstants.REGION_SERVER_HANDLER_COUNT, 5);
        conf.setInt(HConstants.REGION_SERVER_META_HANDLER_COUNT, 2);
        conf.setInt(HConstants.MASTER_HANDLER_COUNT, 2);
        conf.setInt("dfs.namenode.handler.count", 2);
        conf.setInt("dfs.namenode.service.handler.count", 2);
        conf.setInt("dfs.datanode.handler.count", 2);
        conf.setInt("ipc.server.read.threadpool.size", 2);
        conf.setInt("ipc.server.handler.threadpool.size", 2);
        conf.setInt("hbase.hconnection.threads.max", 2);
        conf.setInt("hbase.hconnection.threads.core", 2);
        conf.setInt("hbase.htable.threads.max", 2);
        conf.setInt("hbase.regionserver.hlog.syncer.count", 2);
        conf.setInt("hbase.hlog.asyncer.number", 2);
        conf.setInt("hbase.assignment.zkevent.workers", 5);
        conf.setInt("hbase.assignment.threads.max", 5);
        return conf;
    }
    
    /**
     * Create a {@link PhoenixTestDriver} and register it.
     * @return an initialized and registered {@link PhoenixTestDriver} 
     */
    protected static PhoenixTestDriver initAndRegisterDriver(String url, ReadOnlyProps props) throws Exception {
        PhoenixTestDriver newDriver = new PhoenixTestDriver(props);
        DriverManager.registerDriver(newDriver);
        Driver oldDriver = DriverManager.getDriver(url); 
        if (oldDriver != newDriver) {
            destroyDriver(oldDriver);
        }
        Connection conn = newDriver.connect(url, PropertiesUtil.deepCopy(TEST_PROPERTIES));
        conn.close();
        return newDriver;
    }
    
    //Close and unregister the driver.
    protected static boolean destroyDriver(Driver driver) {
        if (driver != null) {
            assert(driver instanceof PhoenixEmbeddedDriver);
            PhoenixEmbeddedDriver pdriver = (PhoenixEmbeddedDriver)driver;
            try {
                try {
                    pdriver.close();
                    return true;
                } finally {
                    DriverManager.deregisterDriver(driver);
                }
            } catch (Exception e) {
                logger.warn("Unable to close registered driver: " + driver, e);
            }
        }
        return false;
    }
    
    protected static String getOrganizationId() {
        return ORG_ID;
    }

    private static long timestamp;

    public static long nextTimestamp() {
        timestamp += 100;
        return timestamp;
    }

    protected static void ensureTableCreated(String url, String tableName) throws SQLException {
        ensureTableCreated(url, tableName, null, null);
    }

    protected static void ensureTableCreated(String url, String tableName, byte[][] splits) throws SQLException {
        ensureTableCreated(url, tableName, splits, null);
    }

    protected static void ensureTableCreated(String url, String tableName, Long ts) throws SQLException {
        ensureTableCreated(url, tableName, null, ts);
    }

    protected static void ensureTableCreated(String url, String tableName, byte[][] splits, Long ts) throws SQLException {
        String ddl = tableDDLMap.get(tableName);
        createTestTable(url, ddl, splits, ts);
    }

    protected static void createTestTable(String url, String ddl) throws SQLException {
        createTestTable(url, ddl, null, null);
    }

    protected static void createTestTable(String url, String ddl, byte[][] splits, Long ts) throws SQLException {
        createTestTable(url, ddl, splits, ts, true);
    }
    
    protected static void createTestTable(String url, String ddl, byte[][] splits, Long ts, boolean swallowTableAlreadyExistsException) throws SQLException {
        assertNotNull(ddl);
        StringBuilder buf = new StringBuilder(ddl);
        if (splits != null) {
            buf.append(" SPLIT ON (");
            for (int i = 0; i < splits.length; i++) {
                buf.append("?,");
            }
            buf.setCharAt(buf.length()-1, ')');
        }
        ddl = buf.toString();
        Properties props = new Properties();
        if (ts != null) {
            props.setProperty(PhoenixRuntime.CURRENT_SCN_ATTRIB, Long.toString(ts));
        }
        Connection conn = DriverManager.getConnection(url, props);
        try {
            PreparedStatement stmt = conn.prepareStatement(ddl);
            if (splits != null) {
                for (int i = 0; i < splits.length; i++) {
                    stmt.setBytes(i+1, splits[i]);
                }
            }
            stmt.execute(ddl);
        } catch (TableAlreadyExistsException e) {
            if (! swallowTableAlreadyExistsException) {
                throw e;
            }
        } finally {
            conn.close();
        }
    }
    
    protected static byte[][] getDefaultSplits(String tenantId) {
        return new byte[][] { 
            Bytes.toBytes(tenantId + "00A"),
            Bytes.toBytes(tenantId + "00B"),
            Bytes.toBytes(tenantId + "00C"),
            };
    }

    protected static void deletePriorTables(long ts, String url) throws Exception {
        deletePriorTables(ts, (String)null, url);
    }
    
    protected static void deletePriorTables(long ts, String tenantId, String url) throws Exception {
        Properties props = new Properties();
        if (ts != HConstants.LATEST_TIMESTAMP) {
            props.setProperty(CURRENT_SCN_ATTRIB, Long.toString(ts));
        }
        Connection conn = DriverManager.getConnection(url, props);
        try {
            deletePriorTables(ts, conn, url);
            deletePriorSequences(ts, conn);
        }
        finally {
            conn.close();
        }
    }
    
    private static void deletePriorTables(long ts, Connection globalConn, String url) throws Exception {
        DatabaseMetaData dbmd = globalConn.getMetaData();
        // Drop VIEWs first, as we don't allow a TABLE with views to be dropped
        // Tables are sorted by TENANT_ID
        List<String[]> tableTypesList = Arrays.asList(new String[] {PTableType.VIEW.toString()}, new String[] {PTableType.TABLE.toString()});
        for (String[] tableTypes: tableTypesList) {
            ResultSet rs = dbmd.getTables(null, null, null, tableTypes);
            String lastTenantId = null;
            Connection conn = globalConn;
            while (rs.next()) {
                String fullTableName = SchemaUtil.getEscapedTableName(
                        rs.getString(PhoenixDatabaseMetaData.TABLE_SCHEM),
                        rs.getString(PhoenixDatabaseMetaData.TABLE_NAME));
                String ddl = "DROP " + rs.getString(PhoenixDatabaseMetaData.TABLE_TYPE) + " " + fullTableName;
                String tenantId = rs.getString(1);
                if (tenantId != null && !tenantId.equals(lastTenantId))  {
                    if (lastTenantId != null) {
                        conn.close();
                    }
                    // Open tenant-specific connection when we find a new one
                    Properties props = new Properties(globalConn.getClientInfo());
                    props.setProperty(PhoenixRuntime.TENANT_ID_ATTRIB, tenantId);
                    conn = DriverManager.getConnection(url, props);
                    lastTenantId = tenantId;
                }
                try {
                    conn.createStatement().executeUpdate(ddl);
                } catch (NewerTableAlreadyExistsException ex) {
                    logger.info("Newer table " + fullTableName + " or its delete marker exists. Ignore current deletion");
                } catch (TableNotFoundException ex) {
                    logger.info("Table " + fullTableName + " is already deleted.");
                }
            }
            if (lastTenantId != null) {
                conn.close();
            }
        }
    }
    
    private static void deletePriorSequences(long ts, Connection conn) throws Exception {
        // TODO: drop tenant-specific sequences too
        ResultSet rs = conn.createStatement().executeQuery("SELECT " 
                + PhoenixDatabaseMetaData.SEQUENCE_SCHEMA + "," 
                + PhoenixDatabaseMetaData.SEQUENCE_NAME 
                + " FROM " + PhoenixDatabaseMetaData.SEQUENCE_FULLNAME_ESCAPED);
        while (rs.next()) {
            conn.createStatement().execute("DROP SEQUENCE " + SchemaUtil.getEscapedTableName(rs.getString(1), rs.getString(2)));
        }
    }
    
    protected static void initSumDoubleValues(byte[][] splits, String url) throws Exception {
        ensureTableCreated(url, "SumDoubleTest", splits);
        Properties props = new Properties();
        Connection conn = DriverManager.getConnection(url, props);
        try {
            // Insert all rows at ts
            PreparedStatement stmt = conn.prepareStatement(
                    "upsert into " +
                    "SumDoubleTest(" +
                    "    id, " +
                    "    d, " +
                    "    f, " +
                    "    ud, " +
                    "    uf) " +
                    "VALUES (?, ?, ?, ?, ?)");
            stmt.setString(1, "1");
            stmt.setDouble(2, 0.001);
            stmt.setFloat(3, 0.01f);
            stmt.setDouble(4, 0.001);
            stmt.setFloat(5, 0.01f);
            stmt.execute();
                
            stmt.setString(1, "2");
            stmt.setDouble(2, 0.002);
            stmt.setFloat(3, 0.02f);
            stmt.setDouble(4, 0.002);
            stmt.setFloat(5, 0.02f);
            stmt.execute();
                
            stmt.setString(1, "3");
            stmt.setDouble(2, 0.003);
            stmt.setFloat(3, 0.03f);
            stmt.setDouble(4, 0.003);
            stmt.setFloat(5, 0.03f);
            stmt.execute();
                
            stmt.setString(1, "4");
            stmt.setDouble(2, 0.004);
            stmt.setFloat(3, 0.04f);
            stmt.setDouble(4, 0.004);
            stmt.setFloat(5, 0.04f);
            stmt.execute();
                
            stmt.setString(1, "5");
            stmt.setDouble(2, 0.005);
            stmt.setFloat(3, 0.05f);
            stmt.setDouble(4, 0.005);
            stmt.setFloat(5, 0.05f);
            stmt.execute();
                
            conn.commit();
        } finally {
            conn.close();
        }
    }
    
    protected static void initATableValues(String tenantId, byte[][] splits, String url) throws Exception {
        initATableValues(tenantId, splits, null, url);
    }
    
    protected static void initATableValues(String tenantId, byte[][] splits, Date date, String url) throws Exception {
        initATableValues(tenantId, splits, date, null, url);
    }
    
    
    
    protected static void initATableValues(String tenantId, byte[][] splits, Date date, Long ts, String url) throws Exception {
        if (ts == null) {
            ensureTableCreated(url, ATABLE_NAME, splits);
        } else {
            ensureTableCreated(url, ATABLE_NAME, splits, ts-5);
        }
        
        Properties props = new Properties();
        if (ts != null) {
            props.setProperty(CURRENT_SCN_ATTRIB, Long.toString(ts-3));
        }
        Connection conn = DriverManager.getConnection(url, props);
        try {
            // Insert all rows at ts
            PreparedStatement stmt = conn.prepareStatement(
                    "upsert into " +
                    "ATABLE(" +
                    "    ORGANIZATION_ID, " +
                    "    ENTITY_ID, " +
                    "    A_STRING, " +
                    "    B_STRING, " +
                    "    A_INTEGER, " +
                    "    A_DATE, " +
                    "    X_DECIMAL, " +
                    "    X_LONG, " +
                    "    X_INTEGER," +
                    "    Y_INTEGER," +
                    "    A_BYTE," +
                    "    A_SHORT," +
                    "    A_FLOAT," +
                    "    A_DOUBLE," +
                    "    A_UNSIGNED_FLOAT," +
                    "    A_UNSIGNED_DOUBLE)" +
                    "VALUES (?, ?, ?, ?, ?, ?, ?, ?, ?, ?, ?, ?, ?, ?, ?, ?)");
            stmt.setString(1, tenantId);
            stmt.setString(2, ROW1);
            stmt.setString(3, A_VALUE);
            stmt.setString(4, B_VALUE);
            stmt.setInt(5, 1);
            stmt.setDate(6, date);
            stmt.setBigDecimal(7, null);
            stmt.setNull(8, Types.BIGINT);
            stmt.setNull(9, Types.INTEGER);
            stmt.setNull(10, Types.INTEGER);
            stmt.setByte(11, (byte)1);
            stmt.setShort(12, (short) 128);
            stmt.setFloat(13, 0.01f);
            stmt.setDouble(14, 0.0001);
            stmt.setFloat(15, 0.01f);
            stmt.setDouble(16, 0.0001);
            stmt.execute();
                
            stmt.setString(1, tenantId);
            stmt.setString(2, ROW2);
            stmt.setString(3, A_VALUE);
            stmt.setString(4, C_VALUE);
            stmt.setInt(5, 2);
            stmt.setDate(6, date == null ? null : new Date(date.getTime() + MILLIS_IN_DAY * 1));
            stmt.setBigDecimal(7, null);
            stmt.setNull(8, Types.BIGINT);
            stmt.setNull(9, Types.INTEGER);
            stmt.setNull(10, Types.INTEGER);
            stmt.setByte(11, (byte)2);
            stmt.setShort(12, (short) 129);
            stmt.setFloat(13, 0.02f);
            stmt.setDouble(14, 0.0002);
            stmt.setFloat(15, 0.02f);
            stmt.setDouble(16, 0.0002);
            stmt.execute();
                
            stmt.setString(1, tenantId);
            stmt.setString(2, ROW3);
            stmt.setString(3, A_VALUE);
            stmt.setString(4, E_VALUE);
            stmt.setInt(5, 3);
            stmt.setDate(6, date == null ? null : new Date(date.getTime() + MILLIS_IN_DAY * 2));
            stmt.setBigDecimal(7, null);
            stmt.setNull(8, Types.BIGINT);
            stmt.setNull(9, Types.INTEGER);
            stmt.setNull(10, Types.INTEGER);
            stmt.setByte(11, (byte)3);
            stmt.setShort(12, (short) 130);
            stmt.setFloat(13, 0.03f);
            stmt.setDouble(14, 0.0003);
            stmt.setFloat(15, 0.03f);
            stmt.setDouble(16, 0.0003);
            stmt.execute();
                
            stmt.setString(1, tenantId);
            stmt.setString(2, ROW4);
            stmt.setString(3, A_VALUE);
            stmt.setString(4, B_VALUE);
            stmt.setInt(5, 4);
            stmt.setDate(6, date == null ? null : date);
            stmt.setBigDecimal(7, null);
            stmt.setNull(8, Types.BIGINT);
            stmt.setNull(9, Types.INTEGER);
            stmt.setNull(10, Types.INTEGER);
            stmt.setByte(11, (byte)4);
            stmt.setShort(12, (short) 131);
            stmt.setFloat(13, 0.04f);
            stmt.setDouble(14, 0.0004);
            stmt.setFloat(15, 0.04f);
            stmt.setDouble(16, 0.0004);
            stmt.execute();
                
            stmt.setString(1, tenantId);
            stmt.setString(2, ROW5);
            stmt.setString(3, B_VALUE);
            stmt.setString(4, C_VALUE);
            stmt.setInt(5, 5);
            stmt.setDate(6, date == null ? null : new Date(date.getTime() + MILLIS_IN_DAY * 1));
            stmt.setBigDecimal(7, null);
            stmt.setNull(8, Types.BIGINT);
            stmt.setNull(9, Types.INTEGER);
            stmt.setNull(10, Types.INTEGER);
            stmt.setByte(11, (byte)5);
            stmt.setShort(12, (short) 132);
            stmt.setFloat(13, 0.05f);
            stmt.setDouble(14, 0.0005);
            stmt.setFloat(15, 0.05f);
            stmt.setDouble(16, 0.0005);
            stmt.execute();
                
            stmt.setString(1, tenantId);
            stmt.setString(2, ROW6);
            stmt.setString(3, B_VALUE);
            stmt.setString(4, E_VALUE);
            stmt.setInt(5, 6);
            stmt.setDate(6, date == null ? null : new Date(date.getTime() + MILLIS_IN_DAY * 2));
            stmt.setBigDecimal(7, null);
            stmt.setNull(8, Types.BIGINT);
            stmt.setNull(9, Types.INTEGER);
            stmt.setNull(10, Types.INTEGER);
            stmt.setByte(11, (byte)6);
            stmt.setShort(12, (short) 133);
            stmt.setFloat(13, 0.06f);
            stmt.setDouble(14, 0.0006);
            stmt.setFloat(15, 0.06f);
            stmt.setDouble(16, 0.0006);
            stmt.execute();
                
            stmt.setString(1, tenantId);
            stmt.setString(2, ROW7);
            stmt.setString(3, B_VALUE);
            stmt.setString(4, B_VALUE);
            stmt.setInt(5, 7);
            stmt.setDate(6, date == null ? null : date);
            stmt.setBigDecimal(7, BigDecimal.valueOf(0.1));
            stmt.setLong(8, 5L);
            stmt.setInt(9, 5);
            stmt.setNull(10, Types.INTEGER);
            stmt.setByte(11, (byte)7);
            stmt.setShort(12, (short) 134);
            stmt.setFloat(13, 0.07f);
            stmt.setDouble(14, 0.0007);
            stmt.setFloat(15, 0.07f);
            stmt.setDouble(16, 0.0007);
            stmt.execute();
                
            stmt.setString(1, tenantId);
            stmt.setString(2, ROW8);
            stmt.setString(3, B_VALUE);
            stmt.setString(4, C_VALUE);
            stmt.setInt(5, 8);
            stmt.setDate(6, date == null ? null : new Date(date.getTime() + MILLIS_IN_DAY * 1));
            stmt.setBigDecimal(7, BigDecimal.valueOf(3.9));
            long l = Integer.MIN_VALUE - 1L;
            assert(l < Integer.MIN_VALUE);
            stmt.setLong(8, l);
            stmt.setInt(9, 4);
            stmt.setNull(10, Types.INTEGER);
            stmt.setByte(11, (byte)8);
            stmt.setShort(12, (short) 135);
            stmt.setFloat(13, 0.08f);
            stmt.setDouble(14, 0.0008);
            stmt.setFloat(15, 0.08f);
            stmt.setDouble(16, 0.0008);
            stmt.execute();
                
            stmt.setString(1, tenantId);
            stmt.setString(2, ROW9);
            stmt.setString(3, C_VALUE);
            stmt.setString(4, E_VALUE);
            stmt.setInt(5, 9);
            stmt.setDate(6, date == null ? null : new Date(date.getTime() + MILLIS_IN_DAY * 2));
            stmt.setBigDecimal(7, BigDecimal.valueOf(3.3));
            l = Integer.MAX_VALUE + 1L;
            assert(l > Integer.MAX_VALUE);
            stmt.setLong(8, l);
            stmt.setInt(9, 3);
            stmt.setInt(10, 300);
            stmt.setByte(11, (byte)9);
            stmt.setShort(12, (short) 0);
            stmt.setFloat(13, 0.09f);
            stmt.setDouble(14, 0.0009);
            stmt.setFloat(15, 0.09f);
            stmt.setDouble(16, 0.0009);
            stmt.execute();
                
            conn.commit();
        } finally {
            conn.close();
        }
    }
    
    protected static void initATableValues(String tenantId, byte[][] splits, Date date, Long ts) throws Exception {
        initATableValues(tenantId, splits, date, ts, getUrl());
    }
    
    protected static void initEntityHistoryTableValues(String tenantId, byte[][] splits, Date date, Long ts) throws Exception {
        initEntityHistoryTableValues(tenantId, splits, date, ts, getUrl());
    }
    
    protected static void initSaltedEntityHistoryTableValues(String tenantId, byte[][] splits, Date date, Long ts) throws Exception {
        initSaltedEntityHistoryTableValues(tenantId, splits, date, ts, getUrl());
    }
        
    protected static void initEntityHistoryTableValues(String tenantId, byte[][] splits, String url) throws Exception {
        initEntityHistoryTableValues(tenantId, splits, null, null, url);
    }
    
    protected static void initEntityHistoryTableValues(String tenantId, byte[][] splits, Date date, String url) throws Exception {
        initEntityHistoryTableValues(tenantId, splits, date, null, url);
    }
    
    private static void initEntityHistoryTableValues(String tenantId, byte[][] splits, Date date, Long ts, String url) throws Exception {
        if (ts == null) {
            ensureTableCreated(url, ENTITY_HISTORY_TABLE_NAME, splits);
        } else {
            ensureTableCreated(url, ENTITY_HISTORY_TABLE_NAME, splits, ts-2);
        }
        
        Properties props = new Properties();
        if (ts != null) {
            props.setProperty(CURRENT_SCN_ATTRIB, ts.toString());
        }
        Connection conn = DriverManager.getConnection(url, props);
        try {
            // Insert all rows at ts
            PreparedStatement stmt = conn.prepareStatement(
                    "upsert into " +
                    ENTITY_HISTORY_TABLE_NAME+
                    "(" +
                    "    ORGANIZATION_ID, " +
                    "    PARENT_ID, " +
                    "    CREATED_DATE, " +
                    "    ENTITY_HISTORY_ID, " +
                    "    OLD_VALUE, " +
                    "    NEW_VALUE) " +
                    "VALUES (?, ?, ?, ?, ?, ?)");
            stmt.setString(1, tenantId);
            stmt.setString(2, PARENTID1);
            stmt.setDate(3, date);
            stmt.setString(4, ENTITYHISTID1);
            stmt.setString(5,  A_VALUE);
            stmt.setString(6,  B_VALUE);
            stmt.execute();
                
            stmt.setString(1, tenantId);
            stmt.setString(2, PARENTID2);
            stmt.setDate(3, date);
            stmt.setString(4, ENTITYHISTID2);
            stmt.setString(5,  A_VALUE);
            stmt.setString(6,  B_VALUE);
            stmt.execute();
            
                
            stmt.setString(1, tenantId);
            stmt.setString(2, PARENTID3);
            stmt.setDate(3, date);
            stmt.setString(4, ENTITYHISTID3);
            stmt.setString(5,  A_VALUE);
            stmt.setString(6,  B_VALUE);
            stmt.execute();
            
            stmt.setString(1, tenantId);
            stmt.setString(2, PARENTID4);
            stmt.setDate(3, date);
            stmt.setString(4, ENTITYHISTID4);
            stmt.setString(5,  A_VALUE);
            stmt.setString(6,  B_VALUE);
            stmt.execute();
            
            stmt.setString(1, tenantId);
            stmt.setString(2, PARENTID5);
            stmt.setDate(3, date);
            stmt.setString(4, ENTITYHISTID5);
            stmt.setString(5,  A_VALUE);
            stmt.setString(6,  B_VALUE);
            stmt.execute();
            
            stmt.setString(1, tenantId);
            stmt.setString(2, PARENTID6);
            stmt.setDate(3, date);
            stmt.setString(4, ENTITYHISTID6);
            stmt.setString(5,  A_VALUE);
            stmt.setString(6,  B_VALUE);
            stmt.execute();
            
            stmt.setString(1, tenantId);
            stmt.setString(2, PARENTID7);
            stmt.setDate(3, date);
            stmt.setString(4, ENTITYHISTID7);
            stmt.setString(5,  A_VALUE);
            stmt.setString(6,  B_VALUE);
            stmt.execute();
            
            stmt.setString(1, tenantId);
            stmt.setString(2, PARENTID8);
            stmt.setDate(3, date);
            stmt.setString(4, ENTITYHISTID8);
            stmt.setString(5,  A_VALUE);
            stmt.setString(6,  B_VALUE);
            stmt.execute();
            
            stmt.setString(1, tenantId);
            stmt.setString(2, PARENTID9);
            stmt.setDate(3, date);
            stmt.setString(4, ENTITYHISTID9);
            stmt.setString(5,  A_VALUE);
            stmt.setString(6,  B_VALUE);
            stmt.execute();
            
            conn.commit();
        } finally {
            conn.close();
        }
    }
    
    protected static void initSaltedEntityHistoryTableValues(String tenantId, byte[][] splits, Date date, Long ts, String url) throws Exception {
        if (ts == null) {
            ensureTableCreated(url, ENTITY_HISTORY_SALTED_TABLE_NAME, splits);
        } else {
            ensureTableCreated(url, ENTITY_HISTORY_SALTED_TABLE_NAME, splits, ts-2);
        }
        
        Properties props = new Properties();
        if (ts != null) {
            props.setProperty(CURRENT_SCN_ATTRIB, ts.toString());
        }
        Connection conn = DriverManager.getConnection(url, props);
        try {
            // Insert all rows at ts
            PreparedStatement stmt = conn.prepareStatement(
                    "upsert into " +
                    ENTITY_HISTORY_SALTED_TABLE_NAME+
                    "(" +
                    "    ORGANIZATION_ID, " +
                    "    PARENT_ID, " +
                    "    CREATED_DATE, " +
                    "    ENTITY_HISTORY_ID, " +
                    "    OLD_VALUE, " +
                    "    NEW_VALUE) " +
                    "VALUES (?, ?, ?, ?, ?, ?)");
            stmt.setString(1, tenantId);
            stmt.setString(2, PARENTID1);
            stmt.setDate(3, date);
            stmt.setString(4, ENTITYHISTID1);
            stmt.setString(5,  A_VALUE);
            stmt.setString(6,  B_VALUE);
            stmt.execute();
                
            stmt.setString(1, tenantId);
            stmt.setString(2, PARENTID2);
            stmt.setDate(3, date);
            stmt.setString(4, ENTITYHISTID2);
            stmt.setString(5,  A_VALUE);
            stmt.setString(6,  B_VALUE);
            stmt.execute();
            
                
            stmt.setString(1, tenantId);
            stmt.setString(2, PARENTID3);
            stmt.setDate(3, date);
            stmt.setString(4, ENTITYHISTID3);
            stmt.setString(5,  A_VALUE);
            stmt.setString(6,  B_VALUE);
            stmt.execute();
            
            stmt.setString(1, tenantId);
            stmt.setString(2, PARENTID4);
            stmt.setDate(3, date);
            stmt.setString(4, ENTITYHISTID4);
            stmt.setString(5,  A_VALUE);
            stmt.setString(6,  B_VALUE);
            stmt.execute();
            
            stmt.setString(1, tenantId);
            stmt.setString(2, PARENTID5);
            stmt.setDate(3, date);
            stmt.setString(4, ENTITYHISTID5);
            stmt.setString(5,  A_VALUE);
            stmt.setString(6,  B_VALUE);
            stmt.execute();
            
            stmt.setString(1, tenantId);
            stmt.setString(2, PARENTID6);
            stmt.setDate(3, date);
            stmt.setString(4, ENTITYHISTID6);
            stmt.setString(5,  A_VALUE);
            stmt.setString(6,  B_VALUE);
            stmt.execute();
            
            stmt.setString(1, tenantId);
            stmt.setString(2, PARENTID7);
            stmt.setDate(3, date);
            stmt.setString(4, ENTITYHISTID7);
            stmt.setString(5,  A_VALUE);
            stmt.setString(6,  B_VALUE);
            stmt.execute();
            
            stmt.setString(1, tenantId);
            stmt.setString(2, PARENTID8);
            stmt.setDate(3, date);
            stmt.setString(4, ENTITYHISTID8);
            stmt.setString(5,  A_VALUE);
            stmt.setString(6,  B_VALUE);
            stmt.execute();
            
            stmt.setString(1, tenantId);
            stmt.setString(2, PARENTID9);
            stmt.setDate(3, date);
            stmt.setString(4, ENTITYHISTID9);
            stmt.setString(5,  A_VALUE);
            stmt.setString(6,  B_VALUE);
            stmt.execute();
            
            conn.commit();
        } finally {
            conn.close();
        }
    }
    
    /**
     * Disable and drop all the tables
     */
<<<<<<< HEAD
    protected static void disableAndDropTables(HBaseAdmin admin) throws Exception {
=======
    private static void disableAndDropNonSystemTables() throws Exception {
        HBaseAdmin admin = driver.getConnectionQueryServices(null, null).getAdmin();
>>>>>>> 59647fc3
        try {
            HTableDescriptor[] tables = admin.listTables();
            for (HTableDescriptor table : tables) {
                try{
                  admin.disableTable(table.getName());
                } catch(IOException ex) {
                  if(ex instanceof TableNotEnabledException) {
                    //ignored
                  }
                }
                admin.deleteTable(table.getName());
            }    
        } finally {
            admin.close();
        }
    }

    public static void assertOneOfValuesEqualsResultSet(ResultSet rs, List<List<Object>>... expectedResultsArray) throws SQLException {
        List<List<Object>> results = Lists.newArrayList();
        while (rs.next()) {
            List<Object> result = Lists.newArrayList();
            for (int i = 0; i < rs.getMetaData().getColumnCount(); i++) {
                result.add(rs.getObject(i+1));
            }
            results.add(result);
        }
        for (int j = 0; j < expectedResultsArray.length; j++) {
            List<List<Object>> expectedResults = expectedResultsArray[j];
            Set<List<Object>> expectedResultsSet = Sets.newHashSet(expectedResults);
            Iterator<List<Object>> iterator = results.iterator();
            while (iterator.hasNext()) {
                if (expectedResultsSet.contains(iterator.next())) {
                    iterator.remove();
                }
            }
        }
        if (results.isEmpty()) return;
        fail("Unable to find " + results + " in " + Arrays.asList(expectedResultsArray));
    }

    /**
     * Asserts that we find the expected values in the result set. We don't know the order, since we don't always
     * have an order by and we're going through indexes, but we assert that each expected result occurs once as
     * expected (in any order).
     */
    public static void assertValuesEqualsResultSet(ResultSet rs, List<List<Object>> expectedResults) throws SQLException {
        int expectedCount = expectedResults.size();
        int count = 0;
        List<List<Object>> actualResults = Lists.newArrayList();
        List<Object> errorResult = null;
        while (rs.next() && errorResult == null) {
            List<Object> result = Lists.newArrayList();
            for (int i = 0; i < rs.getMetaData().getColumnCount(); i++) {
                result.add(rs.getObject(i+1));
            }
            if (!expectedResults.contains(result)) {
                errorResult = result;
            }
            actualResults.add(result);
            count++;
        }
        assertTrue("Could not find " + errorResult + " in expected results: " + expectedResults + " with actual results: " + actualResults, errorResult == null);
        assertEquals(expectedCount, count);
    }
    
    public IntegrationTestingUtility getUtility() {
        return utility;
    }
}<|MERGE_RESOLUTION|>--- conflicted
+++ resolved
@@ -155,13 +155,9 @@
  */
 public abstract class BaseTest {
     private static final Map<String,String> tableDDLMap;
-<<<<<<< HEAD
-    private static Logger logger = Logger.getLogger("BaseTest.class");
     private static IntegrationTestingUtility utility = null; 
-=======
     private static final Logger logger = LoggerFactory.getLogger(BaseTest.class);
 
->>>>>>> 59647fc3
     static {
         ImmutableMap.Builder<String,String> builder = ImmutableMap.builder();
         builder.put(ENTITY_HISTORY_TABLE_NAME,"create table " + ENTITY_HISTORY_TABLE_NAME +
@@ -461,7 +457,6 @@
     protected static String url;
     protected static PhoenixTestDriver driver;
     private static boolean clusterInitialized = false;
-    private static HBaseTestingUtility utility;
     protected static final Configuration config = HBaseConfiguration.create(); 
     
     protected static String getUrl() {
@@ -1327,15 +1322,36 @@
     /**
      * Disable and drop all the tables
      */
-<<<<<<< HEAD
     protected static void disableAndDropTables(HBaseAdmin admin) throws Exception {
-=======
-    private static void disableAndDropNonSystemTables() throws Exception {
-        HBaseAdmin admin = driver.getConnectionQueryServices(null, null).getAdmin();
->>>>>>> 59647fc3
         try {
             HTableDescriptor[] tables = admin.listTables();
             for (HTableDescriptor table : tables) {
+                try{
+                  admin.disableTable(table.getName());
+                } catch(IOException ex) {
+                  if(ex instanceof TableNotEnabledException) {
+                    //ignored
+                  }
+                }
+                admin.deleteTable(table.getName());
+            }
+        } finally {
+            admin.close();
+        }
+    }
+    
+    /**
+     * Disable and drop all the tables
+     */
+    protected static void disableAndDropNonSystemTables() throws Exception {
+        HBaseAdmin admin = driver.getConnectionQueryServices(null, null).getAdmin();
+        try {
+            HTableDescriptor[] tables = admin.listTables();
+            for (HTableDescriptor table : tables) {
+                String schemaName = SchemaUtil.getSchemaNameFromFullName(table.getName());
+                if (QueryConstants.SYSTEM_SCHEMA_NAME.equals(schemaName)) {
+                	continue;
+                }
                 try{
                   admin.disableTable(table.getName());
                 } catch(IOException ex) {

/*
 * Licensed to the Apache Software Foundation (ASF) under one
 * or more contributor license agreements.  See the NOTICE file
 * distributed with this work for additional information
 * regarding copyright ownership.  The ASF licenses this file
 * to you under the Apache License, Version 2.0 (the
 * "License"); you may not use this file except in compliance
 * with the License.  You may obtain a copy of the License at
 *
 * http://www.apache.org/licenses/LICENSE-2.0
 *
 * Unless required by applicable law or agreed to in writing, software
 * distributed under the License is distributed on an "AS IS" BASIS,
 * WITHOUT WARRANTIES OR CONDITIONS OF ANY KIND, either express or implied.
 * See the License for the specific language governing permissions and
 * limitations under the License.
 */
package org.apache.phoenix.query;

import static org.apache.phoenix.util.PhoenixRuntime.CURRENT_SCN_ATTRIB;
import static org.apache.phoenix.util.PhoenixRuntime.JDBC_PROTOCOL;
import static org.apache.phoenix.util.PhoenixRuntime.JDBC_PROTOCOL_SEPARATOR;
import static org.apache.phoenix.util.PhoenixRuntime.JDBC_PROTOCOL_TERMINATOR;
import static org.apache.phoenix.util.PhoenixRuntime.PHOENIX_TEST_DRIVER_URL_PARAM;
import static org.apache.phoenix.util.TestUtil.ATABLE_NAME;
import static org.apache.phoenix.util.TestUtil.A_VALUE;
import static org.apache.phoenix.util.TestUtil.BTABLE_NAME;
import static org.apache.phoenix.util.TestUtil.B_VALUE;
import static org.apache.phoenix.util.TestUtil.CUSTOM_ENTITY_DATA_FULL_NAME;
import static org.apache.phoenix.util.TestUtil.C_VALUE;
import static org.apache.phoenix.util.TestUtil.ENTITYHISTID1;
import static org.apache.phoenix.util.TestUtil.ENTITYHISTID2;
import static org.apache.phoenix.util.TestUtil.ENTITYHISTID3;
import static org.apache.phoenix.util.TestUtil.ENTITYHISTID4;
import static org.apache.phoenix.util.TestUtil.ENTITYHISTID5;
import static org.apache.phoenix.util.TestUtil.ENTITYHISTID6;
import static org.apache.phoenix.util.TestUtil.ENTITYHISTID7;
import static org.apache.phoenix.util.TestUtil.ENTITYHISTID8;
import static org.apache.phoenix.util.TestUtil.ENTITYHISTID9;
import static org.apache.phoenix.util.TestUtil.ENTITY_HISTORY_SALTED_TABLE_NAME;
import static org.apache.phoenix.util.TestUtil.ENTITY_HISTORY_TABLE_NAME;
import static org.apache.phoenix.util.TestUtil.E_VALUE;
import static org.apache.phoenix.util.TestUtil.FUNKY_NAME;
import static org.apache.phoenix.util.TestUtil.GROUPBYTEST_NAME;
import static org.apache.phoenix.util.TestUtil.HBASE_DYNAMIC_COLUMNS;
import static org.apache.phoenix.util.TestUtil.HBASE_NATIVE;
import static org.apache.phoenix.util.TestUtil.INDEX_DATA_SCHEMA;
import static org.apache.phoenix.util.TestUtil.INDEX_DATA_TABLE;
import static org.apache.phoenix.util.TestUtil.JOIN_CUSTOMER_TABLE_FULL_NAME;
import static org.apache.phoenix.util.TestUtil.JOIN_ITEM_TABLE_FULL_NAME;
import static org.apache.phoenix.util.TestUtil.JOIN_ORDER_TABLE_FULL_NAME;
import static org.apache.phoenix.util.TestUtil.JOIN_SUPPLIER_TABLE_FULL_NAME;
import static org.apache.phoenix.util.TestUtil.KEYONLY_NAME;
import static org.apache.phoenix.util.TestUtil.LOCALHOST;
import static org.apache.phoenix.util.TestUtil.MDTEST_NAME;
import static org.apache.phoenix.util.TestUtil.MILLIS_IN_DAY;
import static org.apache.phoenix.util.TestUtil.MULTI_CF_NAME;
import static org.apache.phoenix.util.TestUtil.MUTABLE_INDEX_DATA_TABLE;
import static org.apache.phoenix.util.TestUtil.PARENTID1;
import static org.apache.phoenix.util.TestUtil.PARENTID2;
import static org.apache.phoenix.util.TestUtil.PARENTID3;
import static org.apache.phoenix.util.TestUtil.PARENTID4;
import static org.apache.phoenix.util.TestUtil.PARENTID5;
import static org.apache.phoenix.util.TestUtil.PARENTID6;
import static org.apache.phoenix.util.TestUtil.PARENTID7;
import static org.apache.phoenix.util.TestUtil.PARENTID8;
import static org.apache.phoenix.util.TestUtil.PARENTID9;
import static org.apache.phoenix.util.TestUtil.PRODUCT_METRICS_NAME;
import static org.apache.phoenix.util.TestUtil.PTSDB2_NAME;
import static org.apache.phoenix.util.TestUtil.PTSDB3_NAME;
import static org.apache.phoenix.util.TestUtil.PTSDB_NAME;
import static org.apache.phoenix.util.TestUtil.ROW1;
import static org.apache.phoenix.util.TestUtil.ROW2;
import static org.apache.phoenix.util.TestUtil.ROW3;
import static org.apache.phoenix.util.TestUtil.ROW4;
import static org.apache.phoenix.util.TestUtil.ROW5;
import static org.apache.phoenix.util.TestUtil.ROW6;
import static org.apache.phoenix.util.TestUtil.ROW7;
import static org.apache.phoenix.util.TestUtil.ROW8;
import static org.apache.phoenix.util.TestUtil.ROW9;
import static org.apache.phoenix.util.TestUtil.STABLE_NAME;
import static org.apache.phoenix.util.TestUtil.TABLE_WITH_ARRAY;
import static org.apache.phoenix.util.TestUtil.TABLE_WITH_SALTING;
import static org.junit.Assert.assertNotNull;

import java.math.BigDecimal;
import java.sql.Array;
import java.sql.Connection;
import java.sql.DatabaseMetaData;
import java.sql.Date;
import java.sql.DriverManager;
import java.sql.PreparedStatement;
import java.sql.ResultSet;
import java.sql.SQLException;
import java.sql.Types;
import java.util.Arrays;
import java.util.List;
import java.util.Map;
import java.util.Map.Entry;
import java.util.Properties;
import java.util.logging.Level;
import java.util.logging.Logger;

import javax.annotation.Nonnull;

import org.apache.hadoop.conf.Configuration;
import org.apache.hadoop.hbase.HBaseConfiguration;
import org.apache.hadoop.hbase.HBaseTestingUtility;
import org.apache.hadoop.hbase.HColumnDescriptor;
import org.apache.hadoop.hbase.HConstants;
import org.apache.hadoop.hbase.HTableDescriptor;
import org.apache.hadoop.hbase.IntegrationTestingUtility;
import org.apache.hadoop.hbase.client.HBaseAdmin;
import org.apache.hadoop.hbase.io.encoding.DataBlockEncoding;
import org.apache.hadoop.hbase.util.Bytes;
import org.apache.phoenix.end2end.BaseHBaseManagedTimeIT;
import org.apache.phoenix.jdbc.PhoenixConnection;
import org.apache.phoenix.jdbc.PhoenixDatabaseMetaData;
import org.apache.phoenix.jdbc.PhoenixTestDriver;
import org.apache.phoenix.schema.NewerTableAlreadyExistsException;
import org.apache.phoenix.schema.PMetaData;
import org.apache.phoenix.schema.PTableType;
import org.apache.phoenix.schema.TableAlreadyExistsException;
import org.apache.phoenix.schema.TableNotFoundException;
import org.apache.phoenix.util.ConfigUtil;
import org.apache.phoenix.util.PhoenixRuntime;
import org.apache.phoenix.util.ReadOnlyProps;
import org.apache.phoenix.util.SchemaUtil;
import org.apache.phoenix.util.TestUtil;
import org.junit.Assert;

import com.google.common.collect.ImmutableMap;

/**
 * 
 * Base class that contains all the methods needed by
 * client-time and hbase-time managed tests.
 * 
 * For tests needing connectivity to a cluster, please use
 * {@link BaseHBaseManagedTimeIT} or {@link BaseClientManagedTimeIT}. 
 * 
 * In the rare case when a test can't share the same mini cluster as the 
 * ones used by {@link BaseHBaseManagedTimeIT} or {@link BaseClientManagedTimeIT}
 * one could extend this class and spin up your own mini cluster. Please 
 * make sure to shutdown the mini cluster in a method annotated by @AfterClass.  
 *
 */
public abstract class BaseTest {
    private static final Map<String,String> tableDDLMap;
    private static Logger logger = Logger.getLogger("BaseTest.class");
    
    static {
        ImmutableMap.Builder<String,String> builder = ImmutableMap.builder();
        builder.put(ENTITY_HISTORY_TABLE_NAME,"create table " + ENTITY_HISTORY_TABLE_NAME +
                "   (organization_id char(15) not null,\n" +
                "    parent_id char(15) not null,\n" +
                "    created_date date not null,\n" +
                "    entity_history_id char(15) not null,\n" +
                "    old_value varchar,\n" +
                "    new_value varchar,\n" + //create table shouldn't blow up if the last column definition ends with a comma.
                "    CONSTRAINT pk PRIMARY KEY (organization_id, parent_id, created_date, entity_history_id)\n" +
                ")");
        builder.put(ENTITY_HISTORY_SALTED_TABLE_NAME,"create table " + ENTITY_HISTORY_SALTED_TABLE_NAME +
                "   (organization_id char(15) not null,\n" +
                "    parent_id char(15) not null,\n" +
                "    created_date date not null,\n" +
                "    entity_history_id char(15) not null,\n" +
                "    old_value varchar,\n" +
                "    new_value varchar\n" +
                "    CONSTRAINT pk PRIMARY KEY (organization_id, parent_id, created_date, entity_history_id))\n" +
                "    SALT_BUCKETS = 4");
        builder.put(ATABLE_NAME,"create table " + ATABLE_NAME +
                "   (organization_id char(15) not null, \n" +
                "    entity_id char(15) not null,\n" +
                "    a_string varchar(100),\n" +
                "    b_string varchar(100),\n" +
                "    a_integer integer,\n" +
                "    a_date date,\n" +
                "    a_time time,\n" +
                "    a_timestamp timestamp,\n" +
                "    x_decimal decimal(31,10),\n" +
                "    x_long bigint,\n" +
                "    x_integer integer,\n" +
                "    y_integer integer,\n" +
                "    a_byte tinyint,\n" +
                "    a_short smallint,\n" +
                "    a_float float,\n" +
                "    a_double double,\n" +
                "    a_unsigned_float unsigned_float,\n" +
                "    a_unsigned_double unsigned_double\n" +
                "    CONSTRAINT pk PRIMARY KEY (organization_id, entity_id)\n" +
                ") ");
        builder.put(TABLE_WITH_ARRAY, "create table "
				+ TABLE_WITH_ARRAY
				+ "   (organization_id char(15) not null, \n"
				+ "    entity_id char(15) not null,\n"
				+ "    a_string_array varchar(100) array[],\n"
				+ "    b_string varchar(100),\n"
				+ "    a_integer integer,\n"
				+ "    a_date date,\n"
				+ "    a_time time,\n"
				+ "    a_timestamp timestamp,\n"
				+ "    x_decimal decimal(31,10),\n"
				+ "    x_long_array bigint array[],\n"
				+ "    x_integer integer,\n"
				+ "    a_byte_array tinyint array[],\n"
				+ "    a_short smallint,\n"
				+ "    a_float float,\n"
				+ "    a_double_array double array[],\n"
				+ "    a_unsigned_float unsigned_float,\n"
				+ "    a_unsigned_double unsigned_double \n"
				+ "    CONSTRAINT pk PRIMARY KEY (organization_id, entity_id)\n"
				+ ")");
        builder.put(BTABLE_NAME,"create table " + BTABLE_NAME +
                "   (a_string varchar not null, \n" +
                "    a_id char(3) not null,\n" +
                "    b_string varchar not null, \n" +
                "    a_integer integer not null, \n" +
                "    c_string varchar(2) null,\n" +
                "    b_integer integer,\n" +
                "    c_integer integer,\n" +
                "    d_string varchar(3),\n" +
                "    e_string char(10)\n" +
                "    CONSTRAINT my_pk PRIMARY KEY (a_string,a_id,b_string,a_integer,c_string))");
        builder.put(TABLE_WITH_SALTING,"create table " + TABLE_WITH_SALTING +
                "   (a_integer integer not null, \n" +
                "    a_string varchar not null, \n" +
                "    a_id char(3) not null,\n" +
                "    b_string varchar, \n" +
                "    b_integer integer \n" +
                "    CONSTRAINT pk PRIMARY KEY (a_integer, a_string, a_id))\n" +
                "    SALT_BUCKETS = 4");
        builder.put(STABLE_NAME,"create table " + STABLE_NAME +
                "   (id char(1) not null primary key,\n" +
                "    \"value\" integer)");
        builder.put(PTSDB_NAME,"create table " + PTSDB_NAME +
                "   (inst varchar null,\n" +
                "    host varchar null,\n" +
                "    date date not null,\n" +
                "    val decimal(31,10)\n" +
                "    CONSTRAINT pk PRIMARY KEY (inst, host, date))");
        builder.put(PTSDB2_NAME,"create table " + PTSDB2_NAME +
                "   (inst varchar(10) not null,\n" +
                "    date date not null,\n" +
                "    val1 decimal,\n" +
                "    val2 decimal(31,10),\n" +
                "    val3 decimal\n" +
                "    CONSTRAINT pk PRIMARY KEY (inst, date))");
        builder.put(PTSDB3_NAME,"create table " + PTSDB3_NAME +
                "   (host varchar(10) not null,\n" +
                "    date date not null,\n" +
                "    val1 decimal,\n" +
                "    val2 decimal(31,10),\n" +
                "    val3 decimal\n" +
                "    CONSTRAINT pk PRIMARY KEY (host DESC, date DESC))");
        builder.put(FUNKY_NAME,"create table " + FUNKY_NAME +
                "   (\"foo!\" varchar not null primary key,\n" +
                "    \"1\".\"#@$\" varchar, \n" +
                "    \"1\".\"foo.bar-bas\" varchar, \n" +
                "    \"1\".\"Value\" integer,\n" +
                "    \"1\".\"VALUE\" integer,\n" +
                "    \"1\".\"value\" integer,\n" +
                "    \"1\".\"_blah^\" varchar)"
                );
        builder.put(KEYONLY_NAME,"create table " + KEYONLY_NAME +
                "   (i1 integer not null, i2 integer not null\n" +
                "    CONSTRAINT pk PRIMARY KEY (i1,i2))");
        builder.put(MDTEST_NAME,"create table " + MDTEST_NAME +
                "   (id char(1) primary key,\n" +
                "    a.col1 integer,\n" +
                "    b.col2 bigint,\n" +
                "    b.col3 decimal,\n" +
                "    b.col4 decimal(5),\n" +
                "    b.col5 decimal(6,3))\n" +
                "    a." + HConstants.VERSIONS + "=" + 1 + "," + "a." + HColumnDescriptor.DATA_BLOCK_ENCODING + "='" + DataBlockEncoding.NONE +  "'");
        builder.put(MULTI_CF_NAME,"create table " + MULTI_CF_NAME +
                "   (id char(15) not null primary key,\n" +
                "    a.unique_user_count integer,\n" +
                "    b.unique_org_count integer,\n" +
                "    c.db_cpu_utilization decimal(31,10),\n" +
                "    d.transaction_count bigint,\n" +
                "    e.cpu_utilization decimal(31,10),\n" +
                "    f.response_time bigint,\n" +
                "    g.response_time bigint)");
        builder.put(GROUPBYTEST_NAME,"create table " + GROUPBYTEST_NAME +
                "   (id varchar not null primary key,\n" +
                "    uri varchar, appcpu integer)");
        builder.put(HBASE_NATIVE,"create table " + HBASE_NATIVE +
                "   (uint_key unsigned_int not null," +
                "    ulong_key unsigned_long not null," +
                "    string_key varchar not null,\n" +
                "    \"1\".uint_col unsigned_int," +
                "    \"1\".ulong_col unsigned_long" +
                "    CONSTRAINT pk PRIMARY KEY (uint_key, ulong_key, string_key))\n" +
                     HColumnDescriptor.DATA_BLOCK_ENCODING + "='" + DataBlockEncoding.NONE + "'");
        builder.put(HBASE_DYNAMIC_COLUMNS,"create table " + HBASE_DYNAMIC_COLUMNS + 
                "   (entry varchar not null," +
                "    F varchar," +
                "    A.F1v1 varchar," +
                "    A.F1v2 varchar," +
                "    B.F2v1 varchar" +
                "    CONSTRAINT pk PRIMARY KEY (entry))\n");
        builder.put(PRODUCT_METRICS_NAME,"create table " + PRODUCT_METRICS_NAME +
                "   (organization_id char(15) not null," +
                "    date date not null," +
                "    feature char(1) not null," +
                "    unique_users integer not null,\n" +
                "    db_utilization decimal(31,10),\n" +
                "    transactions bigint,\n" +
                "    cpu_utilization decimal(31,10),\n" +
                "    response_time bigint,\n" +
                "    io_time bigint,\n" +
                "    region varchar,\n" +
                "    unset_column decimal(31,10)\n" +
                "    CONSTRAINT pk PRIMARY KEY (organization_id, DATe, feature, UNIQUE_USERS))");
        builder.put(CUSTOM_ENTITY_DATA_FULL_NAME,"create table " + CUSTOM_ENTITY_DATA_FULL_NAME +
                "   (organization_id char(15) not null, \n" +
                "    key_prefix char(3) not null,\n" +
                "    custom_entity_data_id char(12) not null,\n" +
                "    created_by varchar,\n" +
                "    created_date date,\n" +
                "    currency_iso_code char(3),\n" +
                "    deleted char(1),\n" +
                "    division decimal(31,10),\n" +
                "    last_activity date,\n" +
                "    last_update date,\n" +
                "    last_update_by varchar,\n" +
                "    name varchar(240),\n" +
                "    owner varchar,\n" +
                "    record_type_id char(15),\n" +
                "    setup_owner varchar,\n" +
                "    system_modstamp date,\n" +
                "    b.val0 varchar,\n" +
                "    b.val1 varchar,\n" +
                "    b.val2 varchar,\n" +
                "    b.val3 varchar,\n" +
                "    b.val4 varchar,\n" +
                "    b.val5 varchar,\n" +
                "    b.val6 varchar,\n" +
                "    b.val7 varchar,\n" +
                "    b.val8 varchar,\n" +
                "    b.val9 varchar\n" +
                "    CONSTRAINT pk PRIMARY KEY (organization_id, key_prefix, custom_entity_data_id))");
        builder.put("IntKeyTest","create table IntKeyTest" +
                "   (i integer not null primary key)");
        builder.put("IntIntKeyTest","create table IntIntKeyTest" +
                "   (i integer not null primary key, j integer)");
        builder.put("LongInKeyTest","create table LongInKeyTest" +
                "   (l bigint not null primary key)");
        builder.put("PKIntValueTest", "create table PKIntValueTest" +
                "   (pk integer not null primary key)");
        builder.put("PKBigIntValueTest", "create table PKBigIntValueTest" +
                "   (pk bigint not null primary key)");
        builder.put("PKUnsignedIntValueTest", "create table PKUnsignedIntValueTest" +
                "   (pk unsigned_int not null primary key)");
        builder.put("PKUnsignedLongValueTest", "create table PKUnsignedLongValueTest" +
                "   (pk unsigned_long not null\n" +
                "    CONSTRAINT pk PRIMARY KEY (pk))");
        builder.put("KVIntValueTest", "create table KVIntValueTest" +
                "   (pk integer not null primary key,\n" +
                "    kv integer)\n");
        builder.put("KVBigIntValueTest", "create table KVBigIntValueTest" +
                "   (pk integer not null primary key,\n" +
                "    kv bigint)\n");
        builder.put(INDEX_DATA_TABLE, "create table " + INDEX_DATA_SCHEMA + QueryConstants.NAME_SEPARATOR + INDEX_DATA_TABLE + "(" +
                "   varchar_pk VARCHAR NOT NULL, " +
                "   char_pk CHAR(5) NOT NULL, " +
                "   int_pk INTEGER NOT NULL, "+ 
                "   long_pk BIGINT NOT NULL, " +
                "   decimal_pk DECIMAL(31, 10) NOT NULL, " +
                "   a.varchar_col1 VARCHAR, " +
                "   a.char_col1 CHAR(5), " +
                "   a.int_col1 INTEGER, " +
                "   a.long_col1 BIGINT, " +
                "   a.decimal_col1 DECIMAL(31, 10), " +
                "   b.varchar_col2 VARCHAR, " +
                "   b.char_col2 CHAR(5), " +
                "   b.int_col2 INTEGER, " +
                "   b.long_col2 BIGINT, " +
                "   b.decimal_col2 DECIMAL(31, 10) " +
                "   CONSTRAINT pk PRIMARY KEY (varchar_pk, char_pk, int_pk, long_pk DESC, decimal_pk)) " +
                "IMMUTABLE_ROWS=true");
        builder.put(MUTABLE_INDEX_DATA_TABLE, "create table " + INDEX_DATA_SCHEMA + QueryConstants.NAME_SEPARATOR + MUTABLE_INDEX_DATA_TABLE + "(" +
                "   varchar_pk VARCHAR NOT NULL, " +
                "   char_pk CHAR(5) NOT NULL, " +
                "   int_pk INTEGER NOT NULL, "+ 
                "   long_pk BIGINT NOT NULL, " +
                "   decimal_pk DECIMAL(31, 10) NOT NULL, " +
                "   a.varchar_col1 VARCHAR, " +
                "   a.char_col1 CHAR(5), " +
                "   a.int_col1 INTEGER, " +
                "   a.long_col1 BIGINT, " +
                "   a.decimal_col1 DECIMAL(31, 10), " +
                "   b.varchar_col2 VARCHAR, " +
                "   b.char_col2 CHAR(5), " +
                "   b.int_col2 INTEGER, " +
                "   b.long_col2 BIGINT, " +
                "   b.decimal_col2 DECIMAL(31, 10) " +
                "   CONSTRAINT pk PRIMARY KEY (varchar_pk, char_pk, int_pk, long_pk DESC, decimal_pk)) "
                );
        builder.put("SumDoubleTest","create table SumDoubleTest" +
                "   (id varchar not null primary key, d DOUBLE, f FLOAT, ud UNSIGNED_DOUBLE, uf UNSIGNED_FLOAT, i integer, de decimal)");
        builder.put(JOIN_ORDER_TABLE_FULL_NAME, "create table " + JOIN_ORDER_TABLE_FULL_NAME +
                "   (\"order_id\" char(15) not null primary key, " +
                "    \"customer_id\" char(10) not null, " +
                "    \"item_id\" char(10) not null, " +
                "    price integer not null, " +
                "    quantity integer not null, " +
                "    date timestamp not null)");
        builder.put(JOIN_CUSTOMER_TABLE_FULL_NAME, "create table " + JOIN_CUSTOMER_TABLE_FULL_NAME +
                "   (\"customer_id\" char(10) not null primary key, " +
                "    name varchar not null, " +
                "    phone char(12), " +
                "    address varchar, " +
                "    loc_id char(5), " +
                "    date date)");
        builder.put(JOIN_ITEM_TABLE_FULL_NAME, "create table " + JOIN_ITEM_TABLE_FULL_NAME +
                "   (\"item_id\" char(10) not null primary key, " +
                "    name varchar not null, " +
                "    price integer, " +
                "    discount1 integer, " +
                "    discount2 integer, " +
                "    \"supplier_id\" char(10), " +
                "    description varchar)");
        builder.put(JOIN_SUPPLIER_TABLE_FULL_NAME, "create table " + JOIN_SUPPLIER_TABLE_FULL_NAME +
                "   (\"supplier_id\" char(10) not null primary key, " +
                "    name varchar not null, " +
                "    phone char(12), " +
                "    address varchar, " +
                "    loc_id char(5))");
        tableDDLMap = builder.build();
    }
    
    private static final String ORG_ID = "00D300000000XHP";
    private static final int NUM_SLAVES_BASE = 1;
    
    protected static String getZKClientPort(Configuration conf) {
        return conf.get(QueryServices.ZOOKEEPER_PORT_ATTRIB);
    }
    
    /**
     * Set up the test hbase cluster. 
     * @return url to be used by clients to connect to the cluster.
     */
    protected static String setUpTestCluster(@Nonnull Configuration conf) {
        boolean isDistributedCluster = isDistributedClusterModeEnabled(conf);
        if (!isDistributedCluster) {
            return initMiniCluster(conf);
       } else {
            return initClusterDistributedMode(conf);
        }
    }
    
    protected static boolean isDistributedClusterModeEnabled(Configuration conf) {
        boolean isDistributedCluster = false;
        //check if the distributed mode was specified as a system property.
        isDistributedCluster = Boolean.parseBoolean(System.getProperty(IntegrationTestingUtility.IS_DISTRIBUTED_CLUSTER, "false"));
        if (!isDistributedCluster) {
           //fall back on hbase-default.xml or hbase-site.xml to check for distributed mode              
           isDistributedCluster = conf.getBoolean(IntegrationTestingUtility.IS_DISTRIBUTED_CLUSTER, false);
        }
        return isDistributedCluster;
    }
    
    /**
     * Initialize the mini cluster using phoenix-test specific configuration.
     * @return url to be used by clients to connect to the mini cluster.
     */
    private static String initMiniCluster(Configuration conf) {
        setUpConfigForMiniCluster(conf);
        final HBaseTestingUtility utility = new HBaseTestingUtility(conf);
        try {
            utility.startMiniCluster();
            String clientPort = utility.getConfiguration().get(QueryServices.ZOOKEEPER_PORT_ATTRIB);

            // add shutdown hook to kill the mini cluster
            Runtime.getRuntime().addShutdownHook(new Thread() {
                @Override
                public void run() {
                    try {
                        utility.shutdownMiniCluster();
                    } catch (Exception e) {
                        logger.log(Level.WARNING, "Exception caught when shutting down mini cluster: " + e.getMessage());
                    }
                }
            });
            return JDBC_PROTOCOL + JDBC_PROTOCOL_SEPARATOR + LOCALHOST + JDBC_PROTOCOL_SEPARATOR + clientPort
                    + JDBC_PROTOCOL_TERMINATOR + PHOENIX_TEST_DRIVER_URL_PARAM;
        } catch (Throwable t) {
            throw new RuntimeException(t);
        }
    }
    
    /**
     * Initialize the cluster in distributed mode
     * @return url to be used by clients to connect to the mini cluster.
     */
    private static String initClusterDistributedMode(Configuration conf) {
        setTestConfigForDistribuedCluster(conf);
        try {
            IntegrationTestingUtility util =  new IntegrationTestingUtility(conf);
            util.initializeCluster(NUM_SLAVES_BASE);
        } catch (Exception e) {
            throw new RuntimeException(e);
        }
        return JDBC_PROTOCOL + JDBC_PROTOCOL_TERMINATOR + PHOENIX_TEST_DRIVER_URL_PARAM;
    }

    private static void setTestConfigForDistribuedCluster(Configuration conf) {
        setDefaultTestConfig(conf);
    }
    
    private static void setDefaultTestConfig(Configuration conf) {
        ConfigUtil.setReplicationConfigIfAbsent(conf);
        QueryServicesOptions options = QueryServicesTestImpl.getDefaultTestServicesOptions();
        for (Entry<String,String> entry : options.getProps()) {
            conf.set(entry.getKey(), entry.getValue());
        }
        //no point doing sanity checks when running tests.
        conf.setBoolean("hbase.table.sanity.checks", false);
    }
    
    public static Configuration setUpConfigForMiniCluster(Configuration conf) {
        assertNotNull(conf);
        setDefaultTestConfig(conf);
        /*
         * The default configuration of mini cluster ends up spawning a lot of threads
         * that are not really needed by phoenix for test purposes. Limiting these threads
         * helps us in running several mini clusters at the same time without hitting 
         * the threads limit imposed by the OS. 
         */
        conf.setInt(HConstants.REGION_SERVER_HANDLER_COUNT, 5);
        conf.setInt(HConstants.REGION_SERVER_META_HANDLER_COUNT, 2);
        conf.setInt(HConstants.MASTER_HANDLER_COUNT, 2);
        conf.setInt("dfs.namenode.handler.count", 1);
        conf.setInt("dfs.namenode.service.handler.count", 1);
        conf.setInt("dfs.datanode.handler.count", 1);
<<<<<<< HEAD
        conf.setInt("hadoop.http.max.threads", 10);
=======
>>>>>>> f3ee5cf5
        conf.setInt("ipc.server.read.threadpool.size", 2);
        conf.setInt("ipc.server.handler.threadpool.size", 2);
        conf.setInt("hbase.hconnection.threads.max", 2);
        conf.setInt("hbase.hconnection.threads.core", 2);
        conf.setInt("hbase.htable.threads.max", 2);
        conf.setInt("hbase.regionserver.hlog.syncer.count", 2);
        conf.setInt("hbase.hlog.asyncer.number", 2);
        conf.setInt("hbase.assignment.zkevent.workers", 5);
        conf.setInt("hbase.assignment.threads.max", 5);
        return conf;
    }
    
    /**
     * Create a {@link PhoenixTestDriver} and register it.
     * @return an initialized and registered {@link PhoenixTestDriver} 
     */
    protected static PhoenixTestDriver initAndRegisterDriver(String url, ReadOnlyProps props) throws Exception {
        PhoenixTestDriver driver = new PhoenixTestDriver(props);
        DriverManager.registerDriver(driver);
        Assert.assertTrue(DriverManager.getDriver(url) == driver);
        driver.connect(url, TestUtil.TEST_PROPERTIES);
        return driver;
    }
    
    //Close and unregister the driver.
    protected static boolean destroyDriver(PhoenixTestDriver driver) {
        if (driver != null) {
            try {
                try {
                    driver.close();
                    return true;
                } finally {
                    DriverManager.deregisterDriver(driver);
                }
            } catch (Exception ignored) {}
        }
        return false;
    }
    
    protected static String getOrganizationId() {
        return ORG_ID;
    }

    private static long timestamp;

    public static long nextTimestamp() {
        timestamp += 100;
        return timestamp;
    }

    protected static void ensureTableCreated(String url, String tableName) throws SQLException {
        ensureTableCreated(url, tableName, null, null);
    }

    protected static void ensureTableCreated(String url, String tableName, byte[][] splits) throws SQLException {
        ensureTableCreated(url, tableName, splits, null);
    }

    protected static void ensureTableCreated(String url, String tableName, Long ts) throws SQLException {
        ensureTableCreated(url, tableName, null, ts);
    }

    protected static void ensureTableCreated(String url, String tableName, byte[][] splits, Long ts) throws SQLException {
        String ddl = tableDDLMap.get(tableName);
        createTestTable(url, ddl, splits, ts);
    }

    protected static void createTestTable(String url, String ddl) throws SQLException {
        createTestTable(url, ddl, null, null);
    }

    protected static void createTestTable(String url, String ddl, byte[][] splits, Long ts) throws SQLException {
        createTestTable(url, ddl, splits, ts, true);
    }
    
    protected static void createTestTable(String url, String ddl, byte[][] splits, Long ts, boolean swallowTableAlreadyExistsException) throws SQLException {
        assertNotNull(ddl);
        StringBuilder buf = new StringBuilder(ddl);
        if (splits != null) {
            buf.append(" SPLIT ON (");
            for (int i = 0; i < splits.length; i++) {
                buf.append("?,");
            }
            buf.setCharAt(buf.length()-1, ')');
        }
        ddl = buf.toString();
        Properties props = new Properties();
        if (ts != null) {
            props.setProperty(PhoenixRuntime.CURRENT_SCN_ATTRIB, Long.toString(ts));
        }
        Connection conn = DriverManager.getConnection(url, props);
        try {
            PreparedStatement stmt = conn.prepareStatement(ddl);
            if (splits != null) {
                for (int i = 0; i < splits.length; i++) {
                    stmt.setBytes(i+1, splits[i]);
                }
            }
            stmt.execute(ddl);
        } catch (TableAlreadyExistsException e) {
            if (! swallowTableAlreadyExistsException) {
                throw e;
            }
        } finally {
            conn.close();
        }
    }
    
    protected static byte[][] getDefaultSplits(String tenantId) {
        return new byte[][] { 
            Bytes.toBytes(tenantId + "00A"),
            Bytes.toBytes(tenantId + "00B"),
            Bytes.toBytes(tenantId + "00C"),
            };
    }

    protected static void deletePriorTables(long ts, String url) throws Exception {
        deletePriorTables(ts, (String)null, url);
    }
    
    protected static void deletePriorTables(long ts, String tenantId, String url) throws Exception {
        Properties props = new Properties();
        if (ts != HConstants.LATEST_TIMESTAMP) {
            props.setProperty(CURRENT_SCN_ATTRIB, Long.toString(ts));
        }
        Connection conn = DriverManager.getConnection(url, props);
        try {
            deletePriorTables(ts, conn, url);
            deletePriorSequences(ts, conn);
        }
        finally {
            conn.close();
        }
    }
    
    private static void deletePriorTables(long ts, Connection globalConn, String url) throws Exception {
        DatabaseMetaData dbmd = globalConn.getMetaData();
        PMetaData cache = globalConn.unwrap(PhoenixConnection.class).getMetaDataCache();
        cache.getTables();
        // Drop VIEWs first, as we don't allow a TABLE with views to be dropped
        // Tables are sorted by TENANT_ID
        List<String[]> tableTypesList = Arrays.asList(new String[] {PTableType.VIEW.toString()}, new String[] {PTableType.TABLE.toString()});
        for (String[] tableTypes: tableTypesList) {
            ResultSet rs = dbmd.getTables(null, null, null, tableTypes);
            String lastTenantId = null;
            Connection conn = globalConn;
            while (rs.next()) {
                String fullTableName = SchemaUtil.getEscapedTableName(
                        rs.getString(PhoenixDatabaseMetaData.TABLE_SCHEM),
                        rs.getString(PhoenixDatabaseMetaData.TABLE_NAME));
                String ddl = "DROP " + rs.getString(PhoenixDatabaseMetaData.TABLE_TYPE) + " " + fullTableName;
                String tenantId = rs.getString(1);
                if (tenantId != null && !tenantId.equals(lastTenantId))  {
                    if (lastTenantId != null) {
                        conn.close();
                    }
                    // Open tenant-specific connection when we find a new one
                    Properties props = new Properties(globalConn.getClientInfo());
                    props.setProperty(PhoenixRuntime.TENANT_ID_ATTRIB, tenantId);
                    conn = DriverManager.getConnection(url, props);
                    lastTenantId = tenantId;
                }
                try {
                    conn.createStatement().executeUpdate(ddl);
                } catch (NewerTableAlreadyExistsException ex) {
                    logger.info("Newer table " + fullTableName + " or its delete marker exists. Ignore current deletion");
                } catch (TableNotFoundException ex) {
                    logger.info("Table " + fullTableName + " is already deleted.");
                }
            }
            if (lastTenantId != null) {
                conn.close();
            }
        }
    }
    
    private static void deletePriorSequences(long ts, Connection conn) throws Exception {
        // TODO: drop tenant-specific sequences too
        ResultSet rs = conn.createStatement().executeQuery("SELECT " 
                + PhoenixDatabaseMetaData.SEQUENCE_SCHEMA + "," 
                + PhoenixDatabaseMetaData.SEQUENCE_NAME 
                + " FROM " + PhoenixDatabaseMetaData.SEQUENCE_TABLE_NAME);
        while (rs.next()) {
            try {
                conn.createStatement().execute("DROP SEQUENCE " + SchemaUtil.getTableName(rs.getString(1), rs.getString(2)));
            } catch (Exception e) {
                //FIXME: see https://issues.apache.org/jira/browse/PHOENIX-973
            }
        }
    }
    
    protected static void initSumDoubleValues(byte[][] splits, String url) throws Exception {
        ensureTableCreated(url, "SumDoubleTest", splits);
        Properties props = new Properties();
        Connection conn = DriverManager.getConnection(url, props);
        try {
            // Insert all rows at ts
            PreparedStatement stmt = conn.prepareStatement(
                    "upsert into " +
                    "SumDoubleTest(" +
                    "    id, " +
                    "    d, " +
                    "    f, " +
                    "    ud, " +
                    "    uf) " +
                    "VALUES (?, ?, ?, ?, ?)");
            stmt.setString(1, "1");
            stmt.setDouble(2, 0.001);
            stmt.setFloat(3, 0.01f);
            stmt.setDouble(4, 0.001);
            stmt.setFloat(5, 0.01f);
            stmt.execute();
                
            stmt.setString(1, "2");
            stmt.setDouble(2, 0.002);
            stmt.setFloat(3, 0.02f);
            stmt.setDouble(4, 0.002);
            stmt.setFloat(5, 0.02f);
            stmt.execute();
                
            stmt.setString(1, "3");
            stmt.setDouble(2, 0.003);
            stmt.setFloat(3, 0.03f);
            stmt.setDouble(4, 0.003);
            stmt.setFloat(5, 0.03f);
            stmt.execute();
                
            stmt.setString(1, "4");
            stmt.setDouble(2, 0.004);
            stmt.setFloat(3, 0.04f);
            stmt.setDouble(4, 0.004);
            stmt.setFloat(5, 0.04f);
            stmt.execute();
                
            stmt.setString(1, "5");
            stmt.setDouble(2, 0.005);
            stmt.setFloat(3, 0.05f);
            stmt.setDouble(4, 0.005);
            stmt.setFloat(5, 0.05f);
            stmt.execute();
                
            conn.commit();
        } finally {
            conn.close();
        }
    }
    
    protected static void initATableValues(String tenantId, byte[][] splits, String url) throws Exception {
        initATableValues(tenantId, splits, null, url);
    }
    
    protected static void initATableValues(String tenantId, byte[][] splits, Date date, String url) throws Exception {
        initATableValues(tenantId, splits, date, null, url);
    }
    
    
    
    protected static void initATableValues(String tenantId, byte[][] splits, Date date, Long ts, String url) throws Exception {
        if (ts == null) {
            ensureTableCreated(url, ATABLE_NAME, splits);
        } else {
            ensureTableCreated(url, ATABLE_NAME, splits, ts-5);
        }
        
        Properties props = new Properties();
        if (ts != null) {
            props.setProperty(CURRENT_SCN_ATTRIB, Long.toString(ts-3));
        }
        Connection conn = DriverManager.getConnection(url, props);
        try {
            // Insert all rows at ts
            PreparedStatement stmt = conn.prepareStatement(
                    "upsert into " +
                    "ATABLE(" +
                    "    ORGANIZATION_ID, " +
                    "    ENTITY_ID, " +
                    "    A_STRING, " +
                    "    B_STRING, " +
                    "    A_INTEGER, " +
                    "    A_DATE, " +
                    "    X_DECIMAL, " +
                    "    X_LONG, " +
                    "    X_INTEGER," +
                    "    Y_INTEGER," +
                    "    A_BYTE," +
                    "    A_SHORT," +
                    "    A_FLOAT," +
                    "    A_DOUBLE," +
                    "    A_UNSIGNED_FLOAT," +
                    "    A_UNSIGNED_DOUBLE)" +
                    "VALUES (?, ?, ?, ?, ?, ?, ?, ?, ?, ?, ?, ?, ?, ?, ?, ?)");
            stmt.setString(1, tenantId);
            stmt.setString(2, ROW1);
            stmt.setString(3, A_VALUE);
            stmt.setString(4, B_VALUE);
            stmt.setInt(5, 1);
            stmt.setDate(6, date);
            stmt.setBigDecimal(7, null);
            stmt.setNull(8, Types.BIGINT);
            stmt.setNull(9, Types.INTEGER);
            stmt.setNull(10, Types.INTEGER);
            stmt.setByte(11, (byte)1);
            stmt.setShort(12, (short) 128);
            stmt.setFloat(13, 0.01f);
            stmt.setDouble(14, 0.0001);
            stmt.setFloat(15, 0.01f);
            stmt.setDouble(16, 0.0001);
            stmt.execute();
                
            stmt.setString(1, tenantId);
            stmt.setString(2, ROW2);
            stmt.setString(3, A_VALUE);
            stmt.setString(4, C_VALUE);
            stmt.setInt(5, 2);
            stmt.setDate(6, date == null ? null : new Date(date.getTime() + MILLIS_IN_DAY * 1));
            stmt.setBigDecimal(7, null);
            stmt.setNull(8, Types.BIGINT);
            stmt.setNull(9, Types.INTEGER);
            stmt.setNull(10, Types.INTEGER);
            stmt.setByte(11, (byte)2);
            stmt.setShort(12, (short) 129);
            stmt.setFloat(13, 0.02f);
            stmt.setDouble(14, 0.0002);
            stmt.setFloat(15, 0.02f);
            stmt.setDouble(16, 0.0002);
            stmt.execute();
                
            stmt.setString(1, tenantId);
            stmt.setString(2, ROW3);
            stmt.setString(3, A_VALUE);
            stmt.setString(4, E_VALUE);
            stmt.setInt(5, 3);
            stmt.setDate(6, date == null ? null : new Date(date.getTime() + MILLIS_IN_DAY * 2));
            stmt.setBigDecimal(7, null);
            stmt.setNull(8, Types.BIGINT);
            stmt.setNull(9, Types.INTEGER);
            stmt.setNull(10, Types.INTEGER);
            stmt.setByte(11, (byte)3);
            stmt.setShort(12, (short) 130);
            stmt.setFloat(13, 0.03f);
            stmt.setDouble(14, 0.0003);
            stmt.setFloat(15, 0.03f);
            stmt.setDouble(16, 0.0003);
            stmt.execute();
                
            stmt.setString(1, tenantId);
            stmt.setString(2, ROW4);
            stmt.setString(3, A_VALUE);
            stmt.setString(4, B_VALUE);
            stmt.setInt(5, 4);
            stmt.setDate(6, date == null ? null : date);
            stmt.setBigDecimal(7, null);
            stmt.setNull(8, Types.BIGINT);
            stmt.setNull(9, Types.INTEGER);
            stmt.setNull(10, Types.INTEGER);
            stmt.setByte(11, (byte)4);
            stmt.setShort(12, (short) 131);
            stmt.setFloat(13, 0.04f);
            stmt.setDouble(14, 0.0004);
            stmt.setFloat(15, 0.04f);
            stmt.setDouble(16, 0.0004);
            stmt.execute();
                
            stmt.setString(1, tenantId);
            stmt.setString(2, ROW5);
            stmt.setString(3, B_VALUE);
            stmt.setString(4, C_VALUE);
            stmt.setInt(5, 5);
            stmt.setDate(6, date == null ? null : new Date(date.getTime() + MILLIS_IN_DAY * 1));
            stmt.setBigDecimal(7, null);
            stmt.setNull(8, Types.BIGINT);
            stmt.setNull(9, Types.INTEGER);
            stmt.setNull(10, Types.INTEGER);
            stmt.setByte(11, (byte)5);
            stmt.setShort(12, (short) 132);
            stmt.setFloat(13, 0.05f);
            stmt.setDouble(14, 0.0005);
            stmt.setFloat(15, 0.05f);
            stmt.setDouble(16, 0.0005);
            stmt.execute();
                
            stmt.setString(1, tenantId);
            stmt.setString(2, ROW6);
            stmt.setString(3, B_VALUE);
            stmt.setString(4, E_VALUE);
            stmt.setInt(5, 6);
            stmt.setDate(6, date == null ? null : new Date(date.getTime() + MILLIS_IN_DAY * 2));
            stmt.setBigDecimal(7, null);
            stmt.setNull(8, Types.BIGINT);
            stmt.setNull(9, Types.INTEGER);
            stmt.setNull(10, Types.INTEGER);
            stmt.setByte(11, (byte)6);
            stmt.setShort(12, (short) 133);
            stmt.setFloat(13, 0.06f);
            stmt.setDouble(14, 0.0006);
            stmt.setFloat(15, 0.06f);
            stmt.setDouble(16, 0.0006);
            stmt.execute();
                
            stmt.setString(1, tenantId);
            stmt.setString(2, ROW7);
            stmt.setString(3, B_VALUE);
            stmt.setString(4, B_VALUE);
            stmt.setInt(5, 7);
            stmt.setDate(6, date == null ? null : date);
            stmt.setBigDecimal(7, BigDecimal.valueOf(0.1));
            stmt.setLong(8, 5L);
            stmt.setInt(9, 5);
            stmt.setNull(10, Types.INTEGER);
            stmt.setByte(11, (byte)7);
            stmt.setShort(12, (short) 134);
            stmt.setFloat(13, 0.07f);
            stmt.setDouble(14, 0.0007);
            stmt.setFloat(15, 0.07f);
            stmt.setDouble(16, 0.0007);
            stmt.execute();
                
            stmt.setString(1, tenantId);
            stmt.setString(2, ROW8);
            stmt.setString(3, B_VALUE);
            stmt.setString(4, C_VALUE);
            stmt.setInt(5, 8);
            stmt.setDate(6, date == null ? null : new Date(date.getTime() + MILLIS_IN_DAY * 1));
            stmt.setBigDecimal(7, BigDecimal.valueOf(3.9));
            long l = Integer.MIN_VALUE - 1L;
            assert(l < Integer.MIN_VALUE);
            stmt.setLong(8, l);
            stmt.setInt(9, 4);
            stmt.setNull(10, Types.INTEGER);
            stmt.setByte(11, (byte)8);
            stmt.setShort(12, (short) 135);
            stmt.setFloat(13, 0.08f);
            stmt.setDouble(14, 0.0008);
            stmt.setFloat(15, 0.08f);
            stmt.setDouble(16, 0.0008);
            stmt.execute();
                
            stmt.setString(1, tenantId);
            stmt.setString(2, ROW9);
            stmt.setString(3, C_VALUE);
            stmt.setString(4, E_VALUE);
            stmt.setInt(5, 9);
            stmt.setDate(6, date == null ? null : new Date(date.getTime() + MILLIS_IN_DAY * 2));
            stmt.setBigDecimal(7, BigDecimal.valueOf(3.3));
            l = Integer.MAX_VALUE + 1L;
            assert(l > Integer.MAX_VALUE);
            stmt.setLong(8, l);
            stmt.setInt(9, 3);
            stmt.setInt(10, 300);
            stmt.setByte(11, (byte)9);
            stmt.setShort(12, (short) 0);
            stmt.setFloat(13, 0.09f);
            stmt.setDouble(14, 0.0009);
            stmt.setFloat(15, 0.09f);
            stmt.setDouble(16, 0.0009);
            stmt.execute();
                
            conn.commit();
        } finally {
            conn.close();
        }
    }
    
    protected static void initTablesWithArrays(String tenantId, Date date, Long ts, boolean useNull, String url) throws Exception {
        Properties props = new Properties();
        if (ts != null) {
            props.setProperty(CURRENT_SCN_ATTRIB, ts.toString());
        }
        Connection conn = DriverManager.getConnection(url, props);
        try {
            // Insert all rows at ts
            PreparedStatement stmt = conn.prepareStatement(
                    "upsert into " +
                            "TABLE_WITH_ARRAY(" +
                            "    ORGANIZATION_ID, " +
                            "    ENTITY_ID, " +
                            "    a_string_array, " +
                            "    B_STRING, " +
                            "    A_INTEGER, " +
                            "    A_DATE, " +
                            "    X_DECIMAL, " +
                            "    x_long_array, " +
                            "    X_INTEGER," +
                            "    a_byte_array," +
                            "    A_SHORT," +
                            "    A_FLOAT," +
                            "    a_double_array," +
                            "    A_UNSIGNED_FLOAT," +
                            "    A_UNSIGNED_DOUBLE)" +
                    "VALUES (?, ?, ?, ?, ?, ?, ?, ?, ?, ?, ?, ?, ?, ?, ?)");
            stmt.setString(1, tenantId);
            stmt.setString(2, ROW1);
            // Need to support primitive
            String[] strArr =  new String[4];
            strArr[0] = "ABC";
            if (useNull) {
                strArr[1] = null;
            } else {
                strArr[1] = "CEDF";
            }
            strArr[2] = "XYZWER";
            strArr[3] = "AB";
            Array array = conn.createArrayOf("VARCHAR", strArr);
            stmt.setArray(3, array);
            stmt.setString(4, B_VALUE);
            stmt.setInt(5, 1);
            stmt.setDate(6, date);
            stmt.setBigDecimal(7, null);
            // Need to support primitive
            Long[] longArr =  new Long[2];
            longArr[0] = 25l;
            longArr[1] = 36l;
            array = conn.createArrayOf("BIGINT", longArr);
            stmt.setArray(8, array);
            stmt.setNull(9, Types.INTEGER);
            // Need to support primitive
            Byte[] byteArr =  new Byte[2];
            byteArr[0] = 25;
            byteArr[1] = 36;
            array = conn.createArrayOf("TINYINT", byteArr);
            stmt.setArray(10, array);
            stmt.setShort(11, (short) 128);
            stmt.setFloat(12, 0.01f);
            // Need to support primitive
            Double[] doubleArr =  new Double[4];
            doubleArr[0] = 25.343;
            doubleArr[1] = 36.763;
            doubleArr[2] = 37.56;
            doubleArr[3] = 386.63;
            array = conn.createArrayOf("DOUBLE", doubleArr);
            stmt.setArray(13, array);
            stmt.setFloat(14, 0.01f);
            stmt.setDouble(15, 0.0001);
            stmt.execute();

            conn.commit();
        } finally {
            conn.close();
        }
    }
    
    protected static void initEntityHistoryTableValues(String tenantId, byte[][] splits, String url) throws Exception {
        initEntityHistoryTableValues(tenantId, splits, null);
    }
    
    protected static void initEntityHistoryTableValues(String tenantId, byte[][] splits, Date date, String url) throws Exception {
        initEntityHistoryTableValues(tenantId, splits, date, null);
    }
    
    protected static void initEntityHistoryTableValues(String tenantId, byte[][] splits, Date date, Long ts, String url) throws Exception {
        if (ts == null) {
            ensureTableCreated(url, ENTITY_HISTORY_TABLE_NAME, splits);
        } else {
            ensureTableCreated(url, ENTITY_HISTORY_TABLE_NAME, splits, ts-2);
        }
        
        Properties props = new Properties();
        if (ts != null) {
            props.setProperty(CURRENT_SCN_ATTRIB, ts.toString());
        }
        Connection conn = DriverManager.getConnection(url, props);
        try {
            // Insert all rows at ts
            PreparedStatement stmt = conn.prepareStatement(
                    "upsert into " +
                    ENTITY_HISTORY_TABLE_NAME+
                    "(" +
                    "    ORGANIZATION_ID, " +
                    "    PARENT_ID, " +
                    "    CREATED_DATE, " +
                    "    ENTITY_HISTORY_ID, " +
                    "    OLD_VALUE, " +
                    "    NEW_VALUE) " +
                    "VALUES (?, ?, ?, ?, ?, ?)");
            stmt.setString(1, tenantId);
            stmt.setString(2, PARENTID1);
            stmt.setDate(3, date);
            stmt.setString(4, ENTITYHISTID1);
            stmt.setString(5,  A_VALUE);
            stmt.setString(6,  B_VALUE);
            stmt.execute();
                
            stmt.setString(1, tenantId);
            stmt.setString(2, PARENTID2);
            stmt.setDate(3, date);
            stmt.setString(4, ENTITYHISTID2);
            stmt.setString(5,  A_VALUE);
            stmt.setString(6,  B_VALUE);
            stmt.execute();
            
                
            stmt.setString(1, tenantId);
            stmt.setString(2, PARENTID3);
            stmt.setDate(3, date);
            stmt.setString(4, ENTITYHISTID3);
            stmt.setString(5,  A_VALUE);
            stmt.setString(6,  B_VALUE);
            stmt.execute();
            
            stmt.setString(1, tenantId);
            stmt.setString(2, PARENTID4);
            stmt.setDate(3, date);
            stmt.setString(4, ENTITYHISTID4);
            stmt.setString(5,  A_VALUE);
            stmt.setString(6,  B_VALUE);
            stmt.execute();
            
            stmt.setString(1, tenantId);
            stmt.setString(2, PARENTID5);
            stmt.setDate(3, date);
            stmt.setString(4, ENTITYHISTID5);
            stmt.setString(5,  A_VALUE);
            stmt.setString(6,  B_VALUE);
            stmt.execute();
            
            stmt.setString(1, tenantId);
            stmt.setString(2, PARENTID6);
            stmt.setDate(3, date);
            stmt.setString(4, ENTITYHISTID6);
            stmt.setString(5,  A_VALUE);
            stmt.setString(6,  B_VALUE);
            stmt.execute();
            
            stmt.setString(1, tenantId);
            stmt.setString(2, PARENTID7);
            stmt.setDate(3, date);
            stmt.setString(4, ENTITYHISTID7);
            stmt.setString(5,  A_VALUE);
            stmt.setString(6,  B_VALUE);
            stmt.execute();
            
            stmt.setString(1, tenantId);
            stmt.setString(2, PARENTID8);
            stmt.setDate(3, date);
            stmt.setString(4, ENTITYHISTID8);
            stmt.setString(5,  A_VALUE);
            stmt.setString(6,  B_VALUE);
            stmt.execute();
            
            stmt.setString(1, tenantId);
            stmt.setString(2, PARENTID9);
            stmt.setDate(3, date);
            stmt.setString(4, ENTITYHISTID9);
            stmt.setString(5,  A_VALUE);
            stmt.setString(6,  B_VALUE);
            stmt.execute();
            
            conn.commit();
        } finally {
            conn.close();
        }
    }
    
    protected static void initSaltedEntityHistoryTableValues(String tenantId, byte[][] splits, Date date, Long ts, String url) throws Exception {
        if (ts == null) {
            ensureTableCreated(url, ENTITY_HISTORY_SALTED_TABLE_NAME, splits);
        } else {
            ensureTableCreated(url, ENTITY_HISTORY_SALTED_TABLE_NAME, splits, ts-2);
        }
        
        Properties props = new Properties();
        if (ts != null) {
            props.setProperty(CURRENT_SCN_ATTRIB, ts.toString());
        }
        Connection conn = DriverManager.getConnection(url, props);
        try {
            // Insert all rows at ts
            PreparedStatement stmt = conn.prepareStatement(
                    "upsert into " +
                    ENTITY_HISTORY_SALTED_TABLE_NAME+
                    "(" +
                    "    ORGANIZATION_ID, " +
                    "    PARENT_ID, " +
                    "    CREATED_DATE, " +
                    "    ENTITY_HISTORY_ID, " +
                    "    OLD_VALUE, " +
                    "    NEW_VALUE) " +
                    "VALUES (?, ?, ?, ?, ?, ?)");
            stmt.setString(1, tenantId);
            stmt.setString(2, PARENTID1);
            stmt.setDate(3, date);
            stmt.setString(4, ENTITYHISTID1);
            stmt.setString(5,  A_VALUE);
            stmt.setString(6,  B_VALUE);
            stmt.execute();
                
            stmt.setString(1, tenantId);
            stmt.setString(2, PARENTID2);
            stmt.setDate(3, date);
            stmt.setString(4, ENTITYHISTID2);
            stmt.setString(5,  A_VALUE);
            stmt.setString(6,  B_VALUE);
            stmt.execute();
            
                
            stmt.setString(1, tenantId);
            stmt.setString(2, PARENTID3);
            stmt.setDate(3, date);
            stmt.setString(4, ENTITYHISTID3);
            stmt.setString(5,  A_VALUE);
            stmt.setString(6,  B_VALUE);
            stmt.execute();
            
            stmt.setString(1, tenantId);
            stmt.setString(2, PARENTID4);
            stmt.setDate(3, date);
            stmt.setString(4, ENTITYHISTID4);
            stmt.setString(5,  A_VALUE);
            stmt.setString(6,  B_VALUE);
            stmt.execute();
            
            stmt.setString(1, tenantId);
            stmt.setString(2, PARENTID5);
            stmt.setDate(3, date);
            stmt.setString(4, ENTITYHISTID5);
            stmt.setString(5,  A_VALUE);
            stmt.setString(6,  B_VALUE);
            stmt.execute();
            
            stmt.setString(1, tenantId);
            stmt.setString(2, PARENTID6);
            stmt.setDate(3, date);
            stmt.setString(4, ENTITYHISTID6);
            stmt.setString(5,  A_VALUE);
            stmt.setString(6,  B_VALUE);
            stmt.execute();
            
            stmt.setString(1, tenantId);
            stmt.setString(2, PARENTID7);
            stmt.setDate(3, date);
            stmt.setString(4, ENTITYHISTID7);
            stmt.setString(5,  A_VALUE);
            stmt.setString(6,  B_VALUE);
            stmt.execute();
            
            stmt.setString(1, tenantId);
            stmt.setString(2, PARENTID8);
            stmt.setDate(3, date);
            stmt.setString(4, ENTITYHISTID8);
            stmt.setString(5,  A_VALUE);
            stmt.setString(6,  B_VALUE);
            stmt.execute();
            
            stmt.setString(1, tenantId);
            stmt.setString(2, PARENTID9);
            stmt.setDate(3, date);
            stmt.setString(4, ENTITYHISTID9);
            stmt.setString(5,  A_VALUE);
            stmt.setString(6,  B_VALUE);
            stmt.execute();
            
            conn.commit();
        } finally {
            conn.close();
        }
    }
    
    /**
     * Disable and drop all the tables except SYSTEM.CATALOG and SYSTEM.SEQUENCE
     */
    protected static void disableAndDropNonSystemTables(PhoenixTestDriver driver) throws Exception {
        HBaseAdmin admin = driver.getConnectionQueryServices(null, null).getAdmin();
        try {
            HTableDescriptor[] tables = admin.listTables();
            for (HTableDescriptor table : tables) {
                boolean isCatalogTable = (Bytes.compareTo(table.getName(), PhoenixDatabaseMetaData.SYSTEM_CATALOG_NAME_BYTES) == 0);
                boolean isSequenceTable = (Bytes.compareTo(table.getName(), PhoenixDatabaseMetaData.SEQUENCE_TABLE_NAME_BYTES) == 0);
                if (!isCatalogTable && !isSequenceTable) {
                    admin.disableTable(table.getName());
                    admin.deleteTable(table.getName());
                }
            }    
        } finally {
            admin.close();
        }
    }
}<|MERGE_RESOLUTION|>--- conflicted
+++ resolved
@@ -535,10 +535,6 @@
         conf.setInt("dfs.namenode.handler.count", 1);
         conf.setInt("dfs.namenode.service.handler.count", 1);
         conf.setInt("dfs.datanode.handler.count", 1);
-<<<<<<< HEAD
-        conf.setInt("hadoop.http.max.threads", 10);
-=======
->>>>>>> f3ee5cf5
         conf.setInt("ipc.server.read.threadpool.size", 2);
         conf.setInt("ipc.server.handler.threadpool.size", 2);
         conf.setInt("hbase.hconnection.threads.max", 2);

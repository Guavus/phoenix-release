--- conflicted
+++ resolved
@@ -32,13 +32,8 @@
  */
 public final class QueryServicesTestImpl extends BaseQueryServicesImpl {
 
-<<<<<<< HEAD
     private static final int DEFAULT_THREAD_POOL_SIZE = 32;
     private static final int DEFAULT_QUEUE_SIZE = 64;
-=======
-    private static final int DEFAULT_THREAD_POOL_SIZE = 20;
-    private static final int DEFAULT_QUEUE_SIZE = 0;
->>>>>>> c0c4bdf1
     // TODO: setting this down to 5mb causes insufficient memory exceptions. Need to investigate why
     private static final int DEFAULT_MAX_MEMORY_PERC = 30; // 30% of heap
     private static final int DEFAULT_THREAD_TIMEOUT_MS = 60000*5; //5min

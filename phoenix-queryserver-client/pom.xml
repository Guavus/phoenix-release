<?xml version='1.0'?>
<!--

 Licensed to the Apache Software Foundation (ASF) under one
 or more contributor license agreements.  See the NOTICE file
 distributed with this work for additional information
 regarding copyright ownership.  The ASF licenses this file
 to you under the Apache License, Version 2.0 (the
 "License"); you may not use this file except in compliance
 with the License.  You may obtain a copy of the License at

   http://www.apache.org/licenses/LICENSE-2.0

 Unless required by applicable law or agreed to in writing,
 software distributed under the License is distributed on an
 "AS IS" BASIS, WITHOUT WARRANTIES OR CONDITIONS OF ANY
 KIND, either express or implied.  See the License for the
 specific language governing permissions and limitations
 under the License.

-->

<project xmlns="http://maven.apache.org/POM/4.0.0"
         xmlns:xsi="http://www.w3.org/2001/XMLSchema-instance"
         xsi:schemaLocation="http://maven.apache.org/POM/4.0.0 http://maven.apache.org/xsd/maven-4.0.0.xsd">
  <modelVersion>4.0.0</modelVersion>
  <parent>
    <groupId>org.apache.phoenix</groupId>
    <artifactId>phoenix</artifactId>
    <version>5.0.0.3.0.0.0-SNAPSHOT</version>
  </parent>
  <artifactId>phoenix-queryserver-client</artifactId>
  <name>Phoenix Query Server Client</name>
  <description>A thin JDBC client for interacting with the query server</description>

  <licenses>
    <license>
      <name>The Apache Software License, Version 2.0</name>
      <url>http://www.apache.org/licenses/LICENSE-2.0.txt</url>
      <distribution>repo</distribution>
      <comments/>
    </license>
  </licenses>

  <organization>
    <name>Apache Software Foundation</name>
    <url>http://www.apache.org</url>
  </organization>

  <properties>
    <top.dir>${project.basedir}/..</top.dir>
    <shaded.package>org.apache.phoenix.shaded</shaded.package>
    <protobuf-java.version>3.1.0</protobuf-java.version>
  </properties>

  <build>
    <plugins>
      <plugin>
        <artifactId>maven-assembly-plugin</artifactId>
        <configuration>
          <skipAssembly>true</skipAssembly>
        </configuration>
      </plugin>
      <plugin>
        <groupId>org.apache.maven.plugins</groupId>
        <artifactId>maven-shade-plugin</artifactId>
        <executions>
          <execution>
            <id>thin-client</id>
            <phase>package</phase>
            <goals>
              <goal>shade</goal>
            </goals>
            <configuration>
              <finalName>phoenix-${project.version}-thin-client</finalName>

              <transformers>
                <transformer
                    implementation="org.apache.maven.plugins.shade.resource.IncludeResourceTransformer">
                  <resource>README.md</resource>
                  <file>${project.basedir}/../README.md</file>
                </transformer>
                <transformer
                    implementation="org.apache.maven.plugins.shade.resource.IncludeResourceTransformer">
                  <resource>LICENSE.txt</resource>
                  <file>${project.basedir}/../LICENSE</file>
                </transformer>
                <transformer
                    implementation="org.apache.maven.plugins.shade.resource.IncludeResourceTransformer">
                  <resource>NOTICE</resource>
                  <file>${project.basedir}/../NOTICE</file>
                </transformer>
                <transformer implementation="org.apache.maven.plugins.shade.resource.ServicesResourceTransformer"/>
              </transformers>
              <filters>
                <filter>
                  <artifact>*:*</artifact>
                  <excludes>
                    <exclude>META-INF/*.SF</exclude>
                    <exclude>META-INF/*.DSA</exclude>
                    <exclude>META-INF/*.RSA</exclude>
                    <exclude>META-INF/license/*</exclude>
                    <exclude>LICENSE.*</exclude>
                    <exclude>NOTICE.*</exclude>
                  </excludes>
                </filter>
              </filters>

              <relocations>

                <!-- COM relocation -->

                <relocation>
                  <pattern>com.fasterxml</pattern>
                  <shadedPattern>${shaded.package}.com.fasterxml</shadedPattern>
                </relocation>
                <relocation>
                  <pattern>com.google.collect</pattern>
                  <shadedPattern>${shaded.package}.com.google.collect</shadedPattern>
                </relocation>
                <relocation>
                  <pattern>com.google.protobuf</pattern>
                  <shadedPattern>${shaded.package}.com.google.protobuf</shadedPattern>
                </relocation>
                <!-- ORG relocation -->
                <relocation>
                  <pattern>org.apache.calcite.avatica</pattern>
                  <shadedPattern>${shaded.package}.org.apache.calcite.avatica</shadedPattern>
                  <!-- The protobuf messages can't be relocated due to a limitation
                       in the Avatica protocol. -->
                  <excludes>
                    <exclude>org.apache.calcite.avatica.proto.*</exclude>
                  </excludes>
                </relocation>
<<<<<<< HEAD
                <relocation>
                  <pattern>org.apache.hadoop</pattern>
                  <shadedPattern>${shaded.package}.org.apache.hadoop</shadedPattern>
                </relocation>
=======
>>>>>>> 1256e293
                <relocation>
                  <pattern>org.apache.commons</pattern>
                  <shadedPattern>${shaded.package}.org.apache.commons</shadedPattern>
                  <excludes>
                    <exclude>org.apache.commons.logging.**</exclude>
                  </excludes>
                </relocation>
                <relocation>
                  <pattern>org.apache.http</pattern>
                  <shadedPattern>${shaded.package}.org.apache.http</shadedPattern>
                </relocation>

                <relocation>
                  <pattern>org.fusesource</pattern>
                  <shadedPattern>${shaded.package}.org.fusesource</shadedPattern>
                </relocation>
                <relocation>
                  <pattern>org.hamcrest</pattern>
                  <shadedPattern>${shaded.package}.org.hamcrest</shadedPattern>
                </relocation>
                <relocation>
                  <pattern>org.junit</pattern>
                  <shadedPattern>${shaded.package}.org.junit</shadedPattern>
                </relocation>

                <!-- MISC relocations -->

                <relocation>
                  <pattern>jline</pattern>
                  <shadedPattern>${shaded.package}.jline</shadedPattern>
                </relocation>
                <relocation>
                  <pattern>junit</pattern>
                  <shadedPattern>${shaded.package}.junit</shadedPattern>
                </relocation>

              </relocations>
            </configuration>
          </execution>
        </executions>
      </plugin>
      <plugin>
        <groupId>org.apache.rat</groupId>
        <artifactId>apache-rat-plugin</artifactId>
        <configuration>
          <excludes>
            <exclude>src/main/resources/META-INF/services/java.sql.Driver</exclude>
          </excludes>
        </configuration>
      </plugin>
    </plugins>
  </build>

  <dependencies>
    <dependency>
      <groupId>org.apache.calcite.avatica</groupId>
      <artifactId>avatica-core</artifactId>
    </dependency>
    <dependency>
      <!-- a dependency for the thin-client uberjar -->
      <groupId>sqlline</groupId>
      <artifactId>sqlline</artifactId>
    </dependency>
    <dependency>
      <groupId>org.apache.hadoop</groupId>
      <artifactId>hadoop-common</artifactId>
    </dependency>
  </dependencies>
</project><|MERGE_RESOLUTION|>--- conflicted
+++ resolved
@@ -132,13 +132,6 @@
                     <exclude>org.apache.calcite.avatica.proto.*</exclude>
                   </excludes>
                 </relocation>
-<<<<<<< HEAD
-                <relocation>
-                  <pattern>org.apache.hadoop</pattern>
-                  <shadedPattern>${shaded.package}.org.apache.hadoop</shadedPattern>
-                </relocation>
-=======
->>>>>>> 1256e293
                 <relocation>
                   <pattern>org.apache.commons</pattern>
                   <shadedPattern>${shaded.package}.org.apache.commons</shadedPattern>

<project xmlns="http://maven.apache.org/POM/4.0.0" xmlns:xsi="http://www.w3.org/2001/XMLSchema-instance"
         xsi:schemaLocation="http://maven.apache.org/POM/4.0.0 http://maven.apache.org/xsd/maven-4.0.0.xsd">
  <modelVersion>4.0.0</modelVersion>
  <groupId>org.apache.phoenix</groupId>
  <artifactId>phoenix</artifactId>
  <version>5.0.0.3.0.0.0-SNAPSHOT</version>
  <packaging>pom</packaging>
  <name>Apache Phoenix</name>
  <description>A SQL layer over HBase</description>

  <licenses>
    <license>
      <name>The Apache Software License, Version 2.0</name>
      <url>http://www.apache.org/licenses/LICENSE-2.0.txt</url>
      <distribution>repo</distribution>
      <comments/>
    </license>
  </licenses>

  <organization>
    <name>Apache Software Foundation</name>
    <url>http://www.apache.org</url>
  </organization>

  <modules>
    <module>phoenix-core</module>
    <module>phoenix-flume</module>
    <module>phoenix-kafka</module>
    <module>phoenix-pig</module>
    <module>phoenix-queryserver-client</module>
    <module>phoenix-queryserver</module>
    <module>phoenix-pherf</module>
    <module>phoenix-spark</module>
    <module>phoenix-hive</module>
    <module>phoenix-client</module>
    <module>phoenix-server</module>
    <module>phoenix-assembly</module>
    <module>phoenix-tracing-webapp</module>
    <module>phoenix-load-balancer</module>
  </modules>

  <repositories>
    <repository>
      <id>apache release</id>
      <url>https://repository.apache.org/content/repositories/releases/</url>
    </repository>
    <repository>
      <id>hwx-public</id>
      <name>hwx</name>
      <url>http://nexus-private.hortonworks.com/nexus/content/groups/public/</url>
    </repository>
  </repositories>

  <parent>
    <groupId>org.apache</groupId>
    <artifactId>apache</artifactId>
    <version>14</version>
  </parent>

  <scm>
    <connection>scm:git:http://git-wip-us.apache.org/repos/asf/phoenix.git</connection>
    <url>https://git-wip-us.apache.org/repos/asf/phoenix.git</url>
    <developerConnection>scm:git:https://git-wip-us.apache.org/repos/asf/phoenix.git</developerConnection>
  </scm>

  <properties>
    <!-- General Properties -->
    <antlr-input.dir>src/main/antlr3</antlr-input.dir>
    <antlr-output.dir>target/generated-sources/antlr3</antlr-output.dir>
    <test.output.tofile>true</test.output.tofile>
    <top.dir>${project.basedir}</top.dir>

    <!-- Hadoop Versions -->
<<<<<<< HEAD
    <hbase.version>2.0.0.3.0.0.0-SNAPSHOT</hbase.version>
    <hadoop.version>3.0.0.3.0.0.0-SNAPSHOT</hadoop.version>
=======
    <hbase.version>2.0.0-beta-1-SNAPSHOT</hbase.version>
    <hadoop.version>3.0.0-beta1</hadoop.version>
>>>>>>> fd4c94d2

    <!-- Dependency versions -->
    <commons-cli.version>1.2</commons-cli.version>
    <hive.version>1.2.1</hive.version>
    <pig.version>0.13.0</pig.version>
    <jackson.version>1.9.2</jackson.version>
    <antlr.version>3.5.2</antlr.version>
    <log4j.version>1.2.17</log4j.version>
    <slf4j.version>1.6.4</slf4j.version>
    <protobuf-java.version>2.5.0</protobuf-java.version>
    <commons-configuration.version>1.6</commons-configuration.version>
    <commons-io.version>2.1</commons-io.version>
    <commons-lang.version>2.5</commons-lang.version>
    <commons-logging.version>1.2</commons-logging.version>
    <commons-csv.version>1.0</commons-csv.version>
    <sqlline.version>1.2.0</sqlline.version>
    <guava.version>13.0.1</guava.version>
    <flume.version>1.4.0</flume.version>
    <kafka.version>0.9.0.0</kafka.version>
    <findbugs-annotations.version>1.3.9-1</findbugs-annotations.version>
    <jcip-annotations.version>1.0-1</jcip-annotations.version>
    <jline.version>2.11</jline.version>
    <snappy.version>0.3</snappy.version>
    <commons-codec.version>1.7</commons-codec.version>
    <htrace.version>3.1.0-incubating</htrace.version>
    <collections.version>3.2.2</collections.version>
    <!-- Do not change jodatime.version until HBASE-15199 is fixed -->
    <jodatime.version>1.6</jodatime.version>
    <joni.version>2.1.2</joni.version>
    <avatica.version>1.10.0</avatica.version>
    <jetty.version>9.3.19.v20170502</jetty.version>
    <tephra.version>0.13.0-incubating</tephra.version>
    <spark.version>2.0.2</spark.version>
    <scala.version>2.11.8</scala.version>
    <scala.binary.version>2.11</scala.binary.version>
    <stream.version>2.9.5</stream.version>
    <i18n-util.version>1.0.1</i18n-util.version>
    <!-- Test Dependencies -->
    <mockito-all.version>1.8.5</mockito-all.version>
    <junit.version>4.12</junit.version>

    <!-- Plugin versions -->
    <maven-eclipse-plugin.version>2.9</maven-eclipse-plugin.version>
    <maven-build-helper-plugin.version>1.9.1</maven-build-helper-plugin.version>
    <maven-surefire-plugin.version>2.20</maven-surefire-plugin.version>
    <maven-failsafe-plugin.version>2.20</maven-failsafe-plugin.version>

    <maven-dependency-plugin.version>2.1</maven-dependency-plugin.version>
    <maven.assembly.version>2.5.2</maven.assembly.version>

    <!-- Plugin options -->
    <numForkedUT>8</numForkedUT>
    <numForkedIT>8</numForkedIT>
    <it.failIfNoSpecifiedTests>false</it.failIfNoSpecifiedTests>
    <surefire.failIfNoSpecifiedTests>false</surefire.failIfNoSpecifiedTests>

    <!-- Set default encoding so multi-byte tests work correctly on the Mac -->
    <project.build.sourceEncoding>UTF-8</project.build.sourceEncoding>
    <project.reporting.outputEncoding>UTF-8</project.reporting.outputEncoding>
   <curator.version>4.0.0</curator.version>

  </properties>

  <build>
    <pluginManagement>
      <plugins>
        <plugin>
          <groupId>org.apache.maven.plugins</groupId>
          <artifactId>maven-compiler-plugin</artifactId>
          <version>3.0</version>
          <configuration>
            <source>1.8</source>
            <target>1.8</target>
          </configuration>
        </plugin>
        <!--This plugin's configuration is used to store Eclipse m2e settings 
          only. It has no influence on the Maven build itself. -->
        <plugin>
          <groupId>org.eclipse.m2e</groupId>
          <artifactId>lifecycle-mapping</artifactId>
          <version>1.0.0</version>
          <configuration>
            <lifecycleMappingMetadata>
              <pluginExecutions>
                <pluginExecution>
                  <pluginExecutionFilter>
                    <groupId>org.antlr</groupId>
                    <artifactId>antlr3-maven-plugin</artifactId>
                    <versionRange>[3.5,)</versionRange>
                    <goals>
                      <goal>antlr</goal>
                    </goals>
                  </pluginExecutionFilter>
                  <action>
                    <ignore />
                  </action>
                </pluginExecution>
              </pluginExecutions>
            </lifecycleMappingMetadata>
          </configuration>
        </plugin>
        <plugin>
          <groupId>org.apache.maven.plugins</groupId>
          <artifactId>maven-install-plugin</artifactId>
          <version>2.5.2</version>
        </plugin>
        <plugin>
          <groupId>org.apache.maven.plugins</groupId>
          <artifactId>maven-eclipse-plugin</artifactId>
          <version>${maven-eclipse-plugin.version}</version>
        </plugin>
        <plugin>
          <artifactId>maven-assembly-plugin</artifactId>
          <version>${maven.assembly.version}</version>
        </plugin>
        <plugin>
          <groupId>org.apache.rat</groupId>
          <artifactId>apache-rat-plugin</artifactId>
          <!-- Avoid defining exclusions in pluginManagement as they are global.
               We already inherit some from the ASF parent pom. -->
        </plugin>
        <!-- We put slow-running tests into src/it and run them during the
            integration-test phase using the failsafe plugin. This way
            developers can run unit tests conveniently from the IDE or via
            "mvn package" from the command line without triggering time
            consuming integration tests. -->
        <plugin>
          <groupId>org.codehaus.mojo</groupId>
          <artifactId>build-helper-maven-plugin</artifactId>
          <version>${maven-build-helper-plugin.version}</version>
          <executions>
            <execution>
              <id>add-test-source</id>
              <phase>validate</phase>
              <goals>
                <goal>add-test-source</goal>
              </goals>
              <configuration>
                <sources>
                  <source>${basedir}/src/it/java</source>
                </sources>
              </configuration>
            </execution>
            <execution>
              <id>add-test-resource</id>
              <phase>validate</phase>
              <goals>
                <goal>add-test-resource</goal>
              </goals>
              <configuration>
                <resources>
                  <resource>
                    <directory>${basedir}/src/it/resources</directory>
                  </resource>
                </resources>
              </configuration>
            </execution>
          </executions>
        </plugin>
        <plugin>
          <groupId>org.apache.maven.plugins</groupId>
          <artifactId>maven-failsafe-plugin</artifactId>
          <version>${maven-failsafe-plugin.version}</version>
          <executions>
            <execution>
              <id>ParallelStatsEnabledTest</id>
              <configuration>
                <encoding>UTF-8</encoding>
                <forkCount>${numForkedIT}</forkCount>
                <runOrder>alphabetical</runOrder>
                <reuseForks>true</reuseForks>
                <runOrder>alphabetical</runOrder>
                <!--parallel>methods</parallel>
                <threadCount>20</threadCount-->
                <argLine>-Xmx2000m -XX:MaxPermSize=256m -Djava.security.egd=file:/dev/./urandom "-Djava.library.path=${hadoop.library.path}${path.separator}${java.library.path}" -XX:NewRatio=4 -XX:SurvivorRatio=8 -XX:+UseCompressedOops -XX:+UseConcMarkSweepGC -XX:+UseParNewGC -XX:+DisableExplicitGC -XX:+UseCMSInitiatingOccupancyOnly -XX:+CMSClassUnloadingEnabled -XX:+CMSScavengeBeforeRemark -XX:CMSInitiatingOccupancyFraction=68 -XX:+HeapDumpOnOutOfMemoryError -XX:HeapDumpPath=./target/</argLine>
                <redirectTestOutputToFile>${test.output.tofile}</redirectTestOutputToFile>
                <shutdown>kill</shutdown>
                <testSourceDirectory>${basedir}/src/it/java</testSourceDirectory>
                <groups>org.apache.phoenix.end2end.ParallelStatsEnabledTest</groups>
              </configuration>
              <goals>
                <goal>integration-test</goal>
                <goal>verify</goal>
              </goals>
            </execution>
            <execution>
              <id>ParallelStatsDisabledTest</id>
              <configuration>
                <encoding>UTF-8</encoding>
                <forkCount>${numForkedIT}</forkCount>
                <runOrder>alphabetical</runOrder>
                <reuseForks>true</reuseForks>
                <runOrder>alphabetical</runOrder>
                <!--parallel>methods</parallel>
                <threadCount>20</threadCount-->
                <!-- We're intermittantly hitting this assertion when running in parallel:
                     Caused by: java.lang.AssertionError: we should never remove a different context
	                 at org.apache.hadoop.hbase.regionserver.HRegion$RowLockContext.cleanUp(HRegion.java:5206)
	                 at org.apache.hadoop.hbase.regionserver.HRegion$RowLockImpl.release(HRegion.java:5246)
	                 at org.apache.phoenix.coprocessor.MetaDataEndpointImpl.doGetTable(MetaDataEndpointImpl.java:2898)
	                 at org.apache.phoenix.coprocessor.MetaDataEndpointImpl.doGetTable(MetaDataEndpointImpl.java:2835)
	                 at org.apache.phoenix.coprocessor.MetaDataEndpointImpl.getTable(MetaDataEndpointImpl.java:490) -->
		<!--enableAssertions>false</enableAssertions-->
                <argLine>-Xmx3000m -XX:MaxPermSize=256m -Djava.security.egd=file:/dev/./urandom "-Djava.library.path=${hadoop.library.path}${path.separator}${java.library.path}" -XX:NewRatio=4 -XX:SurvivorRatio=8 -XX:+UseCompressedOops -XX:+UseConcMarkSweepGC -XX:+UseParNewGC -XX:+DisableExplicitGC -XX:+UseCMSInitiatingOccupancyOnly -XX:+CMSClassUnloadingEnabled -XX:+CMSScavengeBeforeRemark -XX:CMSInitiatingOccupancyFraction=68 -XX:+HeapDumpOnOutOfMemoryError -XX:HeapDumpPath=./target/</argLine>
                <redirectTestOutputToFile>${test.output.tofile}</redirectTestOutputToFile>
                <shutdown>kill</shutdown>
                <testSourceDirectory>${basedir}/src/it/java</testSourceDirectory>
                <groups>org.apache.phoenix.end2end.ParallelStatsDisabledTest</groups>
              </configuration>
              <goals>
                <goal>integration-test</goal>
                <goal>verify</goal>
              </goals>
            </execution>
            <execution>
              <id>HBaseManagedTimeTests</id>
              <configuration>
                <encoding>UTF-8</encoding>
                <forkCount>${numForkedIT}</forkCount>
                <runOrder>alphabetical</runOrder>
                <reuseForks>true</reuseForks>
                <argLine>-enableassertions -Xmx2000m -XX:MaxPermSize=128m -Djava.security.egd=file:/dev/./urandom "-Djava.library.path=${hadoop.library.path}${path.separator}${java.library.path}" -XX:+HeapDumpOnOutOfMemoryError -XX:HeapDumpPath=./target/</argLine>
                <redirectTestOutputToFile>${test.output.tofile}</redirectTestOutputToFile>
                <testSourceDirectory>${basedir}/src/it/java</testSourceDirectory>
                <groups>org.apache.phoenix.end2end.HBaseManagedTimeTest</groups>
                <shutdown>kill</shutdown>
              </configuration>
              <goals>
                <goal>integration-test</goal>
                <goal>verify</goal>
              </goals>
            </execution>
	    <execution>
              <id>NeedTheirOwnClusterTests</id>
              <configuration>
                 <encoding>UTF-8</encoding>
                 <forkCount>${numForkedIT}</forkCount>
                 <runOrder>alphabetical</runOrder>
                 <reuseForks>false</reuseForks>
                 <argLine>-enableassertions -Xmx2000m -XX:MaxPermSize=256m -Djava.security.egd=file:/dev/./urandom "-Djava.library.path=${hadoop.library.path}${path.separator}${java.library.path}" -XX:+HeapDumpOnOutOfMemoryError -XX:HeapDumpPath=./target/</argLine>
                 <redirectTestOutputToFile>${test.output.tofile}</redirectTestOutputToFile>
                 <testSourceDirectory>${basedir}/src/it/java</testSourceDirectory>
                 <groups>org.apache.phoenix.end2end.NeedsOwnMiniClusterTest</groups>
                 <shutdown>kill</shutdown>
              </configuration>
              <goals>
                 <goal>integration-test</goal>
                 <goal>verify</goal>
              </goals>
            </execution>
          </executions>
        </plugin>
        <plugin>
          <artifactId>maven-dependency-plugin</artifactId>
          <version>${maven-dependency-plugin.version}</version>
          <executions>
            <execution>
              <id>create-mrapp-generated-classpath</id>
              <phase>generate-test-resources</phase>
              <goals>
                <goal>build-classpath</goal>
              </goals>
              <configuration>
                <outputFile>${project.build.directory}/classes/mrapp-generated-classpath
                </outputFile>
              </configuration>
            </execution>
          </executions>
        </plugin>
        <plugin>
          <groupId>org.apache.maven.plugins</groupId>
          <artifactId>maven-shade-plugin</artifactId>
          <version>2.4.3</version>
        </plugin>
        <plugin>
          <!-- Allows us to get the apache-ds bundle artifacts -->
          <groupId>org.apache.felix</groupId>
          <artifactId>maven-bundle-plugin</artifactId>
          <version>2.5.3</version>
        </plugin>
      </plugins>
    </pluginManagement>

    <plugins>
      <plugin>
        <groupId>org.apache.maven.plugins</groupId>
        <artifactId>maven-checkstyle-plugin</artifactId>
        <version>2.13</version>
        <executions>
          <execution>
            <id>validate</id>
            <phase>validate</phase>
            <configuration>
              <skip>true</skip>
              <configLocation>${top.dir}/src/main/config/checkstyle/checker.xml</configLocation>
              <suppressionsLocation>${top.dir}/src/main/config/checkstyle/suppressions.xml</suppressionsLocation>
              <consoleOutput>true</consoleOutput>
              <headerLocation>${top.dir}/src/main/config/checkstyle/header.txt</headerLocation>
              <failOnViolation><!--true-->false</failOnViolation>
              <includeTestSourceDirectory><!--true-->false</includeTestSourceDirectory>
            </configuration>
            <goals>
              <goal>check</goal>
            </goals>
          </execution>
        </executions>
      </plugin>
      <plugin>
        <groupId>org.apache.maven.plugins</groupId>
        <artifactId>maven-source-plugin</artifactId>
        <version>2.2.1</version>
        <executions>
          <execution>
            <id>attach-sources</id>
            <phase>prepare-package</phase>
            <goals>
              <goal>jar-no-fork</goal>
            </goals>
          </execution>
        </executions>
      </plugin>
      <plugin>
        <groupId>org.apache.maven.plugins</groupId>
        <artifactId>maven-javadoc-plugin</artifactId>
        <version>2.9</version>
        <configuration>
          <quiet>true</quiet>
          <links>
            <link>http://hbase.apache.org/apidocs/</link>
          </links>
        </configuration>
        <executions>
          <execution>
            <id>attach-javadocs</id>
            <goals>
              <!-- TODO turn back on javadocs - disabled now for testing -->
              <!-- <goal>jar</goal> -->
            </goals>
          </execution>
        </executions>
      </plugin>
      <plugin>
        <groupId>org.apache.maven.plugins</groupId>
        <artifactId>maven-surefire-plugin</artifactId>
        <version>${maven-surefire-plugin.version}</version>
        <configuration>
          <forkCount>${numForkedUT}</forkCount>
          <reuseForks>true</reuseForks>
          <argLine>-enableassertions -Xmx2250m -XX:MaxPermSize=128m
            -Djava.security.egd=file:/dev/./urandom "-Djava.library.path=${hadoop.library.path}${path.separator}${java.library.path}" -XX:+HeapDumpOnOutOfMemoryError -XX:HeapDumpPath=./target/</argLine>
          <redirectTestOutputToFile>${test.output.tofile}</redirectTestOutputToFile>
          <shutdown>kill</shutdown>
        </configuration>
      </plugin>
      <!-- All projects create a test jar -->
      <plugin>
        <groupId>org.apache.maven.plugins</groupId>
        <artifactId>maven-jar-plugin</artifactId>
        <version>2.4</version>
        <executions>
          <execution>
            <phase>prepare-package
            </phase>
            <goals>
              <goal>test-jar</goal>
            </goals>
          </execution>
        </executions>
      </plugin>
      <plugin>
        <groupId>org.apache.maven.plugins</groupId>
        <artifactId>maven-site-plugin</artifactId>
        <version>3.2</version>
        <configuration>
          <reportPlugins>
            <plugin>
              <groupId>org.codehaus.mojo</groupId>
              <artifactId>findbugs-maven-plugin</artifactId>
              <version>2.5.2</version>
            </plugin>
          </reportPlugins>
        </configuration>
      </plugin>
      <plugin>
        <groupId>org.apache.rat</groupId>
        <artifactId>apache-rat-plugin</artifactId>
        <configuration>
          <excludes>
            <!-- Header on changelog isn't normal -->
            <exclude>CHANGES</exclude>
            <!-- IDE configuration -->
            <exclude>dev/phoenix.importorder</exclude>
            <!-- Release L&N -->
            <exclude>dev/release_files/LICENSE</exclude>
            <exclude>dev/release_files/NOTICE</exclude>
            <!-- Exclude data files for examples -->
            <exclude>docs/*.csv</exclude>
            <exclude>examples/*.csv</exclude>
            <!-- Exclude SQL files from rat. Sqlline 1.1.9 doesn't work with
                 comments on the first line of a file. -->
            <exclude>examples/*.sql</exclude>
            <exclude>examples/pig/testdata</exclude>
            <!-- precommit? -->
            <exclude>**/patchprocess/**</exclude>
          </excludes>
        </configuration>
      </plugin>
      <plugin>
        <!-- Allows us to get the apache-ds bundle artifacts -->
        <groupId>org.apache.felix</groupId>
        <artifactId>maven-bundle-plugin</artifactId>
        <extensions>true</extensions>
        <inherited>true</inherited>
      </plugin>
    </plugins>
  </build>

  <dependencyManagement>
    <dependencies>
      <!-- Intra-project dependencies -->
      <dependency>
        <groupId>org.apache.phoenix</groupId>
        <artifactId>phoenix-core</artifactId>
        <version>${project.version}</version>
      </dependency>
      <dependency>
        <groupId>org.apache.phoenix</groupId>
        <artifactId>phoenix-core</artifactId>
        <version>${project.version}</version>
        <classifier>tests</classifier>
        <scope>test</scope>
      </dependency>
      <dependency>
        <groupId>org.apache.phoenix</groupId>
        <artifactId>phoenix-flume</artifactId>
        <version>${project.version}</version>
      </dependency>
      <dependency>
        <groupId>org.apache.phoenix</groupId>
        <artifactId>phoenix-kafka</artifactId>
        <version>${project.version}</version>
      </dependency>
      <dependency>
        <groupId>org.apache.phoenix</groupId>
        <artifactId>phoenix-pig</artifactId>
        <version>${project.version}</version>
      </dependency>
      <dependency>
        <groupId>org.apache.phoenix</groupId>
        <artifactId>phoenix-spark</artifactId>
        <version>${project.version}</version>
      </dependency>
      <dependency>
        <groupId>org.apache.phoenix</groupId>
        <artifactId>phoenix-queryserver</artifactId>
        <version>${project.version}</version>
      </dependency>
      <dependency>
        <groupId>org.apache.phoenix</groupId>
        <artifactId>phoenix-queryserver-client</artifactId>
        <version>${project.version}</version>
      </dependency>
      <dependency>
        <groupId>org.apache.phoenix</groupId>
        <artifactId>phoenix-load-balancer</artifactId>
        <version>${project.version}</version>
      </dependency>

      <!-- HBase dependencies -->
      <dependency>
        <groupId>org.apache.hbase</groupId>
        <artifactId>hbase-annotations</artifactId>
        <version>${hbase.version}</version>
      </dependency>
      <dependency>
        <groupId>org.apache.hbase</groupId>
        <artifactId>hbase-testing-util</artifactId>
        <version>${hbase.version}</version>
        <scope>test</scope>
        <optional>true</optional>
        <exclusions>
          <exclusion>
            <groupId>org.jruby</groupId>
            <artifactId>jruby-complete</artifactId>
          </exclusion>
          <exclusion>
            <groupId>org.apache.hadoop</groupId>
            <artifactId>hadoop-hdfs</artifactId>
          </exclusion>
        </exclusions>
      </dependency>
      <dependency>
        <groupId>org.apache.hbase</groupId>
        <artifactId>hbase-it</artifactId>
        <version>${hbase.version}</version>
        <type>test-jar</type>
        <scope>test</scope>
        <exclusions>
          <exclusion>
            <groupId>org.jruby</groupId>
            <artifactId>jruby-complete</artifactId>
          </exclusion>
        </exclusions>
      </dependency>
      <dependency>
        <groupId>org.apache.hbase</groupId>
        <artifactId>hbase-protocol</artifactId>
        <version>${hbase.version}</version>
      </dependency>
      <dependency>
        <groupId>org.apache.hbase</groupId>
        <artifactId>hbase-common</artifactId>
        <version>${hbase.version}</version>
      </dependency>
      <dependency>
        <groupId>org.apache.hbase</groupId>
        <artifactId>hbase-common</artifactId>
        <version>${hbase.version}</version>
        <type>test-jar</type>
        <scope>test</scope>
      </dependency>
      <dependency>
        <groupId>org.apache.hbase</groupId>
        <artifactId>hbase-client</artifactId>
        <version>${hbase.version}</version>
      </dependency>
      <dependency>
        <groupId>org.apache.hbase</groupId>
        <artifactId>hbase-client</artifactId>
        <version>${hbase.version}</version>
        <type>test-jar</type>
        <scope>test</scope>
      </dependency>
      <dependency>
        <groupId>org.apache.hbase</groupId>
        <artifactId>hbase-server</artifactId>
        <version>${hbase.version}</version>
      </dependency>
      <dependency>
        <groupId>org.apache.hbase</groupId>
        <artifactId>hbase-http</artifactId>
        <version>${hbase.version}</version>
        <type>test-jar</type>
        <scope>test</scope>
      </dependency>
      <dependency>
        <groupId>org.apache.hbase</groupId>
        <artifactId>hbase-server</artifactId>
        <version>${hbase.version}</version>
        <type>test-jar</type>
        <scope>test</scope>
      </dependency>
      <dependency>
        <groupId>org.apache.hbase</groupId>
        <artifactId>hbase-hadoop-compat</artifactId>
        <version>${hbase.version}</version>
      </dependency>
      <dependency>
        <groupId>org.apache.hbase</groupId>
        <artifactId>hbase-mapreduce</artifactId>
        <version>${hbase.version}</version>
      </dependency>
      <dependency>
        <groupId>org.apache.hbase</groupId>
        <artifactId>hbase-hadoop-compat</artifactId>
        <version>${hbase.version}</version>
        <type>test-jar</type>
        <scope>test</scope>
      </dependency>
      <dependency>
        <groupId>org.apache.hbase</groupId>
        <artifactId>hbase-hadoop2-compat</artifactId>
        <version>${hbase.version}</version>
      </dependency>
      <dependency>
        <groupId>org.apache.hbase</groupId>
        <artifactId>hbase-hadoop2-compat</artifactId>
        <version>${hbase.version}</version>
        <type>test-jar</type>
        <scope>test</scope>
      </dependency>

      <!-- Hadoop Dependencies -->
      <dependency>
        <groupId>org.apache.hadoop</groupId>
        <artifactId>hadoop-common</artifactId>
        <version>${hadoop.version}</version>
        <exclusions>
          <exclusion>
            <groupId>org.xerial.snappy</groupId>
            <artifactId>snappy-java</artifactId>
          </exclusion>
        </exclusions>
      </dependency>
      <dependency>
        <groupId>org.apache.hadoop</groupId>
        <artifactId>hadoop-annotations</artifactId>
        <version>${hadoop.version}</version>
      </dependency>
      <dependency>
        <groupId>org.apache.hadoop</groupId>
        <artifactId>hadoop-mapreduce-client-core</artifactId>
        <version>${hadoop.version}</version>
      </dependency>
      <dependency>
        <groupId>org.apache.hadoop</groupId>
        <artifactId>hadoop-minicluster</artifactId>
        <version>${hadoop.version}</version>
        <optional>true</optional>
        <scope>test</scope>
      </dependency>

      <!-- Required for mini-cluster since hbase built against old version of hadoop -->
      <dependency>
        <groupId>org.apache.hadoop</groupId>
        <artifactId>hadoop-auth</artifactId>
        <version>${hadoop.version}</version>
      </dependency>
      <dependency>
        <groupId>org.apache.hadoop</groupId>
        <artifactId>hadoop-mapreduce-client-common</artifactId>
        <version>${hadoop.version}</version>
      </dependency>
      <dependency>
        <groupId>org.apache.hadoop</groupId>
        <artifactId>hadoop-mapreduce-client-jobclient</artifactId>
        <version>${hadoop.version}</version>
      </dependency>
      <dependency>
        <groupId>org.apache.hadoop</groupId>
        <artifactId>hadoop-client</artifactId>
        <version>${hadoop.version}</version>
      </dependency>
      <dependency>
        <groupId>org.apache.hadoop</groupId>
        <artifactId>hadoop-hdfs</artifactId>
        <version>${hadoop.version}</version>
      </dependency>
      <dependency>
        <groupId>org.apache.hadoop</groupId>
        <artifactId>hadoop-hdfs</artifactId>
        <version>${hadoop.version}</version>
        <type>test-jar</type> <!-- this does not work which is typical for maven.-->
        <scope>test</scope>
      </dependency>
      <dependency>
        <groupId>org.apache.hadoop</groupId>
        <artifactId>hadoop-minikdc</artifactId>
        <version>${hadoop.version}</version>
      </dependency>

      <!-- General Dependencies -->
      <dependency>
        <groupId>org.apache.pig</groupId>
        <artifactId>pig</artifactId>
        <version>${pig.version}</version>
        <classifier>h2</classifier>
        <exclusions>
          <exclusion>
            <groupId>org.xerial.snappy</groupId>
            <artifactId>snappy-java</artifactId>
          </exclusion>
        </exclusions>
      </dependency>
      <dependency>
        <groupId>org.apache.calcite.avatica</groupId>
        <artifactId>avatica</artifactId>
        <version>${avatica.version}</version>
      </dependency>
      <dependency>
        <groupId>org.apache.calcite.avatica</groupId>
        <artifactId>avatica-core</artifactId>
        <version>${avatica.version}</version>
      </dependency>
      <dependency>
        <groupId>org.apache.calcite.avatica</groupId>
        <artifactId>avatica-server</artifactId>
        <version>${avatica.version}</version>
      </dependency>

      <!-- Transaction dependencies -->
      <dependency>
        <groupId>org.apache.tephra</groupId>
        <artifactId>tephra-api</artifactId>
        <version>${tephra.version}</version>
      </dependency>
      <dependency>
        <groupId>org.apache.tephra</groupId>
        <artifactId>tephra-core</artifactId>
        <version>${tephra.version}</version>
        <exclusions>
          <exclusion>
            <groupId>ch.qos.logback</groupId>
            <artifactId>logback-core</artifactId>
          </exclusion>
          <exclusion>
            <groupId>ch.qos.logback</groupId>
            <artifactId>logback-classic</artifactId>
          </exclusion>
        </exclusions>
      </dependency>
      <dependency>
        <groupId>org.apache.tephra</groupId>
        <artifactId>tephra-core</artifactId>
        <type>test-jar</type>
        <version>${tephra.version}</version>
        <scope>test</scope>
        <exclusions>
          <exclusion>
            <groupId>ch.qos.logback</groupId>
            <artifactId>logback-core</artifactId>
          </exclusion>
          <exclusion>
            <groupId>ch.qos.logback</groupId>
            <artifactId>logback-classic</artifactId>
          </exclusion>
        </exclusions>
      </dependency>
      <dependency>
        <groupId>org.apache.tephra</groupId>
        <artifactId>tephra-hbase-compat-1.3</artifactId>
        <version>${tephra.version}</version>
      </dependency>

      <!-- Make sure we have all the antlr dependencies -->
      <dependency>
        <groupId>org.antlr</groupId>
        <artifactId>antlr-runtime</artifactId>
        <version>${antlr.version}</version>
      </dependency>
      <dependency>
        <groupId>jline</groupId>
        <artifactId>jline</artifactId>
        <version>2.11</version>
      </dependency>
      <dependency>
        <groupId>sqlline</groupId>
        <artifactId>sqlline</artifactId>
        <version>${sqlline.version}</version>
      </dependency>
      <dependency>
        <groupId>com.google.guava</groupId>
        <artifactId>guava</artifactId>
        <version>${guava.version}</version>
      </dependency>
      <dependency>
        <groupId>org.apache.flume</groupId>
        <artifactId>flume-ng-core</artifactId>
        <version>${flume.version}</version>
        <exclusions>
          <exclusion>
            <groupId>org.xerial.snappy</groupId>
            <artifactId>snappy-java</artifactId>
          </exclusion>
        </exclusions>
      </dependency>
      <dependency>
        <groupId>com.github.stephenc.findbugs</groupId>
        <artifactId>findbugs-annotations</artifactId>
        <version>${findbugs-annotations.version}</version>
      </dependency>
      <dependency>
        <groupId>com.github.stephenc.jcip</groupId>
        <artifactId>jcip-annotations</artifactId>
        <version>${jcip-annotations.version}</version>
      </dependency>
      <dependency>
        <groupId>org.iq80.snappy</groupId>
        <artifactId>snappy</artifactId>
        <version>${snappy.version}</version>
      </dependency>
      <dependency>
        <groupId>org.codehaus.jackson</groupId>
        <artifactId>jackson-core-asl</artifactId>
        <version>${jackson.version}</version>
        <scope>compile</scope>
      </dependency>
      <dependency>
        <groupId>org.codehaus.jackson</groupId>
        <artifactId>jackson-mapper-asl</artifactId>
        <version>${jackson.version}</version>
        <scope>compile</scope>
      </dependency>
      <dependency>
        <groupId>com.google.code.findbugs</groupId>
        <artifactId>jsr305</artifactId>
        <version>2.0.1</version>
      </dependency>
      <dependency>
        <groupId>org.codehaus.jackson</groupId>
        <artifactId>jackson-jaxrs</artifactId>
        <version>${jackson.version}</version>
        <scope>test</scope>
      </dependency>
      <dependency>
        <groupId>org.codehaus.jackson</groupId>
        <artifactId>jackson-xc</artifactId>
        <version>${jackson.version}</version>
        <scope>test</scope>
      </dependency>
      <dependency>
        <groupId>junit</groupId>
        <artifactId>junit</artifactId>
        <version>${junit.version}</version>
      </dependency>
      <dependency>
        <groupId>org.mockito</groupId>
        <artifactId>mockito-all</artifactId>
        <version>${mockito-all.version}</version>
        <scope>test</scope>
      </dependency>
      <dependency>
        <groupId>com.google.protobuf</groupId>
        <artifactId>protobuf-java</artifactId>
        <version>${protobuf-java.version}</version>
      </dependency>
      <dependency>
        <groupId>log4j</groupId>
        <artifactId>log4j</artifactId>
        <version>${log4j.version}</version>
      </dependency>
      <dependency>
        <groupId>org.slf4j</groupId>
        <artifactId>slf4j-api</artifactId>
        <version>${slf4j.version}</version>
      </dependency>
      <dependency>
        <groupId>commons-logging</groupId>
        <artifactId>commons-logging</artifactId>
        <version>${commons-logging.version}</version>
      </dependency>
      <dependency>
        <groupId>org.apache.htrace</groupId>
        <artifactId>htrace-core</artifactId>
        <version>${htrace.version}</version>
      </dependency>
      <dependency>
        <groupId>commons-codec</groupId>
        <artifactId>commons-codec</artifactId>
        <version>${commons-codec.version}</version>
      </dependency>
      <dependency>
        <groupId>commons-collections</groupId>
        <artifactId>commons-collections</artifactId>
        <version>${collections.version}</version>
      </dependency>
      <dependency>
        <groupId>org.apache.commons</groupId>
        <artifactId>commons-csv</artifactId>
        <version>${commons-csv.version}</version>
      </dependency>
      <dependency>
        <groupId>joda-time</groupId>
        <artifactId>joda-time</artifactId>
        <version>${jodatime.version}</version>
      </dependency>
      <dependency>
        <groupId>com.clearspring.analytics</groupId>
        <artifactId>stream</artifactId>
        <version>${stream.version}</version>
      </dependency>
      <dependency>
        <groupId>com.salesforce.i18n</groupId>
        <artifactId>i18n-util</artifactId>
        <version>${i18n-util.version}</version>
      </dependency>
      <dependency>
        <groupId>org.eclipse.jetty</groupId>
        <artifactId>jetty-http</artifactId>
        <version>${jetty.version}</version>
      </dependency>
      <dependency>
        <groupId>org.eclipse.jetty</groupId>
        <artifactId>jetty-security</artifactId>
        <version>${jetty.version}</version>
      </dependency>
      <dependency>
        <groupId>org.eclipse.jetty</groupId>
        <artifactId>jetty-server</artifactId>
        <version>${jetty.version}</version>
      </dependency>
      <dependency>
        <groupId>org.eclipse.jetty</groupId>
        <artifactId>jetty-servlet</artifactId>
        <version>${jetty.version}</version>
      </dependency>
      <dependency>
        <groupId>org.eclipse.jetty</groupId>
        <artifactId>jetty-webapp</artifactId>
        <version>${jetty.version}</version>
      </dependency>
    </dependencies>
  </dependencyManagement>

  <profiles>
    <!-- this profile should be activated for release builds -->
    <profile>
      <id>release</id>
      <build>
        <plugins>
          <plugin>
            <groupId>org.apache.rat</groupId>
            <artifactId>apache-rat-plugin</artifactId>
            <executions>
              <execution>
                <phase>package</phase>
                <goals>
                  <goal>check</goal>
                </goals>
              </execution>
            </executions>
          </plugin>
          <plugin>
            <groupId>org.apache.maven.plugins</groupId>
            <artifactId>maven-gpg-plugin</artifactId>
            <version>1.6</version>
            <executions>
              <execution>
                <id>sign-artifacts</id>
                <phase>verify</phase>
                <goals>
                  <goal>sign</goal>
                </goals>
              </execution>
            </executions>
          </plugin>
        </plugins>
      </build>
    </profile>
    <profile>
      <id>spark16</id>
      <properties>
        <spark.version>1.6.1</spark.version>
        <scala.version>2.10.4</scala.version>
        <scala.binary.version>2.10</scala.binary.version>
      </properties>
    </profile>
  </profiles>
</project><|MERGE_RESOLUTION|>--- conflicted
+++ resolved
@@ -71,13 +71,8 @@
     <top.dir>${project.basedir}</top.dir>
 
     <!-- Hadoop Versions -->
-<<<<<<< HEAD
     <hbase.version>2.0.0.3.0.0.0-SNAPSHOT</hbase.version>
     <hadoop.version>3.0.0.3.0.0.0-SNAPSHOT</hadoop.version>
-=======
-    <hbase.version>2.0.0-beta-1-SNAPSHOT</hbase.version>
-    <hadoop.version>3.0.0-beta1</hadoop.version>
->>>>>>> fd4c94d2
 
     <!-- Dependency versions -->
     <commons-cli.version>1.2</commons-cli.version>
